<<<<<<< HEAD
jetty-9.4.0-SNAPSHOT
=======
jetty-9.3.12-SNAPSHOT

jetty-9.3.11.v20160721 - 21 July 2016
 + 592 Support no-value Host header in HttpParser
 + 643 NPE in passing websocket client test
 + 649 LDAPLoginModule should disallow blank username and password
 + 658 Add memcached option for gcloud-sessions in jetty-9.3
 + 660 NullPointerException in Request.getParameter: _parameters is null
 + 663 Update gcloud datastore to 0.2.3
 + 667 Introduce optional `jetty.deploy.monitoredPath` for jetty-deploy paths
   outside of ${jetty.base}
 + 668 Introduce optional `jetty.deploy.defaultsDescriptorPath` for
   jetty-deploy defaults descriptor outside of ${jetty.home}
 + 671 Incorrect ALPN default protocol
 + 672 Allow logging configuration announcement to be programmatically disabled
 + 673 ClasspathPattern needs a match all pattern
 + 675 Slf4jLog.ignore() should produce at DEBUG level
 + 676 JavaUtilLog.ignore() should produce at DEBUG level
 + 677 Logging of .ignore() should indicate that it was an "Ignored Exception"
 + 678 Log at less than DEBUG level when annotation scanning takes significant
   time
 + 682 Quickstart should not scan all container path jars
 + 684 HttpClient proxies (HttpProxy and Socks4Proxy) do not support
   authentication
 + 685 SecureRequestCustomizer SSLSession attribute not set
 + 687 AllowSymLinkAliasChecker not normalizing relative symlinks properly
 + 690 jetty-maven-plugin does not configure AnnotationConfiguration for
   jetty:effective-web-xml goal
 + 693 QoSFilterTest failures are not capture by junit
 + 694 http2.client.StreamResetTest.testServerExceptionConsumesQueuedData stack
   not suppressed in test
 + 695 Deprecate LocalConnector.getResponses() in favor of using .getResponse()
 + 696 LocalConnector.getResponse() doesn't find close if using HTTP/1.1
   w/Connection: close
 + 701 Document CachingWebAppClassLoader
 + 706 org.apache.jasper.compiler.disablejsr199 is no longer present in Jetty
   9.3+
 + 708 SslContextFactory: newSslServerSocket/newSslSocket are not completely
   customized
 + 717 GzipHandler.minGzipSize still compresses small responses
 + 718 Document HttpClient transports
 + 720 asciiToLowerCase throws NullPointerException
 + 721 HTTP Response header value encoding is invalid for RFC7230
 + 723 Improve bad/missing mime.properties reporting
 + 730 "Slow" client causes IllegalStateException
 + 739 Illegal WindowUpdate frame with delta=0
 + 747 Update documentation to reflect TLS and SSL support
 + 751 Remove usages of ArrayQueue
 + 752 Implement support for HTTP2 SETTINGS_MAX_HEADER_LIST_SIZE
 + 755 NPE in HttpChannelOverHTTP2.requestContent()
 + 756 Filter problematic headers from CGI and FastCGIProxy

jetty-9.2.18.v20160721 - 21 July 2016
 + 425 Incorrect @ServerEndpoint Encoder/Decoder lifecycle
 + 649 LDAPLoginModule should disallow blank username and password
 + 654 Jetty 9.3 ServletContext.getResourceAsStream("/") returns an unusable
   stream
 + 661 JsrExtension is missing hashCode() and equals()
 + 756 Filter problematic headers from CGI and FastCGIProxy
>>>>>>> a4601143

jetty-9.3.11.M0 - 22 June 2016
 + 425 Incorrect @ServerEndpoint Encoder/Decoder lifecycle
 + 624 AsyncContext.onCompleted called twice
 + 654 Jetty 9.3 ServletContext.getResourceAsStream("/") returns an unusable
   stream
 + 659 CONNECT request fails spuriously
 + 660 NullPointerException in Request.getParameter: _parameters is null
 + 661 JsrExtension is missing hashCode() and equals()

jetty-9.3.10.v20160621 - 21 June 2016
 + 388 Add methods to send text frames with pre-encoded strings.
 + 605 Guard concurrent calls to WebSocketSession.close()
 + 608 reset encoding set from content type?
 + 609 websocket ClientCloseTest testServerNoCloseHandshake is failing
 + 610 HttpClientRedirectTest/testRedirectWithWrongScheme test failing in CI
 + 620 Missing call to setPattern in RewritePatternRule constructor
 + 622 NoSqlSessionManager test for expired session does not use
   session.maxInactiveInterval
 + 623 Add --gzip suffix to 304 responses with ETAGs
 + 624 AsyncContext.onCompleted called twice
 + 628 IOException: Unable to open root Jar file ...
   MetaInfConfiguration.getTlds(MetaInfConfiguration.java:406) with Spring boot
   loader + WebAppContext + non-expanded war
 + 632 JMX tests rely on fixed port
 + 633 If jmx and websocket is enabled, redploying a context produces a
   NullPointerException
 + 638 ConnectHandler responses should have Content-Length
 + 639 ServerContainer stores WebSocket sessions twice
 + 640 ClientContainer should store WebSocket sessions as beans
 + 641 MongoSessionIdManager uses deprecated ensureIndex
 + 647 HTTP/2 CONTINUATION frame parsing throws IllegalStateException
 + 648 Problem using InputStreamResponseListener to handle HTTP/2 responses

jetty-9.3.10.M0 - 26 May 2016
 + 354 Spin loop in case of exception thrown during accept()
 + 464 Improve reporting of SSLHandshakeException
 + 542 Support Connection.Listener bean on clients
 + 574 Introduce a TLS handshake completed listener
 + 581 Initial session recv window setting not working
 + 85 Expose TLS protocol used for connection in SecureRequestCustomizer

jetty-9.3.9.v20160517 - 17 May 2016
 + 436 Migrate Jetty Documentation
 + 437 updates to NPE prevention
 + 501 clear continuation initial on undispatch
 + 510 Module [depend] property expansion should support eg
   foo/${bar}/${bar}-xxx
 + 514 Allow ExecutionStrategy to be configurable
 + 518 jarfile fix for springboot
 + 519 Disable SSL session caching
 + 521 Separate usage of the Server and the ServerConnector Executors
 + 525 Spin in HttpInputOverHttp.blockForContent with malformed HTTP-Request
 + 526 Headers set from RequestDispatcher.include() not showing up in response
 + 529 Start property for non standard JRE versions
 + 533 Do not hide file resource exception
 + 534 Deadlock in MongoSessionManager
 + 546 Guard concurrent calls to ExecutionStrategy.execute()
 + 547 ExecuteProduceConsume (EWYK) does not exit low threads mode
 + 552 Improve HTTP/2 idle timeout handling
 + 553 Abort HttpChannel if response has wrong content-length
 + 556 Improve Resource.getAlias() checks on Windows
 + 557 Review ThreadPool.isLowOnThreads()
 + 558 HTTP/2 server hangs when thread pool is low on threads
 + 560 Jetty Client Proxy Authentication does not work with HTTP Proxy
   tunneling
 + 561 Fixed test timer
 + 567 NPE in ErrorPageErrorHandler debug
 + 570 URIUtil.encodePath does not always encode utf8 chars
 + 571 AbstractAuthentication.matchesURI() fails to match scheme
 + 572 Don't reject HTTP/2 requests without body in low threads mode
 + 486530 Handler added to WebAppContext prevents ServletContext initialization

jetty-9.2.17.v20160517 - 17 May 2016
 + 560 Jetty Client Proxy Authentication does not work with HTTP Proxy
   tunneling
 + 571 AbstractAuthentication.matchesURI() fails to match scheme

jetty-9.2.16.v20160414 - 14 April 2016
 + 85 Expose TLS protocol used for connection in SecureRequestCustomizer
 + 316 add chm mime mapping to mime.properties
 + 353 Jetty Client doesn't forward authentication headers with redirects when
   using proxy
 + 365 Potential connection leakage in case of aborted request
 + 367 Build downloads from git.eclipse.org
 + 371 jasper dependencies are outdated in 9.2.x
 + 377 HttpClient - No supported cipher suites leads to stuck requests.
 + 418 Javax websocket server impl does not expose all required services as
   OSGi capabilities
 + 424 Jetty impl. of Websocket ServerEndpointConfig.Configurator lifecycle out
   of spec.
 + 437 NPE is raised inside Jetty websocket client on receiving empty message
   through MessageHandler.Partial<>
 + 438 File and Path Resources with control characters should be rejected
 + 469 Update to support apache jasper 8.0.33
 + 510 Module [depend] property expansion should support eg
   foo/${bar}/${bar}-xxx

jetty-9.3.9.M1 - 11 April 2016
 + 481 Event response.success notified without waiting for content callback for
   HTTP/2 transport
 + 490 serverClasses set from jetty-web.xml
 + 491 Do not assume gzip acceptable for HTTP/2
 + 503 Wrong request-per-connection counting in MultiplexHttpDestination in
   case of failures
 + 504 HTTP/2 client transport cannot send request after idle timeout
   jetty-9.3.9.M0 - 05 April 2016
 + 184 Empty Realm for BasicAuthentication
 + 371 update apache jsp to 8.0.27
 + 418 Add osgi capability for endpoint configurator
 + 424 Jetty impl. of Websocket ServerEndpointConfig.Configurator lifecycle out
   of spec
 + 427 Squelch intentional exceptions seen during websocket testing
 + 434 RequestTest stack traces
 + 435 adjust debug log message
 + 437 Avoid NPE on receiving empty message though MessageHandler.Partial
 + 438 File and Path Resources with control characters should be rejected
 + 446 jetty-quickstart path normalization uses improper paths on Windows
 + 448 RFC2616 Compliance Mode should track and report RFC7230 violations
 + 450 Client AuthenticationProtocolHandler sends request failures to response
   failure listener
 + 451 RFC2616 Compliance mode should support empty headers
 + 453 Change logging of setting session maxInactiveInterval to DEBUG from WARN
 + 454 DoSFilter does not send an error status code when closing a connection,
   because of timeout
 + 458 Improve Quality list handling
 + 467 Compact // rule
 + 469 Update to Apache Jasper 8.0.33
 + 470 AsyncContextState NPE if called after reset
 + 472 Use LongAdder for statistics
 + 476 HttpClient should not send absolute-form target with non HttpProxy

jetty-9.3.8.v20160314 - 14 March 2016
 + 107 ResourceHandler range support testcase
 + 124 Don't produce text/html if the request doesn't accept it
 + 247 improving invalid buffer manipulation exception messages
 + 258 Http request to origin server over https proxy contains absolute URL
 + 266 jetty-client redirection process is aborted if redirect response have
   corrupt body
 + 305 NPE when notifying the session listener if the channel is closed before
   a session has been opened
 + 316 Add *.chm mimetype mapping
 + 343 ensure release deployment of test-jetty-webapp:war and
   test-proxy-webapp:war
 + 346 HttpParser RFC2616 Compliance mode
 + 353 Jetty Client doesn't forward authentication headers with redirects when
   using proxy
 + 356 Element error-page/location must start with a '/'
 + 362 Very slow page load and missing resources when using HTTP/2 with Jetty
   9.3.7
 + 365 Potential connection leakage in case of aborted request
 + 366 Avoid HTTP2Flusher reentrancy
 + 367 Resolve remaining git.eclipse.org build references
 + 372 Data race in HttpReceiverOverHTTP2
 + 377 HttpClient - No supported cipher suites leads to stuck requests
 + 378 Can't configure per nodes settings in start.ini
 + 379 Insufficient information on asyncNotSupported
 + 381 HttpClient does not send the Authorization header with authenticating
   proxy
 + 386 Explicit Authorization header is dropped when handling 407s
 + 397 Multipart EOF handling
 + 402 Don't use Thread.isAlive() in ShutdownMonitor
 + 405 adding testcase for problematic HttpURI parsing of path params
 + 406 GzipHandler: allow to override the Vary response header
 + 407 JSR356 Server WebSocket Sessions no longer being tracked
 + 408 Http client does not work on https with proxy
 + 411 Add more debug log for mongosessionmanager and remove debug printlns
 + 413 HotSwapHandler null handlers
 + 416 Support HTTPS forward proxies
 + 417 HttpClient: review support for OPTIONS *
 + 423 Duplicate Content-Length header not handled correctly

jetty-9.3.8.RC0 - 25 February 2016
 + 81 Exception not always thrown in Jetty to application when upload part is
   too big
 + 82 Request.getPart() that results in Exception still allows other parts to
   be fetched
 + 251 Removing SSLEngine.beginHandshake() calls
 + 285 PathContentProvider - Use of Direct buffers without pooling
 + 298 qtp threads spin-locked in MBeanContainer.beanAdded
 + 342 Reintroducing Response parameter to logExtended
 + 344 init script does not properly display status of a non running service
 + 346 HttpParser RFC2616 Compliance mode
 + 347 Avoid sending request using a connection that is idle timing out
 + 352 Integrate session idling for MongoSessionManager
 + 354 Spin loop in case of exception thrown during accept()
 + 355 Improve close behavior for failed pending writes
 + 478918 Change javax.servlet.error,forward,include literals to
   RequestDispatcher constants
 + 484446 InputStreamResponseListener's InputStream uses default read (3) and
   blocks early on never-ending response.
 + 485306 HttpParser (HttpURI) mistaking basic auth password as a port number
 + 485469 permessage-deflate extension causes protocol error in Firefox/Chrome
 + 486394 Restore MultiPartFilter behavior with regards to temp file access
 + 486497 NPE in MappedLoginService
 + 486511 Server.getURI() returns wrong scheme on SSL/HTTPS
 + 486530 Handler added to WebAppContext prevents ServletContext initialization
 + 486589 HttpRequest has a wrong HTTP Version in HTTP/2
 + 486604 Add debug logging of ErrorPageErrorHandler logic
 + 486674 Quickstart path attribute normalization should be based on longest
   path match
 + 486829 Cancel stream error after a failed request with the HTTP/2.0 client
 + 486877 Google Chrome flagging 'obsolete cipher suite' in Jetty and will soon
   issue broken padlock
 + 486930 Selector does not correctly handle rejected execution exception
 + 487158 Switched SCM URIs to github
 + 487197 Deflater/Inflater memory leak with WebSocket permessage-deflate
   extension
 + 487198 ContextScopeListener should be called on context start and stop
 + 487277 Introduce http-forwarded module for X-Forwarded support
 + 487354 Aborted request or response does not send RST_STREAM frame
 + 487511 Jetty HTTP won't work on turkish systems
 + 487714 Avoid NPE in close race for async write
 + 487750 HTTP/2 push must not be recursive

jetty-9.2.15.v20160210 - 10 February 2016
 + 482042 New API, Allow customization of ServletHandler path mapping
 + 482243 Fixed GzipHandler for Include
 + 482270 Expose upgrade request locales
 + 482855 Content-Length omitted for POST requests with empty body
 + 483620 Servlet annotation mapping to "/" should override webdefault.xml
   mapping
 + 483857 jetty-client onComplete isn't called in case of exception in
   GZIPContentDecoder.
 + 484349 Promote WebSocket PathMappings / PathSpec to Jetty Http
 + 484350 Allow GzipHandler path include/exclude to use regex
 + 484397 Unavoidable NullPointerException in onMessage-Handler for
   PongMessages
 + 484603 HashLoginService does not stop its PropertyUserStore
 + 484612 Restore WebSocket Session.close() sending 1000/Normal status code
 + 484621 Client hangs till timeout when Authentication.authenticate() throws
   exception.
 + 487511 Jetty HTTP won't work on turkish systems

jetty-9.3.7.RC1 - 13 January 2016
 + 481986 Dead JSR 356 Server Session still being tracked after
   Session/Connection closure
 + 484616 Outdated version of javaee_web_services_client_1_2.xsd
 + 485031 two PathWatcher threads running after automatically restarting webapp
 + 485063 After stopping JettyWebAppContext, it still contains reference to old
   WebAppClassLoader via ServerContainer bean
 + 485064 HashSessionManager leaks ScheduledExecutorScheduler with reference to
   un-deployed webapp
 + 485376 Multiple charset attributes in Content-Type
 + 485535 jetty.sh results in FAILED when running service restart
 + 485663 NullPointerException in WebSocketSession during upgrade with DEBUG
   logging
 + 485712 Quickstart web.xml is absolute

jetty-9.3.7.RC0 - 05 January 2016
 + 458745 Async ISE in async Echo
 + 481567 permessage-deflate causing data-dependent ju.zip.DataFormatException:
   invalid stored block lengths
 + 482173 Track original Query string in Rewrite RuleContainer too
 + 482243 Fixed GzipHandler for Include
 + 482270 Expose upgrade request locales
 + 482272 Fixed relative symlink checking
 + 482506 HTTP/2 load test with h2load fails
 + 482670 HttpURI wrongly parser URI paths starting with /@
 + 482855 Content-Length omitted for POST requests with empty body
 + 482959 Local stream count never decrements when closing a stream causing
   IllegalStateException.
 + 483009 MultiPartContentProvider may send wrong Content-Length
 + 483039 HTTP2 Upgrade case sensitivity on Connection header
 + 483344 text/csv Mime Type For CSV in mime properties File
 + 483413 Warn on @Deprecated servlet/filter use
 + 483422 Empty chunked body in 304 Response
 + 483620 Servlet annotation mapping to "/" should override webdefault.xml
   mapping
 + 483857 jetty-client onComplete isn't called in case of exception in
   GZIPContentDecoder.
 + 483878 Parallel requests stuck via the http client transport over HTTP/2
 + 484167 GOAWAY frames aren't handling disconnects appropriately on Client
 + 484210 HttpClient over HTTP/2 should honor maxConcurrentStreams
 + 484262 Race condition between GOAWAY disconnect and ability to make new
   request.
 + 484349 Promote WebSocket PathMappings / PathSpec to Jetty Http
 + 484350 Allow GzipHandler path include/exclude to use regex
 + 484397 Unavoidable NullPointerException in onMessage-Handler for
   PongMessages
 + 484440 Swap WebSocket PathMappings for new jetty-http PathMappings
 + 484585 Avoid sending request using a connection that is idle timing out
 + 484603 HashLoginService does not stop its PropertyUserStore
 + 484612 Restore WebSocket Session.close() sending 1000/Normal status code
 + 484621 Client hangs till timeout when Authentication.authenticate() throws
   exception.
 + 484622 Improve handling of Direct and Mapped buffers for static content
 + 484624 Disable CachingWebAppClassLoader
 + 484657 Support HSTS rfc6797
 + 484683 FastCGI request idle timeout is handled incorrectly
 + 484718 Review idle timeout handling
 + 484801 Avoid non-cached memory mapped files
 + 484818 Expose interesting HTTP/2 attributes and operations via JMX
 + 484822 Jetty ThreadMonitor memory leak
 + 484861 Improve FlowControlStrategy stall handling
 + 484876 Make simpler to customize the FlowControlStrategy
 + 484878 Make BufferingFlowControlStrategy.bufferRatio configurable via JMX

jetty-9.3.6.v20151106 - 06 November 2015
 + 419966 Add ContentProvider that submits multipart/form-data
 + 472675 No main manifest attribute, in jetty-runner regression
 + 476641 Proxy rewriteTarget() null return does not call error handler
 + 478757 DebugHandler thread name is mangled
 + 479179 Fixed NPE from debug
 + 479378 Incorrect REQUEST_URI
 + 479712 Documented --approve-all-licenses
 + 479832 Use system properties for gcloud config for GCloudDatastore session
   manager
 + 479839 Regression when starting application with excessive scan times
 + 479865 IllegalStateException: Multiple servlets map to path: *.jsp: jsp,jsp
 + 480061 HTTP/2 server doesn't send GOAWAY frame when shutting down
 + 480162 Continuations behavior differences due to HttpURI behavior
 + 480260 HPack decode error for buffers with offset
 + 480272 Update to newer jdt ecj version
 + 480452 Large downloads via FastCGI proxy keep HttpClient connections active
 + 480764 Error parsing empty multipart
 + 481006 SSL requests intermittently fail with EOFException when SSL
   renegotiation is disallowed.
 + 481203 Add ability to set configurations to apply to WebAppContext for
   jetty-maven-plugin
 + 481225 Secondary resources with query parameters are not properly pushed
 + 481236 Make ShutdownMonitor java security manager friendly
 + 481355 Nested Symlinks
 + 481373 Corner cases where session may remain in JDBCSessionManager memory
 + 481385 Incorrect parsing of END_REQUEST frames
 + 481418 ResourceHandler sets last modified
 + 481437 Port ConnectHandler connect and context functionality from Jetty 8
 + 481554 DispatcherType reset race

jetty-9.2.14.v20151106 - 06 November 2015
 + 428474 Expose batch mode in the Jetty WebSocket API
 + 471055 Restore legacy/experimental WebSocket extensions (deflate-frame)
 + 472082 isOpen returns true on CLOSING Connection
 + 474068 Update WebSocket Extension for permessage-deflate draft-22
 + 474319 Reintroduce blocking connect()
 + 474321 Allow synchronous address resolution
 + 474453 Tiny buffers (under 7 bytes) fail to compress in permessage-deflate
 + 474454 Backport permessage-deflate from Jetty 9.3.x to 9.2.x
 + 474936 WebSocketSessions are not always cleaned out from openSessions
 + 476023 Incorrect trimming of WebSocket close reason
 + 476049 When using WebSocket Session.close() there should be no status code
   or reason sent
 + 477385 Problem in MANIFEST.MF with version 9.2.10 / 9.2.13
 + 477817 Fixed memory leak in QueuedThreadPool
 + 481006 SSL requests intermittently fail with EOFException when SSL
   renegotiation is disallowed.
 + 481236 Make ShutdownMonitor java security manager friendly
 + 481437 Port ConnectHandler connect and context functionality from Jetty 8

jetty-9.3.5.v20151012 - 12 October 2015
 + 479343 calls to MetaData#orderFragments() with relative ordering adds
   duplicate jars
 + 479537 Server preface sent after client preface reply
 + 479584 WS Session does not contain UpgradeRequest information in
   WebSocketAdapter.onWebSocketConnect callback

jetty-9.3.4.v20151007 - 07 October 2015
 + 428474 Expose batch mode in the Jetty WebSocket API
 + 472082 isOpen returns true on CLOSING Connection
 + 474936 WebSocketSessions are not always cleaned out from openSessions
 + 475209 WebSocketServerFactory should not hand null object to
   DecoratedObjectFactory
 + 476023 Incorrect trimming of WebSocket close reason
 + 476049 When using WebSocket Session.close() there should be no status code
   or reason sent
 + 476170 Support servers that close connections without sending Connection:
   close header.
 + 476720 getTrustStoreResource fixed
 + 477087 Enforce that the preface contains a SETTINGS frame
 + 477123 AsyncListener callbacks need context scope
 + 477270 Add ability to send a single PRIORITY frame
 + 477278 Refactored DefaultServlet for cached Gzip & Etags
 + 477385 Make jetty osgi manifests only resolve jetty packages against a
   single distro version
 + 477641 ALPN classes exposed to webapps - fixed typo
 + 477680 Encode merged query parameters
 + 477737 Improve handling of etags with dynamic and static gzip
 + 477757 Null args in TypeUtil .call & .construct result in confusing
   exceptions
 + 477817 Fixed memory leak in QueuedThreadPool
 + 477878 HttpClient over HTTP/2 doesn't close upload stream
 + 477885 Jetty HTTP2 client fails to connect with Netty server - HTTP2 client
   preface missing or corrupt.
 + 477890 Overwhelmed HTTP/2 server discards data
 + 477895 Prevent leak of handles to deleted files after redeploy
 + 477900 Increase client authentication default max content size
 + 478008 Do not reset current value of CounterStatistics
 + 478021 Client sending Connection: close does not shutdown output
 + 478105 prependFilterMapping check for null FilterHolder
 + 478239 Remove pointless synchronize in infinispan scavenging
 + 478247 WebappClassLoader pinned after redeploy
 + 478275 Priority information in HEADERS frame is not sent
 + 478280 property file in temp directory
 + 478372 JavaUtilLog setSourceClass and setSourceMethod
 + 478434 Priority weights should be between 1 and 256 inclusive
 + 478752 Clarify support for HttpServletRequest.upgrade()
 + 478757 DebugHandler thread name is mangled
 + 478829 WebsocketSession not cleaned up / memory leak
 + 478862 Update to jstl 1.2.5
 + 478923 threads stuck at SharedBlockingCallback$Blocker.block
 + 479026 Wrong CONNECT request idle timeout
 + 479277 HttpClient with HTTP/2 transport does not work for "https" URLs

jetty-9.3.3.v20150827 - 27 August 2015
 + 470311 Introduce a proxy-protocol module
 + 471055 Restore legacy/experimental WebSocket extensions (deflate-frame)
 + 472411 PathResource.checkAliasPath() typo
 + 473321 Overriding SSL context KeyStoreType requires explicit override of
   TrustStoreType
 + 474025 SslContextFactory does not work with JCEKS Keystore
 + 474068 Update WebSocket Extension for permessage-deflate draft-22
 + 474319 Reintroduce blocking connect()
 + 474321 Allow synchronous address resolution
 + 474344 apache-jstl includes test dependencies
 + 474358 DefaultServlet bad Content-Type on compressed content
 + 474361 Handle JVM version extensions like -internal
 + 474453 Tiny buffers (under 7 bytes) fail to compress in permessage-deflate
 + 474454 Backport permessage-deflate from Jetty 9.3.x to 9.2.x
 + 474455 Enable permessage-deflate WebSocket extension
 + 474558 Debug log ServletContainerInitializer @HandlesTypes contents
 + 474617 AsyncListener.onError not called for errors
 + 474618 AsyncListener.onComplete not called when error occurs
 + 474634 AsyncListener.onError() handling
 + 474685 GzipHandler configuration supports csv paths and mimetypes
 + 474888 HttpClient JMX support
 + 474936 WebSocketSessions are not always cleaned out from openSessions
 + 474961 Close input stream for classes in AnnotationParser after scanning
 + 475195 SNI matching fails when keystore does not contain wild certificates
 + 475483 Starting Jetty with [exec] should use properties file
 + 475546 ClosedChannelException when connecting to HTTPS over HTTP proxy with
   CONNECT.
 + 475605 Add support for multi-homed destinations
 + 475927 SecureRequestCustomizer fails to match host

jetty-9.3.2.v20150730 - 30 July 2015
 + 470351 Fixed SNI matching of wildcard certificates
 + 470727 Thread Starvation of selector wakeups
 + 472601 org.eclipse.jetty.util.log.Log.setLog() does not work as before
 + 472621 Unjustified timeout when serving static content
 + 472781 GzipHandler isMimeTypeGzipable() bad logic
 + 472859 ConcatServlet may expose protected resources
 + 472931 HttpConfiguration copy constructor incomplete
 + 472974 Improved StatisticsHandler 503 generation
 + 473006 Encode addPath in URLResource
 + 473118 HTTP/2 server does not retrieve Host header from client
 + 473243 Delay resource close for async default content
 + 473266 Better handling of MultiException
 + 473294 Fixed include cipher suites support for wildcards
 + 473307 Add 301 Moved Permanently Rules to jetty-rewrite
 + 473309 Add special (non-replacement) Terminating rules to jetty-rewrite
 + 473319 Parameterize status code on Redirect Rules for alternate use
 + 473321 Overriding SSL context KeyStoreType requires explicit override of
   TrustStoreType
 + 473322 GatherWrite limit handling
 + 473624 ProxyServlet.Transparent / TransparentDelegate add trailing slash
   before query when using prefix.
 + 473832 SslConnection flips back buffers on handshake exception

jetty-9.2.13.v20150730 - 30 July 2015
 + 472859 ConcatServlet may expose protected resources
 + 473006 Encode addPath in URLResource
 + 473243 Delay resource close for async default content
 + 473266 Better handling of MultiException
 + 473322 GatherWrite limit handling
 + 473624 ProxyServlet.Transparent / TransparentDelegate add trailing slash
   before query when using prefix.
 + 473832 SslConnection flips back buffers on handshake exception

jetty-9.3.1.v20150714 - 14 July 2015
 + 441020 Support HEADERS followed by CONTINUATION+
 + 460671 Rationalize property names (fix for jetty.sh)
 + 462346 Change classesPattern to scanClassesPattern and testClassesPattern to
   scanTestClassesPattern to clarify purpose
 + 464294 AsyncNCSARequestLog blocks JVM exit after failure
 + 464741 HttpFields declares IllegalArgumentException as checked exception
 + 464745 Remove @org.apache.xbean.XBean references
 + 469384 Improved javadoc for ClasspathPattern
 + 470184 Send the proxy-to-server request more lazily
 + 470327 Problem with scope provided dependencies with jspc plugin
 + 470505 jetty-maven-plugin JettyWebAppContext#setQuickStartWebDescriptor
   should accept a Maven-friendly type
 + 470664 Handle multiple RequestLogHandler in chain
 + 470727 Thread Starvation of selector wakeups
 + 470803 If a webapp is not fully started do not fully stop it
 + 470855 Only log warning for duplicate path mappings to same servlet in same
   descriptor
 + 470963 Update jetty-maven-plugin mojo annotations for maven 3
 + 471071 jetty-infinispan.xml incorrect syntax for remote named cache
 + 471076 Apache jspc ignores empty list of files to precompile and scans
   anyway
 + 471251 Improved debugging on async timeout
 + 471272 ArrayIndexOutOfBoundsException in
   org.eclipse.jetty.quickstart.PreconfigureQuickStartWar
 + 471388 StringIndexOutOfBoundsException when using <c:url> with parameters
 + 471464 Parsing issues with HttpURI
 + 471604 Extend CrossOriginFilter to provide a Timing-Allow-Origin header
 + 471623 Update to apache jsp 8.0.23 Use 8.0.23.M1 for jetty version of apache
   jsp 8.0.23
 + 471985 NPE in HttpFields.putField
 + 472310 Improved logging when no supported included ciphers
 + 472411 PathResource.checkAliasPath typo
 + 472422 Custom status codes result in a NumberFormatException while using
   http2.

jetty-9.3.0.v20150612 - 12 June 2015
 + 414479 Add WebSocketPingPongListener for those that want PING/PONG payload
   data
 + 420678 Add WebSocketPartialListener to support receiving partial WebSocket
   TEXT/BINARY messages
 + 420944 Hot Deployment of WAR when Context XML exists doesn't trigger
   redeploy
 + 423974 Optimize flow control
 + 424368 Add CONTRIBUTING.md
 + 430951 Support SNI with ExtendedSslContextFactory
 + 436345 Refactor AbstractSession to minimize burden on subclasses to
   implement behaviour
 + 437303 Serving of static filenames with "unwise" characters causes 404 error
 + 437395 Start / Properties in template sections should be default applied for
   enabled modules
 + 438204 getServerName returns IPv6 addresses wrapped in []
 + 439369 Remove unused class CrossContextPsuedoSession
 + 439374 Use utf-8 as default charset for html
 + 439375 preferred rfc7231 format is mime;charset=lowercase-9
 + 440106 Improve ProtocolHandler APIs
 + 440506 Jetty OSGi boot bundle does not support OSGi framework Eclipse
   Concierge
 + 442083 Client resets stream, pending server data is failed, connection
   closed.
 + 442086 Review HttpOutput blocking writes
 + 442477 Allow Symlink aliases by default
 + 442495 Bad Context ClassLoader in JSR356 WebSocket onOpen
 + 442950 Embedded Jetty client requests to localhost hangs with high cpu usage
   (NIO OP_CONNECT Solaris/Sparc).
 + 443652 Remove dependency on java.lang.management classes
 + 443661 Rename manifest and service constants for jetty osgi resource
   fragment code
 + 443662 Consume buffer in write(ByteBuffer)
 + 443713 Reduce number of SelectionKey.setInterestOps() calls
 + 443893 Make a module for weld
 + 444124 JSP include with <servlet><jsp-file> can cause infinite recursion
 + 444214 Socks4Proxy fails when reading less than 8 bytes
 + 444222 replace CRLF in header values with whitespace rather than ?
 + 444416 AsyncProxyServlet recursion
 + 444485 Client resets stream, pending server data is failed, write hangs
 + 444517 Ensure WebSocketUpgradeFilter is always first in filter chain
 + 444547 Format exception in ResourceCache.Content.toString()
 + 444617 Expose local and remote socket address to applications
 + 444721 PushCacheFilter cleanup/improvements
 + 444748 WebSocketClient.stop() does not unregister from ShutdownThread
 + 444764 HttpClient notifies callbacks for last chunk of content twice
 + 444771 JSR356 / EndPointConfig.userProperties are not unique per endpoint
   upgrade
 + 445167 Allow configuration of dispatch after select
 + 445823 Moved RequestLog calling to HttpChannel
 + 446559 Avoid spin consuming extra data
 + 446564 Refactored RequestLog Mechanism
 + 446944 ServletTester and HttpTester should be in
   <classifier>tests</classifier>
 + 447216 putAll Properties in XmlConfiguration
 + 447515 Remove GzipFilter
 + 448156 Fixed INACTIVE race in IteratingCallback
 + 448675 Impossible to set own Threadpool when using jetty-maven-plugin
 + 449003 WARNING: Cannot enable requested module [protonego-impl]: not a valid
   module name
 + 449811 handle unquoted etags when gzipping
 + 450467 Integer overflow in Session expiry calculation in MongoSessionManager
 + 451973 Ambiguous module init location when mixing --add-to-start &
   --add-to-startd in the same exec
 + 451974 Combine multiple start license acknowledgement into one
 + 452188 Delay dispatch until content optimisation
 + 452322 Restore progress messages for --add-to-start(d) use
 + 452323 Start --list-config makes no hint on transitive enabled modules
 + 452329 Transitive modules in start.jar --add-to-start(d) are not added if
   enabled already in tree
 + 452465 100% CPU spin on page reload
 + 452503 Start.jar --add-to-start=jstl results in GraphException: Unable to
   expand property in name: jsp-impl/${jsp-impl}-jstl
 + 453487 Recycle HttpChannelOverHTTP2
 + 453627 Fixed FileSystem test for nanosecond filesystems
 + 453636 Improved spin detection on test
 + 453829 Added HeaderRegexRule
 + 453834 CDI Support for WebSocket
 + 454152 Remove mux remnants from WebSocketClient
 + 454934 WebSocketClient / connectToServer can block indefinitely during
   upgrade failure
 + 454952 Allow Jetty to run in Java 8 compact 3 profile
 + 456209 Bad ContextClassLoader in WebSocket onMessage
 + 456956 Reduce ThreadLocal.remove() weak reference garbage
 + 457130 HTTPS request with IP host and HTTP proxy throws
   IllegalArgumentException.
 + 457309 Add test to ensure GET and HEAD response headers same for gzip
 + 457508 Add flag to scan exploded jars in jetty-jspc-maven-plugin
 + 457788 Powered By in o.e.j.util.Jetty conditional on sendServerVersion
 + 458478 JarFileResource improve performance of exist method
 + 458527 Implement an async proxy servlet that can perform content
   transformations.
 + 458663 Handle null header values
 + 459081 http2 push failures
 + 459542 AsyncMiddleManServlet race condition on first download content
 + 459655 Remove SPDY and NPN
 + 459681 Remove dead code after removal of glassfish jasper support
 + 459731 Update for drafts hpack-11 and http2-17
 + 459734 Update to apache jsp 8.0.20
 + 459845 Support upgrade from http1 to http2
 + 460187 infinite recursion in sending error
 + 460210 ExecutionStragegy producer for SelectManager calls onOpen from
   produce method
 + 460211 Fixed Idle race in ExecuteProduceRun
 + 460297 Parameterize infinispan.mod
 + 460670 Support multiple names in <Property> elements
 + 460671 Rationalize property names
 + 460746 HttpConfiguration#setPersistentConnectionsEnabled(boolean)
 + 461052 Local streams created after INITIAL_WINDOW_SIZE setting have wrong
   send window.
 + 461350 Update HttpParser IllegalCharacter handling to RFC7230
 + 461415 Maven Jetty Plugin ignores ZIP overlays
 + 462040 reverted and deprecated getStringField methods
 + 462098 Support setting ThreadGroup in ScheduledExecutorScheduler
 + 462162 StackOverflowException when response commit fails
 + 462193 Asynchronous HttpOutput.close()
 + 463036 system properties to set ssl password and keypasword
 + 463144 modules do not see pre-downloaded ALPN libs
 + 464419 Removed xinetd support
 + 464438 ClassFileTransformer support in
   org.eclipse.jetty.webapp.WebAppClassLoader broken
 + 464442 Enable parallel class loading
 + 464528 NPE protection in getIncludedCipher suites
 + 464537 Updated setuid dependency to 1.0.3
 + 464555 ALPN module download attempts to download jar before dir exists
 + 464556 Restrict start module downloads to ${jetty.base} paths only
 + 464564 NoSql sessions created inside a forward not persisted correctly
 + 464606 Support property expansion in "default" attribute of Property
 + 464629 JDK8 Socket customization
 + 464630 Cannot configure Configuration classlist in osgi
 + 464633 Change Selection.how to Selection.criteria
 + 464706 HTTP/2 and async I/O: onDataAvailable() not called
 + 464708 Support HttpConfiguration.delayDispatchUntilContent in HTTP/2
 + 464724 MultiPartInputStreamParser.parse ServletException never thrown
 + 464727 Update Javadoc for Java 8 DocLint
 + 464744 PathMap.match() never throws IllegalArgumentException
 + 464837 Large META-INF/resources/ jars can significantly impact startup speed
 + 464839 Add limit to MongoSessionIdManager purge queries
 + 464869 org.eclipse.jetty.util.resource.PathResource do not work
 + 465118 Fixed GzipHandler handling of multiple closes
 + 465606 IteratingCallback.close() does not fail pending callback
 + 465754 Unchecked PrintWriter errors
 + 465854 Provide java.nio.file.WatchService alternative for Scanner
 + 465857 Support HTTP/2 clear-text server-side upgrade
 + 465867 Implement --skip-file-validation=<module>
 + 466005 Use Files.move(src,trgt) instead of File.rename for
   Part.write(filename)
 + 466283 Support specifying ALPN protocols in HTTP2Client
 + 466618 Partial WebSocket Text delivery does not like incomplete UTF8
   sequences
 + 466619 Add WebSocketFrameListener for receiving WebSocket Frame information
 + 466628 Improve IllegalStateException on ServletInputStream.setReadListener()
 + 466645 Allow XmlConfiguration Properties to use Elements or Attributes
 + 466647 Add ${jetty.tag.version} property and expand URL properties
 + 466648 jetty-ssl download of keystore should be from tags, not master
 + 466669 Add nosql.mod into jetty distro
 + 466678 Make a .mod file for jdbc session management
 + 466774 Update jetty-all module for Jetty 9.3
 + 467036 WebSocketClient fails to process immediate frames from server
 + 467043 WebSocketClient close codes on protocol violation reported as policy
   violation
 + 467055 Mongodb session scavenging can result in very slow query
 + 467165 Add --skip-file-validation to start.jar --help output
 + 467281 Remove Java 1.7 support from Jetty 9.3
 + 467289 Not possible to specify jmxrmi port value
 + 467702 SslContextFactory not backward compatible
 + 467730 HTTP2 requires enabled ciphers to be sorted by blacklist
 + 467790 Update default etc files inside jetty-osgi-boot bundle
 + 468313 PushCacheFilter wrongly associates primary resources to themselves
 + 468347 Fix modules/debuglog.mod
 + 469241 Use null WatchService as loop terminator for PathWatcher
 + 469341 Not possible to use old/deprecated start properties
 + 469414 Proxied redirects expose upstream server name
 + 469633 Make SpinLock behavior pluggable
 + 469799 Transitive module dependencies without ini templates are still added
   to ini
 + 469860 Add module metadata versioning to support backwards compat
 + 469863 fixed setNeedClientAuth/setWantClientAuth
 + 469936 Remove usages of SpinLock
 + 469982 Produce warning for dynamic modules with ini-templates seen during
   --add-to-start
 + 469991 Fix logging levels in websocket client UpgradeConnection

jetty-9.2.12.v20150709 - 09 July 2015
 + 469414 Proxied redirects expose upstream server name
 + 469936 Remove usages of SpinLock
 + 470184 Send the proxy-to-server request more lazily

jetty-9.2.11.v20150529 - 29 May 2015
 + 461499 ConnectionPool may leak connections
 + 463579 Add support for 308 status code
 + 464292 Implement stream-based transformer for AsyncMiddleManServlet
 + 464438 ClassFileTransformer support in
   org.eclipse.jetty.webapp.WebAppClassLoader broken
 + 464740 DosFilter whiteList check improvement
 + 464869 PathResource.addPath allows absolute resolution
 + 464989 AbstractSessionManager.removeEventListener() should remove
   HttpSessionIdListener
 + 465053 Prevent gzip buffer overflow on complete
 + 465181 HttpParser parse full end chunk
 + 465202 Forked Mojo does not extract war overlays/dependencies
 + 465359 Resource.newResource(String res, boolean useCache) does not use
   useCache argument
 + 465360 URLResource.addPath should use _useCaches setting to create new
   Resource
 + 465700 NullPointerException in ResourceHandler with welcome files
 + 465734 DosFilter whitelist bit pattern fix
 + 465747 Jetty is failing to process all HTTP OPTIONS requests
 + 466329 Fixed local only TestFilter
 + 467276 NPE protection in SslContextFactory
 + 467603 Response 401 from server hangs client
 + 467936 w Check HttpOutput aggregateSize is < bufferSize
 + 468008 Scanner ignores directory length
 + 468421 HttpClient#send fails with IllegalArgumentException on non-lowercase
   schemes.
 + 468714 SelectorManager updateKey race without submit
 + 468747 XSS vulnerability in HttpSpiContextHandler

jetty-9.3.0.RC1 - 22 May 2015
 + 464839 Add limit to MongoSessionIdManager purge queries
 + 465053 Prevent gzip buffer overflow on complete
 + 466774 Update jetty-all module for Jetty 9.3
 + 467055 Mongodb session scavenging can result in very slow query
 + 467165 Add --skip-file-validation to start.jar --help output
 + 467276 NPE protection in SslContextFactory
 + 467281 Remove Java 1.7 support from Jetty 9.3
 + 467289 Not possible to specify jmxrmi port value
 + 467603 Response 401 from server hangs client
 + 467702 SslContextFactory not backward compatible
 + 467730 HTTP2 requires enabled ciphers to be sorted by blacklist
 + 467790 Update default etc files inside jetty-osgi-boot bundle
 + 467936 w Check HttpOutput aggregateSize is < bufferSize

jetty-9.3.0.RC0 - 12 May 2015
 + 414479 Add WebSocketPingPongListener for those that want PING/PONG payload
   data
 + 420678 Add WebSocketPartialListener to support receiving partial WebSocket
   TEXT/BINARY messages
 + 423974 Optimize flow control
 + 430951 Support SNI with ExtendedSslContextFactory
 + 436345 Refactor AbstractSession to minimize burden on subclasses to
   implement behaviour
 + 440106 Improve ProtocolHandler APIs
 + 444721 PushCacheFilter cleanup/improvements
 + 446564 Refactored RequestLog Mechanism
 + 451973 Ambiguous module init location when mixing --add-to-start &
   --add-to-startd in the same exec
 + 453834 CDI Support for WebSocket
 + 454934 WebSocketClient / connectToServer can block indefinitely during
   upgrade failure
 + 457309 Add test to ensure GET and HEAD response headers same for gzip
 + 457508 Add flag to scan exploded jars in jetty-jspc-maven-plugin
 + 457788 Powered By in o.e.j.util.Jetty conditional on sendServerVersion
 + 458478 JarFileResource improve performance of exist method
 + 459273 Redundant license notices
 + 459734 Update to apache jsp 8.0.20
 + 459845 Support upgrade from http1 to http2
 + 460187 infinite recursion in sending error
 + 460297 Parameterize infinispan.mod
 + 460671 Rationalize property names
 + 460746 HttpConfiguration#setPersistentConnectionsEnabled(boolean)
 + 461415 Maven Jetty Plugin ignores ZIP overlays
 + 461499 ConnectionPool may leak connections
 + 461919 Use osgi-friendly serviceloader mechanism for WebSocketServletFactory
 + 461941 JMX Remote host:port set from start properties
 + 462040 reverted and deprecated getStringField methods
 + 462098 Support setting ThreadGroup in ScheduledExecutorScheduler
 + 462162 StackOverflowException when response commit fails
 + 462193 Asynchronous HttpOutput.close()
 + 462546 ShutdownMonitor should bind to jetty.host
 + 462616 Race between finishing a connect and timing it out
 + 463036 system properties to set ssl password and keypasword
 + 463144 modules do not see pre-downloaded ALPN libs
 + 463579 Add support for 308 status code
 + 464292 Implement stream-based transformer for AsyncMiddleManServlet
 + 464419 Removed xinetd support
 + 464438 ClassFileTransformer support in
   org.eclipse.jetty.webapp.WebAppClassLoader broken
 + 464442 Enable parallel class loading
 + 464528 NPE protection in getIncludedCipher suites
 + 464537 Updated setuid dependency to 1.0.3
 + 464555 ALPN module download attempts to download jar before dir exists
 + 464556 Restrict start module downloads to ${jetty.base} paths only
 + 464564 NoSql sessions created inside a forward not persisted correctly
 + 464606 Support property expansion in "default" attribute of Property
 + 464629 JDK8 Socket customization
 + 464630 Cannot configure Configuration classlist in osgi
 + 464633 Change Selection.how to Selection.criteria
 + 464706 HTTP/2 and async I/O: onDataAvailable() not called
 + 464708 Support HttpConfiguration.delayDispatchUntilContent in HTTP/2
 + 464724 MultiPartInputStreamParser.parse ServletException never thrown
 + 464727 Update Javadoc for Java 8 DocLint
 + 464740 DosFilter whiteList check improvement
 + 464744 PathMap.match() never throws IllegalArgumentException
 + 464837 Large META-INF/resources/ jars can significantly impact startup speed
 + 464869 org.eclipse.jetty.util.resource.PathResource do not work
 + 464989 AbstractSessionManager.removeEventListener() should remove
   HttpSessionIdListener
 + 465181 HttpParser parse full end chunk
 + 465202 Forked Mojo does not extract war overlays/dependencies
 + 465359 Resource.newResource(String res, boolean useCache) does not use
   useCache argument
 + 465360 URLResource.addPath should use _useCaches setting to create new
   Resource
 + 465606 IteratingCallback.close() does not fail pending callback
 + 465700 NullPointerException in ResourceHandler with welcome files
 + 465734 DosFilter whitelist bit pattern fix
 + 465747 Jetty is failing to process all HTTP OPTIONS requests
 + 465754 Unchecked PrintWriter errors
 + 465854 Provide java.nio.file.WatchService alternative for Scanner
 + 465857 Support HTTP/2 clear-text server-side upgrade
 + 465867 Implement --skip-file-validation=<module>
 + 466005 Use Files.move(src,trgt) instead of File.rename for
   Part.write(filename)
 + 466283 Support specifying ALPN protocols in HTTP2Client
 + 466329 Fixed local only TestFilter
 + 466618 Partial WebSocket Text delivery does not like incomplete UTF8
   sequences
 + 466619 Add WebSocketFrameListener for receiving WebSocket Frame information
 + 466628 Improve IllegalStateException on ServletInputStream.setReadListener()
 + 466645 Allow XmlConfiguration Properties to use Elements or Attributes
 + 466647 Add ${jetty.tag.version} property and expand URL properties
 + 466648 jetty-ssl download of keystore should be from tags, not master
 + 466669 Add nosql.mod into jetty distro
 + 466678 Make a .mod file for jdbc session management
 + 466774 Update jetty-all module for Jetty 9.3
 + 467036 WebSocketClient fails to process immediate frames from server
 + 467043 WebSocketClient close codes on protocol violation reported as policy
   violation

jetty-9.2.11.M0 - 25 March 2015
 + 454934 WebSocketClient / connectToServer can block indefinitely during
   upgrade failure
 + 459273 Redundant license notices
 + 461499 ConnectionPool may leak connections
 + 461919 Use osgi-friendly serviceloader mechanism for WebSocketServletFactory
 + 461941 JMX Remote host:port set from start properties
 + 462546 ShutdownMonitor should bind to jetty.host
 + 462616 Race between finishing a connect and timing it out

jetty-9.3.0.M2 - 11 March 2015
 + 383207 Use BundleFileLocatorHelperFactory to obtain BundleFileLocatorHelper
 + 420944 Hot Deployment of WAR when Context XML exists doesn't trigger
   redeploy
 + 423974 Optimize flow control
 + 424368 Add CONTRIBUTING.md
 + 430951 Improved ordering of SSL ciphers
 + 439374 Use utf-8 as default charset for html
 + 440506 Jetty OSGi boot bundle does not support OSGi framework Eclipse
   Concierge
 + 443652 Remove dependency on java.lang.management classes
 + 445518 Provide different error callbacks to ProxyServlet
 + 446564 Refactored RequestLog Mechanism
 + 447472 Clear async context timeout on async static content
 + 448446 org.eclipse.jetty.start.Main create classloader duplicate
 + 448944 Provide m2e lifecycle mapping metadata for jetty-jspc-maven-plugin
 + 449594 Handle ArrayTrie overflow with false return
 + 449811 handle unquoted etags when gzipping
 + 450467 Integer overflow in Session expiry calculation in MongoSessionManager
 + 450483 Missing parameterization of etc/jetty-deploy.xml
 + 450484 Missing parameterization of etc/jetty-http[s].xml
 + 450855 GzipFilter MIGHT_COMPRESS exception
 + 450873 Disable tests that downcaste wrapped GzipFilterResponses
 + 450894 jetty.sh does not delete JETTY_STATE at start
 + 451092 Connector will fail if HeaderListener return false
 + 451529 Change sentinel class for finding jstl on classpath to
   org.apache.taglibs.standard.tag.rt.core.WhenTag
 + 451634 DefaultServlet: useFileMappedBuffer javadoc is misleading
 + 451973 Ambiguous module init location when mixing --add-to-start &
   --add-to-startd in the same exec
 + 451974 Combine multiple start license acknowledgement into one
 + 452188 Delay dispatch until content optimisation
 + 452201 Set the container classloader for osgi during webbundle undeploy
 + 452246 Fixed SSL hang on last chunk
 + 452261 Ensure <jsp-file> works with new JettyJspServlet
 + 452322 Restore progress messages for --add-to-start(d) use
 + 452323 Start --list-config makes no hint on transitive enabled modules
 + 452329 Transitive modules in start.jar --add-to-start(d) are not added if
   enabled already in tree
 + 452424 Do not add Date header if already set
 + 452465 100% CPU spin on page reload
 + 452503 Start.jar --add-to-start=jstl results in GraphException: Unable to
   expand property in name: jsp-impl/${jsp-impl}-jstl
 + 452516 Make HttpOutput aggregation size configurable
 + 453386 Jetty not working when configuring QueuedThreadPool with
   minThreads=0.
 + 453487 Recycle HttpChannelOverHTTP2
 + 453627 Fixed FileSystem test for nanosecond filesystems
 + 453629 Fixed big write test
 + 453636 Improved spin detection on test
 + 453793 _maxHeaderBytes>0 is not verified in parseNext() when in
   State.CLOSED.
 + 453801 Jetty does not check for already registered services when
   bootstrapping
 + 453829 removed code with yahoo copyright
 + 454152 Remove mux remnants from WebSocketClient
 + 454157 HttpInput.consumeAll spins if input is in async mode
 + 454291 Added busy threads JMX attribute to QueuedThreadPool
 + 454773 SSLConnection use on Android client results in loop
 + 454952 Allow Jetty to run in Java 8 compact 3 profile
 + 454954 Jetty osgi should skip fragment and required bundles that are in the
   uninstalled state
 + 454955 OSGi AnnotationParser should skip resources that are not in the
   classpath and close the class inputstream when done scanning it
 + 454983 Source bundles should not be singleton
 + 455047 Update JASPI
 + 455174 jetty-plus JNDI tests should use unique JNDI paths
 + 455330 Multiple Jetty-ContextFilePath entries separated by commas doesn't
   work
 + 455436 ProxyServlet sends two User-Agent values
 + 455476 Persist updated session expiry time for MongoSessionManager
 + 455655 ensure multipart form-data parsing exception thrown to servlet
 + 455863 Fixed jetty.sh handling of multiple JETTY_ARGS
 + 456209 Bad ContextClassLoader in WebSocket onMessage
 + 456426 Exception on context undeploy from EnvConfiguration
 + 456486 Jar containing ServiceContainerInitializer impl not found in TCCL in
   osgi
 + 456521 ShutdownHandler should shut down more gracefully
 + 456956 Reduce ThreadLocal.remove() weak reference garbage
 + 457017 Reflective call to websocket methods that fail have ambiguous
   exceptions
 + 457032 Request sent from a failed CompleteListener due to connect timeout is
   failed immediately.
 + 457130 HTTPS request with IP host and HTTP proxy throws
   IllegalArgumentException.
 + 457696 JMX implementation should not be overridden by WebApp classes
 + 457893 Close temp jar resource
 + 458101 added test for maxFormContentSize
 + 458140 Added DispatcherType support to RewriteHandler
 + 458174 Example Jar Server
 + 458175 multipart annotation on lazily loaded servlet does not work
 + 458209 Length check for HttpMethod MOVE lookahead
 + 458354 ALPNServerConnection.select negotiation
 + 458495 CompletableCallback may not notify failures
 + 458527 Implement an async proxy servlet that can perform content
   transformations.
 + 458568 JDBCLoginService javadoc incorrectly references HashLoginService
 + 458663 Handle null header values
 + 458849 org.eclipse.jetty.util.Uptime.DefaultImpl() not available on GAE
 + 459006 master branch does not build on norwegian locale
 + 459081 http2 push failures
 + 459125 GzipHandler default mimeType behavior incorrect
 + 459273 Redundant license notices
 + 459352 AsyncMiddleManServlet should set "Host:" header correctly in proxy to
   remote request headers.
 + 459490 Defining a duplicate error page in webdefault.xml and web.xml results
   in an error
 + 459542 AsyncMiddleManServlet race condition on first download content
 + 459560 jetty.sh handles start.d and no start.ini
 + 459655 Remove SPDY and NPN
 + 459681 Remove dead code after removal of glassfish jasper support
 + 459731 Update for drafts hpack-11 and http2-17
 + 459769 AsyncMiddleManServlet race condition on last download content
 + 459845 Support upgrade from http1 to http2/websocket
 + 459963 Failure writing content of a committed request leaks connections
 + 460176 When checking for precompiled jsp, ensure classname is present
 + 460180 Jaas demo has wrong doco in html
 + 460210 ExecutionStragegy producer for SelectManager calls onOpen from
   produce method
 + 460211 Fixed Idle race in ExecuteProduceRun
 + 460291 AsyncGzipFilter Mappings
 + 460371 AsyncMiddleManServlet.GZipContentTransformer fails if last transform
   has no output
 + 460372 if web.xml does not contain jspc maven plugin insertionMarker
   behavior is wrong
 + 460443 Race condition releasing the response buffer
 + 460642 HttpParser error 400 can expose previous buffer contents in HTTP
   status reason message
 + 460670 Support multiple names in <Property> elements
 + 460769 ClientUpgradeRequest sends cookies in the wrong format
 + 460905 Make sure TimeoutCompleteListener is cancelled if the request cannot
   be sent.
 + 461052 Local streams created after INITIAL_WINDOW_SIZE setting have wrong
   send window.
 + 461070 Handle setReadListener on request with no content
 + 461133 allow stop port to reuse address
 + 461350 Update HttpParser IllegalCharacter handling to RFC7230
 + 461452 Double release of buffer by HttpReceiverOverHTTP
 + 461499 ConnectionPool may leak connections
 + 461623 BufferUtil.writeTo does not update position consistently
 + 461643 HttpContent.advance() race

jetty-9.2.10.v20150310 - 10 March 2015
 + 445518 Provide different error callbacks to ProxyServlet
 + 456521 ShutdownHandler should shut down more gracefully
 + 458140 Added DispatcherType support to RewriteHandler
 + 460769 ClientUpgradeRequest sends cookies in the wrong format
 + 460905 Make sure TimeoutCompleteListener is cancelled if the request cannot
   be sent.
 + 461070 Handle setReadListener on request with no content
 + 461133 allow stop port to reuse address
 + 461452 Double release of buffer by HttpReceiverOverHTTP
 + 461499 ConnectionPool may leak connections
 + 461623 BufferUtil.writeTo does not update position consistently
 + 461643 HttpContent.advance() race

jetty-9.2.9.v20150224 - 24 February 2015
 + 459273 Redundant license notices
 + 460176 When checking for precompiled jsp, ensure classname is present
 + 460180 Jaas demo has wrong doco in html
 + 460291 AsyncGzipFilter Mappings
 + 460371 AsyncMiddleManServlet.GZipContentTransformer fails if last transform
   has no output
 + 460372 if web.xml does not contain jspc maven plugin insertionMarker
   behavior is wrong
 + 460443 Race condition releasing the response buffer
 + 460642 HttpParser error 400 can expose previous buffer contents in HTTP
   status reason message

jetty-9.2.8.v20150217 - 17 February 2015
 + 451092 Connector will fail if HeaderListener return false
 + 455436 ProxyServlet sends two User-Agent values
 + 457893 Close temp jar resource
 + 458101 added test for maxFormContentSize
 + 458174 Example Jar Server
 + 458175 multipart annotation on lazily loaded servlet does not work
 + 458209 Length check for HttpMethod MOVE lookahead
 + 458354 ALPNServerConnection.select negotiation
 + 458495 CompletableCallback may not notify failures
 + 458527 Implement an async proxy servlet that can perform content
   transformations.
 + 458568 JDBCLoginService javadoc incorrectly references HashLoginService
 + 458849 org.eclipse.jetty.util.Uptime.DefaultImpl() not available on GAE
 + 459006 master branch does not build on norwegian locale
 + 459125 GzipHandler default mimeType behavior incorrect
 + 459352 AsyncMiddleManServlet should set "Host:" header correctly in proxy to
   remote request headers.
 + 459490 Defining a duplicate error page in webdefault.xml and web.xml results
   in an error
 + 459542 AsyncMiddleManServlet race condition on first download content
 + 459560 jetty.sh handles start.d and no start.ini
 + 459769 AsyncMiddleManServlet race condition on last download content
 + 459845 Support upgrade
 + 459963 Failure writing content of a committed request leaks connections

jetty-9.2.7.v20150116 - 16 January 2015
 + 420944 Hot Deployment of WAR when Context XML exists doesn't trigger
   redeploy
 + 448944 Provide m2e lifecycle mapping metadata for jetty-jspc-maven-plugin
 + 452201 Set the container classloader for osgi during webbundle undeploy
 + 454291 Added busy threads JMX attribute to QueuedThreadPool
 + 454773 SSLConnection use on Android client results in loop
 + 454954 Jetty osgi should skip fragment and required bundles that are in the
   uninstalled state
 + 454955 OSGi AnnotationParser should skip resources that are not in the
   classpath and close the class inputstream when done scanning it
 + 454983 Source bundles should not be singleton
 + 455047 Update JASPI
 + 455174 jetty-plus JNDI tests should use unique JNDI paths
 + 455330 Multiple Jetty-ContextFilePath entries separated by commas doesn't
   work
 + 455476 Persist updated session expiry time for MongoSessionManager
 + 455655 ensure multipart form-data parsing exception thrown to servlet
 + 455863 Fixed jetty.sh handling of multiple JETTY_ARGS
 + 456426 Exception on context undeploy from EnvConfiguration
 + 456486 Jar containing ServiceContainerInitializer impl not found in TCCL in
   osgi
 + 456956 Reduce ThreadLocal.remove() weak reference garbage
 + 457017 Reflective call to websocket methods that fail have ambiguous
   exceptions
 + 457032 Request sent from a failed CompleteListener due to connect timeout is
   failed immediately.
 + 457130 HTTPS request with IP host and HTTP proxy throws
   IllegalArgumentException.
 + 457696 JMX implementation should not be overridden by WebApp classes

jetty-9.2.6.v20141205 - 05 December 2014
 + 383207 Use BundleFileLocatorHelperFactory to obtain BundleFileLocatorHelper
 + 443652 Remove dependency on java.lang.management classes
 + 447472 Clear async context timeout on async static content
 + 451529 Change sentinel class for finding jstl on classpath to
   org.apache.taglibs.standard.tag.rt.core.WhenTag
 + 451634 DefaultServlet: useFileMappedBuffer javadoc is misleading
 + 452188 Delay dispatch until content optimisation
 + 452201 EnvConfiguration.destroy() should set the classloader
 + 452246 Fixed SSL hang on last chunk
 + 452261 Multiple servlets map to path *.jsp when using jsp-property-group
 + 452424 Do not add Date header if already set
 + 452516 Make HttpOutput aggregation size configurable
 + 453386 Jetty not working when configuring QueuedThreadPool with
   minThreads=0.
 + 453629 Fixed big write test
 + 453793 _maxHeaderBytes>0 is not verified in parseNext() when in
   State.CLOSED.
 + 453801 Jetty does not check for already registered services when
   bootstrapping
 + 454157 HttpInput.consumeAll spins if input is in async mode

jetty-9.2.5.v20141112 - 12 November 2014
 + 448446 org.eclipse.jetty.start.Main create classloader duplicate
 + 449594 Handle ArrayTrie overflow with false return
 + 449811 handle unquoted etags when gzipping
 + 450467 Integer overflow in Session expiry calculation in MongoSessionManager
 + 450483 Missing parameterization of etc/jetty-deploy.xml
 + 450484 Missing parameterization of etc/jetty-http[s].xml
 + 450855 GzipFilter MIGHT_COMPRESS exception
 + 450873 Disable tests that downcaste wrapped GzipFilterResponses
 + 450894 jetty.sh does not delete JETTY_STATE at start

jetty-9.3.0.M1 - 03 November 2014
 + 376365 "jetty.sh start" returns 0 on failure
 + 396569 'bin/jetty.sh stop' reports 'OK' even when jetty was not running
 + 396572 Starting jetty from cygwin is not working properly
 + 437303 Serving of static filenames with "unwise" characters causes 404 error
 + 440729 SSL requests often fail with EOFException or IllegalStateException
 + 440925 NPE when using relative paths for --start-log-file
 + 442419 CrossOriginFilter javadoc says "exposeHeaders", but should be
   "exposedHeaders"
 + 442942 Content sent with status 204 (No Content)
 + 443529 CrossOriginFilter does not accept wildcard for allowedHeaders
 + 443530 CrossOriginFilter does not set the Vary header
 + 443550 improved FileResource encoded alias checking
 + 444031 Ensure exceptions do not reduce threadpool below minimum
 + 444595 nosql/mongodb - Cleanup process/Refreshing does not respect encoding
   of attribute keys
 + 444676 Goal jetty:deploy-war produces errors with version 9.2.3
 + 444722 Fixed order of setReuseAddress call
 + 444896 Overriding of web-default servlet mapping in web.xml not working with
   quickstart
 + 445157 First redeployed servlet leaks WebAppContext
 + 445167 Allow configuration of dispatch after select
 + 445239 Rename weld.mod to cdi.mod to be consistent with past module namings
 + 445258 STOP.WAIT is not really respected
 + 445374 Reevaluate org.eclipse.jetty.websocket.jsr356 enablement concepts
 + 445495 Improve Exception message when no jndi resource to bind for a name in
   web.xml
 + 445542 Add SecuredRedirectHandler for embedded jetty use to redirect to
   secure port/scheme
 + 445821 Error 400 should be logged with RequestLog
 + 445823 Moved RequestLog calling to HttpChannel
 + 445830 Support setting environment variables on forked jetty with
   jetty:run-forked
 + 445979 jetty.sh fails to start when start-stop-daemon does not exist and the
   user is not root
 + 446033 org.eclipse.jetty.websocket.server.WebSocketServerFactory not
   available in OSGi
 + 446063 ALPN Fail SSL Handshake if no supported Application Protocols
 + 446107 NullPointerException in ProxyServlet when extended by Servlet without
   a package
 + 446425 Oracle Sql error on JettySessions table when this table do not exist
   already
 + 446506 getAsyncContext ISE before startAsync on async dispatches
 + 446559 Avoid spin consuming extra data
 + 446563 Null HttpChannel.getCurrentHttpChannel() in
   ServletHandler.doFilter().
 + 446564 Refactored RequestLog Mechanism
 + 446672 NPN Specification issue in the case no protocols are selected
 + 446923 SharedBlockingCallback does not handle connector max idle time of
   Long.MAX_VALUE; BlockerTimeoutException not serializable
 + 446944 ServletTester and HttpTester should be in
   <classifier>tests</classifier>
 + 447216 putAll Properties in XmlConfiguration
 + 447381 Disable SSLv3 by default
 + 447472 test harness for slow large writes
 + 447515 Remove GzipFilter
 + 447627 MultiPart file always created when "filename" set in
   Content-Disposition
 + 447629 getPart()/getParts() fails on Multipart request if getParameter is
   called in a filter first
 + 447746 HttpClient is always going to send User-Agent header even though I do
   not want it to.
 + 447979 Refactor to make MetaData responsible for progressively ordering
   web-inf jars
 + 448156 Fixed INACTIVE race in IteratingCallback
 + 448225 Removed unnecessary synchronize on initParser
 + 448675 Impossible to set own Threadpool when using jetty-maven-plugin
 + 448841 Clarified selectors==0 javadoc 448840 Clarified ServerConnector
   javadoc 448839 Fixed javadoc typo in ServerConnector
 + 449001 Remove start.d directory from JETTY_HOME
 + 449003 WARNING: Cannot enable requested module [protonego-impl]: not a valid
   module name
 + 449038 WebSocketUpgradeFilter must support async
 + 449175 Removed extra space in NCSA log
 + 449372 Make jvmArgs of jetty:run-forked configurable from command line

jetty-9.2.4.v20141103 - 03 November 2014
 + 376365 "jetty.sh start" returns 0 on failure
 + 396569 'bin/jetty.sh stop' reports 'OK' even when jetty was not running
 + 396572 Starting jetty from cygwin is not working properly
 + 438387 NullPointerException after ServletUpgradeResponse.sendForbidden is
   called during WebSocketCreator.createWebSocket
 + 440729 SSL requests often fail with EOFException or IllegalStateException
 + 440925 NPE when using relative paths for --start-log-file
 + 442419 CrossOriginFilter javadoc says "exposeHeaders", but should be
   "exposedHeaders"
 + 442495 Bad Context ClassLoader in JSR356 WebSocket onOpen
 + 442942 Content sent with status 204 (No Content)
 + 443529 CrossOriginFilter does not accept wildcard for allowedHeaders
 + 443530 CrossOriginFilter does not set the Vary header
 + 443550 improved FileResource encoded alias checking
 + 444031 Ensure exceptions do not reduce threadpool below minimum
 + 444124 JSP include with <servlet><jsp-file> can cause infinite recursion
 + 444214 Socks4Proxy fails when reading less than 8 bytes
 + 444222 replace CRLF in header values with whitespace rather than ?
 + 444415 iterative WriteFlusher
 + 444416 AsyncProxyServlet recursion
 + 444517 Ensure WebSocketUpgradeFilter is always first in filter chain
 + 444547 Format exception in ResourceCache.Content.toString()
 + 444595 nosql/mongodb - Cleanup process/Refreshing does not respect encoding
   of attribute keys
 + 444617 Expose local and remote socket address to applications
 + 444676 Goal jetty:deploy-war produces errors with version 9.2.3
 + 444722 Fixed order of setReuseAddress call
 + 444748 WebSocketClient.stop() does not unregister from ShutdownThread
 + 444764 HttpClient notifies callbacks for last chunk of content twice
 + 444771 JSR356 / EndPointConfig.userProperties are not unique per endpoint
   upgrade
 + 444863 ProxyServlet does not filter headers listed by the Connection header
 + 444896 Overriding of web-default servlet mapping in web.xml not working with
   quickstart
 + 445157 First redeployed servlet leaks WebAppContext
 + 445167 Allow configuration of dispatch after select
 + 445239 Rename weld.mod to cdi.mod to be consistent with past module namings
 + 445258 STOP.WAIT is not really respected
 + 445374 Reevaluate org.eclipse.jetty.websocket.jsr356 enablement concepts
 + 445495 Improve Exception message when no jndi resource to bind for a name in
   web.xml
 + 445542 Add SecuredRedirectHandler for embedded jetty use to redirect to
   secure port/scheme
 + 445821 Error 400 should be logged with RequestLog
 + 445823 RequestLogHandler at end of HandlerCollection doesn't work
 + 445830 Support setting environment variables on forked jetty with
   jetty:run-forked
 + 445979 jetty.sh fails to start when start-stop-daemon does not exist and the
   user is not root
 + 446033 org.eclipse.jetty.websocket.server.WebSocketServerFactory not
   available in OSGi
 + 446063 ALPN Fail SSL Handshake if no supported Application Protocols
 + 446107 NullPointerException in ProxyServlet when extended by Servlet without
   a package
 + 446425 Oracle Sql error on JettySessions table when this table do not exist
   already
 + 446506 getAsyncContext ISE before startAsync on async dispatches
 + 446559 Avoid spin consuming extra data
 + 446563 Null HttpChannel.getCurrentHttpChannel() in
   ServletHandler.doFilter().
 + 446672 NPN Specification issue in the case no protocols are selected
 + 446923 SharedBlockingCallback does not handle connector max idle time of
   Long.MAX_VALUE; BlockerTimeoutException not serializable
 + 447381 Disable SSLv3 by default
 + 447472 test harness for slow large writes
 + 447515 Remove GzipFilter
 + 447627 MultiPart file always created when "filename" set in
   Content-Disposition
 + 447629 getPart()/getParts() fails on Multipart request if getParameter is
   called in a filter first
 + 447746 HttpClient is always going to send User-Agent header even though I do
   not want it to.
 + 447979 Refactor to make MetaData responsible for progressively ordering
   web-inf jars
 + 448156 Fixed INACTIVE race in IteratingCallback
 + 448225 Removed unnecessary synchronize on initParser
 + 448675 Impossible to set own Threadpool when using jetty-maven-plugin
 + 448841 Clarified selectors==0 javadoc 448840 Clarified ServerConnector
   javadoc 448839 Fixed javadoc typo in ServerConnector
 + 449001 Remove start.d directory from JETTY_HOME
 + 449003 WARNING: Cannot enable requested module [protonego-impl]: not a valid
   module name
 + 449038 WebSocketUpgradeFilter must support async
 + 449175 Removed extra space in NCSA log
 + 449291 create-files downloads without license
 + 449372 Make jvmArgs of jetty:run-forked configurable from command line
 + 449603 OutputStreamContentProvider hangs when host is not available

jetty-9.3.0.M0 - 24 September 2014
 + 437395 Start / Properties in template sections should be default applied for
   enabled modules
 + 438204 getServerName returns IPv6 addresses wrapped in []
 + 438387 NullPointerException after ServletUpgradeResponse.sendForbidden is
   called during WebSocketCreator.createWebSocket
 + 439369 Remove unused class CrossContextPsuedoSession
 + 439375 preferred rfc7231 format is mime;charset=lowercase-9
 + 442083 Client resets stream, pending server data is failed, connection
   closed.
 + 442086 Review HttpOutput blocking writes
 + 442477 Allow Symlink aliases by default
 + 442495 Bad Context ClassLoader in JSR356 WebSocket onOpen
 + 442950 Embedded Jetty client requests to localhost hangs with high cpu usage
   (NIO OP_CONNECT Solaris/Sparc).
 + 443652 Remove dependency on java.lang.management classes
 + 443661 Rename manifest and service constants for jetty osgi resource
   fragment code
 + 443662 Consume buffer in write(ByteBuffer)
 + 443713 Reduce number of SelectionKey.setInterestOps() calls
 + 443893 Make a module for weld
 + 444124 JSP include with <servlet><jsp-file> can cause infinite recursion
 + 444214 Socks4Proxy fails when reading less than 8 bytes
 + 444222 replace CRLF in header values with whitespace rather than ?
 + 444415 iterative WriteFlusher
 + 444416 AsyncProxyServlet recursion
 + 444485 Client resets stream, pending server data is failed, write hangs
 + 444517 Ensure WebSocketUpgradeFilter is always first in filter chain
 + 444547 Format exception in ResourceCache.Content.toString()
 + 444617 Expose local and remote socket address to applications
 + 444748 WebSocketClient.stop() does not unregister from ShutdownThread
 + 444764 HttpClient notifies callbacks for last chunk of content twice
 + 444771 JSR356 / EndPointConfig.userProperties are not unique per endpoint
   upgrade
 + 444863 ProxyServlet does not filter headers listed by the Connection header

jetty-9.2.3.v20140905 - 05 September 2014
 + 347110 renamed class transformer methods
 + 411163 Add embedded jetty code example with JSP enabled
 + 435322 Added a idleTimeout to the SharedBlockerCallback
 + 435533 Handle 0 sized async gzip
 + 435988 ContainerLifeCycle: beans never stopped on remove
 + 436862 Update jetty-osgi to asm-5 and spifly-1.0.1
 + 438500 Odd NoClassDef errors when shutting down the jetty-maven-plugin via
   the stop goal
 + 440255 ensure 500 is logged on thrown Errors
 + 441073 isEarlyEOF on HttpInput
 + 441475 org.eclipse.jetty.server.ResourceCache exceptions under high load
 + 441479 Jetty hangs due to deadlocks in session manager
 + 441649 Update to jsp and el Apache Jasper 8.0.9
 + 441756 Ssl Stackoverflow on renegotiate
 + 441897 Fixed etag handling in gzipfilter
 + 442048 fixed sendRedirect %2F encoding
 + 442383 Improved insufficient threads message
 + 442628 Update example xml file for second server instance to extract wars
 + 442642 Quickstart generates valid XML
 + 442759 Allow specific ServletContainerInitializers to be excluded
 + 442950 Embedded Jetty client requests to localhost hangs with high cpu usage
   (NIO OP_CONNECT Solaris/Sparc).
 + 443049 Improved HttpParser illegal character messages
 + 443158 Fixed HttpOutput spin
 + 443172 web-fragment.xml wrongly parsed for applications running in serlvet
   2.4 mode
 + 443231 java.lang.NullPointerException on scavenge scheduling when session id
   manager declared before shared scheduler
 + 443262 Distinguish situation where jetty looks for tlds in META-INF but
   finds none vs does not look

jetty-8.1.16.v20140903 - 03 September 2014
 + 409788 Large POST body causes java.lang.IllegalStateException: SENDING =>
   HEADERS.
 + 433689 Evict idle HttpDestinations from client
 + 433802 check EOF in send1xx
 + 438996 Scavenger-Timer in HashSessionManager can die because of
   IllegalStateException from getMaxInactiveInterval
 + 442048 fixed sendRedirect %2F encoding
 + 442839 highly fragmented websocket messages can result in corrupt binary
   messages

jetty-7.6.16.v20140903 - 03 September 2014
 + 409788 Large POST body causes java.lang.IllegalStateException: SENDING =>
   HEADERS.
 + 433802 check EOF in send1xx
 + 442839 highly fragmented websocket messages can result in corrupt binary
   messages

jetty-9.2.2.v20140723 - 23 July 2014
 + 411323 DosFilter/QoSFilter should use AsyncContext rather than
   Continuations.
 + 432815 Fixed selector stop race
 + 434536 Improved Customizer javadoc
 + 435322 Fixed Iterating Callback close
 + 435653 encode async dispatched requestURI
 + 435895 jetty spring module is not in distribution
 + 436874 WebSocket client throwing a NullPointer when handling a pong
 + 436894 GzipFilter code cleanup
 + 436916 CGI: "Search docroot for a matching execCmd" logic is wrong
 + 436987 limited range of default acceptors and selectors
 + 437051 Refactor Filter chain handling of Request.isAsyncSupported
 + 437395 Start / Properties in template sections should be default applied for
   enabled modules
 + 437419 Allow scanning of META-INF for resources,fragments,tlds for unpacked
   jars
 + 437430 jettyXml not consistent between jetty:run and jetty:run-forked
 + 437462 consistent test failure in jetty-start under windows
 + 437706 ServletTester calls LocalConnector method with hardcoded timeout
 + 437800 URLs with single quote and spaces return 404
 + 437996 avoid async status race by not setting 200 on handled
 + 438079 Review garbage creation in 9.2.x series
 + 438190 findbug improvements
 + 438204 leave IPv6 addresses [] wrapped in getServerName
 + 438327 Remove hard coded Allow from OPTIONS *
 + 438331 AbstractLogger.debug(String,long) infinite loop
 + 438434 ResourceHandler checks aliases
 + 438895 Add mvn jetty:effective-web-xml goal
 + 439066 javadoc setStopAtShutdown
 + 439067 Improved graceful stop timeout handling
 + 439194 Do not configure fake server for jetty:run-forked
 + 439201 GzipFilter and AsyncGzipFilter should strip charset from Content-Type
   before making exclusion comparison in doFilter
 + 439369 Deprecate CrossContextPseudoSession
 + 439387 Ensure empty servlet-class never generated for quickstart
 + 439390 Ensure jsp scratchdir is created same way for quickstart and
   non-quickstart
 + 439394 load-on-startup with value 0 not preserved for quickstart
 + 439399 Scan tlds for apache jasper standard taglib with jetty-maven-plugin
 + 439438 DataSourceLoginService does not refresh passwords when changed in
   database
 + 439507 Possible timing side-channel when comparing MD5-Credentials
 + 439540 setReuseAddress() in ServerConnector.java is not coded properly
 + 439652 GzipHandler super.doStart
 + 439663 Allow mappings to be declared before servlet/filter
 + 439672 support using Apache commons daemon for managing Jetty
 + 439753 ConstraintSecurityHandler has dead code for processing constraints
 + 439788 CORS filter headers gone between 9.2.0.M0 and 9.2.1 .v20140609 for
   ProxyServlet requests.
 + 439809 mvn jetty:jspc cannot find taglibs in dependency jars
 + 439895 No event callback should be invoked after the "failure" callback
 + 440020 Abort bad proxy responses with sendError(-1)
 + 440038 Content decoding may fail
 + 440114 ContextHandlerCollection does not skip context wrappers
 + 440122 Remove usages of ForkInvoker

jetty-9.2.1.v20140609 - 09 June 2014
 + 347110 Supprt ClassFileTransormers in WebAppClassLoader
 + 432192 jetty-start / Allow JETTY_LOGS use for start-log-file
 + 432321 jetty-start / Allow defining extra start directories for common
   configurations
 + 435322 Improved debug
 + 436029 GzipFilter errors on asynchronous methods with message to
   AsyncGzipFilter
 + 436345 Refactor AbstractSession to minimize burden on subclasses to
   implement behaviour
 + 436388 Allow case-insensitive STOP.KEY and STOP.PORT use
 + 436405 ${jetty.base}/resources not on classpath with default configuration
 + 436520 Start / Allow https and file urls in jetty-start's module download
   mechanism
 + 436524 Start / Downloadable [files] references in modules cannot use ":"
   themselves

jetty-9.2.0.v20140526 - 26 May 2014
 + 429390 Decoders and Encoders are not registered for non-annotated
   ClientEndpoint
 + 434810 better handling of bad messages
 + 435086 ${jetty.base}/resources not on classpath when using
   --module=resources
 + 435088 lib/npn packaging of jetty-distribution is off
 + 435206 Can't add Cookie header on websocket ClientUpgradeRequest
 + 435217 Remove deprecated TagLibConfiguration
 + 435223 High cpu usage in
   FCGIHttpParser.parseContent(ResponseContentParser.java:314).
 + 435338 Incorrect handling of asynchronous content
 + 435412 Make AbstractSession.access() more amenable to customization

jetty-9.2.0.RC0 - 15 May 2014
 + 419972 Support sending forms (application/x-www-form-urlencoded)
 + 420368 Default content types for ContentProviders
 + 428966 Per-request cookie support
 + 430418 Jetty 9.1.3 and Chrome 33 permessage-deflate do not work together
 + 431333 NPE In logging of WebSocket ExtensionConfig
 + 432321 jetty-start / Allow defining extra start directories for common
   configurations
 + 432939 Jetty Client ContentResponse should have methods such as
   getContentType() and getMediaType().
 + 433089 Client should provide Request.accept() method, like JAX-RS 2.0
   Invocation.Builder.accept().
 + 433405 Websocket Session.setMaxIdleTimeout fails with zero
 + 433689 Evict old HttpDestinations from HttpClient
 + 434386 Request Dispatcher extracts args and prevents asyncIO
 + 434395 WebSocket / memory leak, WebSocketSession not cleaned up in abnormal
   closure cases
 + 434447 Able to create a session after a response.sendRedirect
 + 434505 Allow property files on start.jar command line Signed-off-by: Tom
   Zeller<tzeller@dragonacea.biz>
 + 434578 Complete listener not called if redirected to an invalid URI
 + 434679 Log static initialization via jetty-logging.properties fails
   sometimes
 + 434685 WebSocket read/parse does not discard remaining network buffer after
   unrecoverable error case
 + 434715 Avoid call to ServletHolder.getServlet() during handle() iff servlet
   is available and instantiated

jetty-9.2.0.M1 - 08 May 2014
 + 367680 jsp-file with load-on-startup not precompiled
 + 404511 removed deprecated StringMap
 + 409105 Upgrade jetty-osgi build/test to use more recent pax junit test
   framework
 + 424982 improved PID check in jetty.sh
 + 425421 ContainerLifeCycle does not start added beans in started state
 + 428904 Add logging of which webapp has path with uncovered http methods
 + 431094 Consistent handling of utf8 decoding errors
 + 431459 Jetty WebSocket compression extensions fails to handle big messages
   properly
 + 431519 Fixed NetworkTrafficListener
 + 431642 Implement ProxyServlet using Servlet 3.1 async I/O
 + 432145 Pending request is not failed when HttpClient is stopped
 + 432270 Slow requests with response content delimited by EOF fail
 + 432321 jetty-start / Allow defining extra start directories for common
   configurations
 + 432468 Improve command CGI path handling
 + 432473 web.xml declaration order of filters not preserved on calls to init()
 + 432483 make osgi.serviceloader support for
   javax.servlet.ServletContainerInitializer optional (cherry picked from
   commit 31043d25708edbea9ef31948093f4eaf2247919b)
 + 432528 IllegalStateException when using DeferredContentProvider
 + 432777 Async Write Loses Data with HTTPS Server
 + 432901 ensure a single onError callback only in pending and unready states
 + 432993 Improve handling of ProxyTo and Prefix parameters in
   ProxyServlet.Transparent.
 + 433244 Security manager lifecycle cleanup
 + 433262 WebSocket / Advanced close use cases
 + 433365 No such servlet:
   __org.eclipse.jetty.servlet.JspPropertyGroupServlet__
 + 433370 PATCH method does not work with ProxyServlet
 + 433431 Support ServletHandler fall through
 + 433479 Improved resource javadoc
 + 433483 sync log initialize
 + 433512 Jetty throws RuntimeException when webapp compiled with jdk8
   -parameters
 + 433563 Jetty fails to startup on windows - InvalidPathException
 + 433572 default to sending date header
 + 433656 Change to Opcode.ASM5 breaks jetty-osgi
 + 433692 improved buffer resizing
 + 433708 Improve WebAppClassLoader.addClassPath() IllegalStateException
   message
 + 433793 WebSocket / empty protocol list in ServerEndpointConfig.Configurator
   when using non-exact header name
 + 433841 Resource.newResource() declares an exception it does not throw
 + 433849 FileResource string compare fix
 + 433916 HttpChannelOverHttp handles HTTP 1.0 connection reuse incorrectly
 + 434009 Improved javadoc for accessing HttpChannel and HttpConnection
 + 434027 ReadListener.onError() not invoked in case of read failures
 + 434056 Support content consumed asynchronously
 + 434074 Avoid double dispatch by returning false from messageComplete
 + 434077 AnnotatedServerEndpointTest emits strange exception
 + 434247 Redirect loop in FastCGI proxying for HTTPS sites

jetty-8.1.15.v20140411 - 11 April 2014
 + 397167 Remote Access documentation is wrong
 + 419799 complete after exceptions thrown from async error pages
 + 420776 complete error pages after startAsync
 + 421197 fix method comment and ensure close synchronized
 + 422137 Added maxQueued to QueuedThreadPool MBean
 + 424180 improve bad message errors
 + 425038 WebSocketClient leaks file handles when exceptions are thrown from
   open()
 + 425551 Memory Leak in SelectConnector$ConnectTimeout.expired
 + 426658 backport Bug 425930 to jetty-8
 + 427761 allow endpoints to be interrupted
 + 428708 JDBCSessionIdManager when clearing expired sessions failed, jetty
   should still be able to startup
 + 428710 JDBCSession(Id)Manager use 'read committed isolation level'
 + 430968 Use wrapped response with async dispatch
 + 432452 ConnectHandler does not timeout sockets in FIN_WAIT2

jetty-7.6.15.v20140411 - 11 April 2014
 + 422137 Added maxQueued to QueuedThreadPool MBean
 + 425038 WebSocketClient leaks file handles when exceptions are thrown from
   open()
 + 425551 Memory Leak in SelectConnector$ConnectTimeout.expired
 + 432452 ConnectHandler does not timeout sockets in FIN_WAIT2

jetty-9.2.0.M0 - 09 April 2014
 + 419801 Upgrade to asm5 for jdk8
 + 423392 Fix buffer overflow in AsyncGzipFilter
 + 425736 jetty-start / Jetty 9 fails to startup with --exec option if Java
   path contain
 + 426920 jetty-start / BaseHome.listFilesRegex() and .recurseDir() do not
   detect filesystem loops
 + 427188 Re-enable automatic detection of logging-dependencies with
   logging-module
 + 429734 Implemented the HA ProxyProtocol
 + 430341 use apache jsp/jstl for maven plugins
 + 430747 jetty-start / Allow --lib and module [lib] to recursively add jars
 + 430825 jetty-start / use of jetty-jmx.xml prevents configuration of
   ThreadPool in jetty.xml
 + 431279 jetty-start / Unable to start jetty if no properties are defined
 + 431892 DefaultFileLocatorHelper.getBundleInstallLocation fails for equinox
   3.10
 + 432122 ignore frequently failing test
 + 432145 Pending request is not failed when HttpClient is stopped
 + 432270 Slow requests with response content delimited by EOF fail

jetty-9.1.5.v20140505 - 05 May 2014
 + 431459 Jetty WebSocket compression extensions fails to handle big messages
   properly
 + 431519 Fixed NetworkTrafficListener
 + 432145 Pending request is not failed when HttpClient is stopped
 + 432270 Slow requests with response content delimited by EOF fail
 + 432473 web.xml declaration order of filters not preserved on calls to init()
 + 432483 make osgi.serviceloader support for
   javax.servlet.ServletContainerInitializer optional (cherry picked from
   commit 31043d25708edbea9ef31948093f4eaf2247919b)
 + 432528 IllegalStateException when using DeferredContentProvider
 + 432777 Async Write Loses Data with HTTPS Server
 + 432901 ensure a single onError callback only in pending and unready states
 + 432993 Improve handling of ProxyTo and Prefix parameters in
   ProxyServlet.Transparent.
 + 433365 No such servlet:
   __org.eclipse.jetty.servlet.JspPropertyGroupServlet__ (cherry picked from
   commit e2ed934978b958d6fccb28a8a5d04768f7c0432d)
 + 433370 PATCH method does not work with ProxyServlet
 + 433483 sync log initialize
 + 433692 improved buffer resizing
 + 433916 HttpChannelOverHttp handles HTTP 1.0 connection reuse incorrectly
 + 434027 ReadListener.onError() not invoked in case of read failures

jetty-9.1.4.v20140401 - 01 April 2014
 + 414206 Rewrite rules re-encode requestURI
 + 414885 Don't expose JDT classes by default
 + 417022 Access current HttpConnection from Request not ThreadLocal
 + 423619 set Request timestamp on startRequest
 + 423982 removed duplicate UrlResource toString
 + 424107 Jetty should not finish chunked encoding on exception
 + 425991 added qml mime type
 + 426897 improved ContainerLifeCycle javadoc
 + 427185 Add org.objectweb.asm. as serverClass
 + 427204 jetty-start / startup incorrectly requires directory in jetty.base
 + 427368 start.sh fails quietly on command line error
 + 428594 File upload with onMessage and InputStream fails
 + 428595 JSR-356 / ClientContainer does not support SSL
 + 428597 javax-websocket-client-impl and javax-websocket-server-impl jars
   Manifests do not export packages for OSGI
 + 428817 jetty-start / Allow for property to configure deploy manager
   `webapps` directory
 + 429180 Make requestlog filename parameterized
 + 429357 JDBCSessionManager.Session.removeAttribute don't set dirty flag if
   attribute already removed
 + 429409 osgi] jetty.websocket.servlet must import jetty.websocket.server
 + 429487 Runner code cleanups
 + 429616 Use UTF-8 encoding for XML
 + 429779 masked zero length websocket frame gives NullPointerException during
   streaming read
 + 430088 OnMessage*Callable decoding of streaming binary or text is not thread
   safe
 + 430242 added SharedBlockingCallback to support threadsafe blocking
 + 430273 Cancel async timeout breaks volatile link to avoid race with slow
   expire
 + 430341 add apache jsp and jstl optional modules
 + 430490 Added JETTY_SHELL 426738 Fixed JETTY_HOME comments
 + 430649 test form encoding
 + 430654 closing client connections can hang worker threads
 + 430808 OutputStreamContentProvider violates OutputStream contract
 + 430822 jetty-start / make soLingerTime configurable via property
 + 430823 jetty-start / make NeedClientAuth (ssl) configurable via property
 + 430824 jetty-start / use of jetty-logging.xml prevents configuration of
   ThreadPool in jetty.xml
 + 431103 Complete listener not called if request times out before processing
   exchange.
 + 431592 do not resolved forwarded-for address

jetty-9.1.3.v20140225 - 25 February 2014
 + 373952 Ensure MongoSessionManager un/binds session attributes on refresh
   only if necessary
 + 424899 Initialize GzipHandler mimeTypes
 + 426490 HttpServletResponse.setBufferSize(0) results in tight loop (100% cpu
   hog)
 + 427700 Outgoing extensions that create multiple frames should flush them in
   order and atomically.
 + 427738 fixed XSS in async-rest demo
 + 428157 Methods of anonymous inner classes can't be called via xml
 + 428232 Rework batch mode / buffering in websocket
 + 428238 Test HEAD request with async IO
 + 428266 HttpRequest mangles URI query string
 + 428383 limit white space between requests
 + 428418 JettyStopMojo prints some messages on System.err
 + 428435 Large streaming message fails in MessageWriter
 + 428660 Delay closing async HttpOutput until after UNREADY->READY
 + 428710 JDBCSession(Id)Manager use read committed isolation level
 + 428859 Do not auto initialise jsr356 websocket if no annotations or
   EndPoints discovered

jetty-9.1.2.v20140210 - 10 February 2014
 + 408167 Complex object as session attribute not necessarily persisted
 + 423421 remove org.slf4j and org.ow2.asm from jetty-all artifact
 + 424171 Old javax.activation jar interferes with email sending
 + 424562 JDBCSessionManager.setNodeIdInSessionId(true) does not work
 + 425275
   org.eclipse.jetty.osgi.annotations.AnnotationConfiguration.BundleParserTask.getStatistic()
   returns null when debug is enabled.
 + 425638 Fixed monitor module/xml typos
 + 425696 start.jar --add-to-start={module} results in error
 + 425703 Review [Queued]HttpInput
 + 425837 Upgrade to jstl 1.2.2
 + 425930 JDBC Session Manager constantly reloading session if save intervall
   expired once
 + 425998 JDBCSessionIdManager fails to create maxinterval column
 + 426250 jetty-all should be deployed on release
 + 426358 NPE generating temp dir name if no resourceBase or war
 + 426481 fix < java 1.7.0_10 npn files
 + 426739 Response with Connection: keep-alive truncated
 + 426750 isReady() returns true at EOF
 + 426870 HTTP 1.0 Request with Connection: keep-alive and response content
   hangs.
 + 427068 ServletContext.getClassLoader should only check privileges if a
   SecurityManager exists
 + 427128 Cookies are not sent to the server
 + 427245 StackOverflowError when session cannot be de-idled from disk
 + 427254 Cookies are not sent to the client
 + 427512 ReadPendingException in case of HTTP Proxy tunnelling
 + 427570 externalize common http config to start.ini
 + 427572 Default number of acceptors too big
 + 427587 MessageInputStream must copy the payload
 + 427588 WebSocket Parser leaks ByteBuffers
 + 427690 Remove Mux Extension and related support
 + 427699 WebSocket upgrade response sends Sec-WebSocket-Protocol twice

jetty-9.1.1.v20140108 - 08 January 2014
 + 408912 JDBCSessionIdManager should allow configuration of schema
 + 410750 NPE Protection in Mongo save session
 + 417202 Start / command line arguments with ${variable} should be expanded
 + 418622 WebSocket / When rejecting old WebSocket protocols, log client
   details
 + 418769 Allow resourceBases in run-forked Mojo
 + 418888 Added strict mode to HttpGenerator
 + 419309 encode alias URIs from File.toURI
 + 419911 Empty chunk causes ArrayIndexOutOfBoundsException in
   InputStreamResponseListener.
 + 421189 WebSocket / AbstractExtension's WebSocketPolicy is not
   Session-specific
 + 421314 Websocket / Connect attempt with Chrome 32+ fails with "Some
   extension already uses the compress bit"
 + 421697 IteratingCallback improvements
 + 421775 CookiePatternRule only sets cookie if not set already
 + 421794 Iterator from InputStreamProvider is not implemented properly
 + 421795 ContentProvider should have a method to release resources
 + 422192 ClientContainer.getOpenSessions() always returns null
 + 422264 OutputStreamContentProvider does not work with Basic Authentication
 + 422308 Change all session/sessionid managers to use shared Scheduler
 + 422386 Comma-separated <param-value>s not trimmed in GzipFilter
 + 422388 Test for GzipFilter apply to resources with charset appended to the
   MIME type
 + 422398 moved jmx remote config to jmx-remote.mod
 + 422427 improved TestConnection
 + 422703 Support reentrant HttpChannel and HttpConnection
 + 422723 Dispatch failed callbacks to avoid blocking selector
 + 422734 messages per second in ConnectorStatistics
 + 422807 fragment large written byte arrays to protect from JVM OOM bug
 + 423005 reuse gzipfilter buffers
 + 423048 Receiving a PING while sending a message kills the connection
 + 423060 Allow ${jetty.base}/work
 + 423118 ServletUpgradeRequest.getUserPrincipal() does not work
 + 423185 Update permessage-deflate for finalized spec
 + 423255 MBeans of SessionIdManager can leak memory on redeploy
 + 423361 Ensure ServletContainerInitializers called before injecting Listeners
 + 423373 Correct namespace use for JEE7 Schemas
 + 423392 GzipFilter without wrapping or blocking
 + 423395 Ensure @WebListeners are injected
 + 423397 Jetty server does not run on Linux server startup because of  a bug
   in jetty.sh script.
 + 423476 WebSocket / JSR / @OnMessage(maxMessageSize=20000000) not properly
   supported
 + 423556 HttpSessionIdListener should be resource injectable
 + 423646 WebSocket / JSR / WebSocketContainer (Client) should have its
   LifeCycle stop on standalone use
 + 423692 use UrlEncoded.ENCODING for merging forwarded query strings
 + 423695 <HT> Horizontal-tab used as HTTP Header Field separator unsupported
 + 423724 WebSocket / Rename MessageAppender.appendMessage to .appendFrame
 + 423739 Start checks module files
 + 423804 WebSocket / JSR improper use of
   ServerEndpointConfig.Configurator.getNegotiatedSubprotocol()
 + 423875 Update jetty-distro build to use jetty-toolchain jetty-schemas 3.1.M0
 + 423915 WebSocket / Active connection from IOS that goes into airplane mode
   not disconnected on server side
 + 423926 Remove code duplication in class IdleTimeout
 + 423930 SPDY streams are leaked
 + 423948 Cleanup and consolidate testing utilities in WebSocket
 + 424014 PathContentProvider does not close its internal SeekableByteChannel
 + 424043 IteratingCallback Idle race
 + 424051 Using --list-config can result in NPE
 + 424168 Module [ext] should load libraries recursively from lib/ext/
 + 424180 extensible bad message content
 + 424183 Start does not find LIB (Classpath) when on non-English locale
 + 424284 Identify conflicts in logging when error "Multiple servlets map to
   {pathspec}" occurs
 + 424303 @ServletSecurity not applied on non load-on-startup servlets
 + 424307 obfuscate unicode
 + 424380 Augment class / Jar scanning timing log events
 + 424390 Allow enabling modules via regex
 + 424398 Servlet load-on-startup ordering is not obeyed
 + 424497 Allow concurrent async sends
 + 424498 made bytebufferendpoint threadsafe
 + 424588 org.eclipse.jetty.ant.AntWebInfConfiguration does not add
   WEB-INF/classes for annotation scanning
 + 424598 Module [npn] downloads wrong npn jar
 + 424651 org.eclipse.jetty.spdy.Flusher use of non-growable ArrayQueue yield
   java.lang.IllegalStateException: Full.
 + 424682 Session cannot be deserialized with form authentication
 + 424706 The setMaxIdleTimeout of javax.websocket.Session does not take any
   affect
 + 424734 WebSocket / Expose Locale information from ServletUpgradeRequest
 + 424735 WebSocket / Make ServletUpgradeRequest expose its HttpServletRequest
 + 424743 Verify abort behavior in case the total timeout expires before the
   connect timeout.
 + 424762 ShutdownHandler hardcodes "127.0.0.1" and cannot be used with IPv6
 + 424847 Deadlock in deflate-frame (webkit binary)
 + 424863 IllegalStateException "Unable to find decoder for type
   <javax.websocket.PongMessage>"
 + 425038 WebSocketClient leaks file handles when exceptions are thrown from
   open()
 + 425043 Track whether pools are used correctly
 + 425049 add json mime mapping to mime.properties

jetty-9.1.0.v20131115 - 15 November 2013
 + 397167 Remote Access documentation is wrong
 + 416477 QueuedThreadPool does not reuse interrupted threads
 + 420776 complete error pages after startAsync
 + 421362 When using the jetty.osgi.boot ContextHandler service feature the
   wrong ContextHandler can be undeployed

jetty-9.1.0.RC2 - 07 November 2013
 + 410656 WebSocketSession.suspend() hardcoded to return null
 + 417223 removed deprecated ThreadPool.dispatch
 + 418741 Threadlocal cookie buffer in response
 + 420359 fixed thread warnings
 + 420572 IOTest explicitly uses 127.0.0.1
 + 420692 set soTimeout to try to avoid hang
 + 420844 Connection:close on exceptional errors
 + 420930 Use Charset to specify character encoding
 + 421197 synchronize gzip output finish
 + 421198 onComplete never call onComplete in BufferingResponseListener in 9.1

jetty-9.0.7.v20131107 - 07 November 2013
 + 407716 fixed logs
 + 416597 Allow classes and jars on the webappcontext extraclasspath to be
   scanned for annotations by jetty-maven-plugin
 + 418636 Name anonymous filter and holders with classname-hashcode
 + 418732 Add whiteListByPath mode to IPAccessHandler
 + 418767 run-forked goal ingores test scope dependencies with
   useTestScope=true
 + 418792 Session getProtocolVersion always returns null
 + 418892 SSL session caching so unreliable it effectively does not work
 + 419309 Added symlink checker to test webapp
 + 419333 treat // as an alias in path
 + 419344 NPNServerConnection does not close the EndPoint if it reads -1
 + 419350 Do not borrow space from passed arrays
 + 419655 AnnotationParser throws NullPointerException when scanning files from
   jar:file urls
 + 419687 HttpClient's query parameters must be case sensitive
 + 419799 Async timeout dispatches to error page
 + 419814 Annotation properties maxMessageSize and inputBufferSize don't work
 + 419846 JDBCSessionManager doesn't determine dirty state correctly
 + 419901 Client always adds extra user-agent header
 + 419937 Request isSecure cleared on recycle
 + 419950 Provide constructor for StringContentProvider that takes Charset
 + 419964 InputStreamContentProvider does not close provided InputStream
 + 420033 AsyncContext.onTimeout exceptions passed to onError
 + 420039 BufferingResponseListener continues processing after aborting
   request.
 + 420048 DefaultServlet alias checks configured resourceBase
 + 420142 reimplemented graceful shutdown
 + 420362 Response/request listeners called too many times
 + 420374 Call super.close() in a finally block
 + 420530 AbstractLoginModule never fails a login
 + 420572 IOTest explicitly uses 127.0.0.1
 + 420776 complete error pages after startAsync
 + 420844 Connection:close on exceptional errors
 + 420930 Use Charset to specify character encoding
 + 421197 synchronize gzip output finish

jetty-8.1.14.v20131031 - 31 October 2013
 + 417772 fixed low resources idle timeout
 + 418636 Name anonymous filter and holders with classname-hashcode
 + 419432 Allow to override the SslContextFactory on a per-destination basis
 + 420048 DefaultServlet alias checks configured resourceBase
 + 420530 AbstractLoginModule never fails a login

jetty-7.6.14.v20131031 - 31 October 2013
 + 417772 fixed low resources idle timeout
 + 418636 Name anonymous filter and holders with classname-hashcode
 + 419432 Allow to override the SslContextFactory on a per-destination basis
 + 420048 DefaultServlet alias checks configured resourceBase
 + 420530 AbstractLoginModule never fails a login

jetty-9.1.0.RC1 - 31 October 2013
 + 294531 Unpacking webapp twice to the same directory name causes problems
   with updated jars in WEB-INF/lib
 + 397049 Cannot Provide Custom Credential to JDBCLoginService
 + 403591 improve the Blocking Q implementation
 + 407716 fixed logs
 + 410840 Change SSLSession.getPeerCertificateChain() to
   SSLSession.getPeerCertificates().
 + 415118 WebAppClassLoader.getResource(name) should strip .class from name
 + 415609 spdy replace SessionInvoker with IteratingCallback. Introduce Flusher
   class to separate queuing/flushing logic from StandardSession
 + 416300 Order ServletContainerInitializer callbacks
 + 416597 Allow classes and jars on the webappcontext extraclasspath to be
   scanned for annotations by jetty-maven-plugin
 + 417356 Add SOCKS support to jetty client
 + 417932 resources.mod should make ${jetty.base}/resources/ directory
 + 417933 logging.mod ini template should include commented log.class settings
 + 418212 org.eclipse.jetty.spdy.server.http.SSLExternalServerTest hangs
 + 418441 Use of OPTIONS= in Jetty 9.1 should display WARNING message
 + 418596 Faults in JARs during class scanning should report the jar that
   caused the problem
 + 418603 cannot specify a custom ServerEndpointConfig.Configurator
 + 418625 WebSocket / Jsr RemoteEndpoint.sendObject(java.nio.HeapByteBuffer)
   doesn't find encoder
 + 418632 WebSocket / Jsr annotated @OnMessage with InputStream fails to be
   called
 + 418636 Name anonymous filter and holders with classname-hashcode
 + 418732 Add whiteListByPath mode to IPAccessHandler
 + 418767 run-forked goal ingores test scope dependencies with
   useTestScope=true
 + 418792 Session getProtocolVersion always returns null
 + 418892 SSL session caching so unreliable it effectively does not work
 + 418922 Missing parameterization of etc/jetty-xinetd.xml
 + 418923 Missing parameterization of etc/jetty-proxy.xml
 + 419146 Parameterize etc/jetty-requestlog.xml values
 + 419309 Added symlink checker to test webapp
 + 419330 Allow access to setters on jetty-jspc-maven-plugin
 + 419333 treat // as an alias in path
 + 419344 NPNServerConnection does not close the EndPoint if it reads -1
 + 419350 Do not borrow space from passed arrays
 + 419655 AnnotationParser throws NullPointerException when scanning files from
   jar:file urls
 + 419687 HttpClient's query parameters must be case sensitive
 + 419799 Async timeout dispatches to error page
 + 419814 Annotation properties maxMessageSize and inputBufferSize don't work
 + 419846 JDBCSessionManager doesn't determine dirty state correctly
 + 419899 Do not wrap SSL Exception as EoFException
 + 419901 Client always adds extra user-agent header
 + 419904 Data corruption on proxy PUT requests
 + 419914 QueuedThreadPool uses nanoTime
 + 419937 Request isSecure cleared on recycle
 + 419950 Provide constructor for StringContentProvider that takes Charset
 + 419964 InputStreamContentProvider does not close provided InputStream
 + 420012 Improve ProxyServlet.Transparent configuration in case prefix="/"
 + 420033 AsyncContext.onTimeout exceptions passed to onError
 + 420034 Removed threads/timers from Date caching
 + 420039 BufferingResponseListener continues processing after aborting
   request.
 + 420048 DefaultServlet alias checks configured resourceBase
 + 420103 Split out jmx-remote module from existing jmx module
 + 420142 reimplemented graceful shutdown
 + 420362 Response/request listeners called too many times
 + 420364 Bad synchronization in HttpConversation
 + 420374 Call super.close() in a finally block
 + 420530 AbstractLoginModule never fails a login
 + 420687 XML errors in jetty-plus/src/test/resources/web-fragment-*.xml
 + 420776 complete error pages after startAsync

jetty-9.1.0.RC0 - 30 September 2013
 + 412469 make module for jetty-jaspi
 + 416453 Add comments to embedded SplitFileServer example
 + 416577 enhanced shutdown handler to send shutdown at startup
 + 416674 run all jetty-ant tests on random ports
 + 416940 avoid download of spring-beans.dtd
 + 417152 WebSocket / Do all setup in websocket specific
   ServletContainerInitializer
 + 417239 re-implemented Request.getContentRead()
 + 417284 Precompiled regex in HttpField
 + 417289 SPDY replace use of direct buffers with indirect buffers or make it
   configurable
 + 417340 Upgrade JDT compiler to one that supports source/target of Java 1.7
 + 417382 Upgrade to asm 4.1 and refactor annotation parsing
 + 417475 Do not null context Trie during dynamic deploy
 + 417490 WebSocket / @PathParam annotated parameters are null when the servlet
   mapping uses a wildcard
 + 417561 Refactor annotation related code: change log messages
 + 417574 Setting options with _JAVA_OPTIONS breaks run-forked with
   <waitForChild>true</waitForChild>
 + 417831 Remove jetty-logging.properties from distro/resources
 + 417938 Startup / Sort properties presented in --list-config alphabetically
 + 418014 Handle NTFS canonical exceptions during alias check
 + 418068 WebSocketClient has lazy or injected Executor
 + 418212 org.eclipse.jetty.spdy.server.http.SSLExternalServerTest hangs
 + 418227 Null cookie value test

jetty-9.0.6.v20130930 - 30 September 2013
 + 411069 better set compiler defaults to 1.7, including webdefault.xml for jsp
 + 411934 War overlay configuration assumes src/main/webapp exists
 + 413484 setAttribute in nosql session management better handles _dirty status
 + 413684 deprecated unsafe alias checkers
 + 413737 hide stacktrace in ReferrerPushStrategyTest
 + 414431 Avoid debug NPE race
 + 414898 Only upgrade v0 to v1 cookies on dquote , ; backslash space and tab
   in the value
 + 415192 <jsp-file> maps to JspPropertyGroupServlet instead of JspServlet
 + 415194 Deployer gives management of context to context collection
 + 415302
 + 415330 Avoid multiple callbacks at EOF
 + 415401 Add initalizeDefaults call to SpringConfigurationProcessor
 + 415548 migrate ProxyHTTPToSPDYTest to use HttpClient to avoid intermittent
   NPE part 2
 + 415605 fix status code logging for async requests
 + 415999 Fix some of FindBugs warnings
 + 416015 Handle null Accept-Language and other headers
 + 416096 DefaultServlet leaves open file descriptors with file sizes greater
   than response buffer
 + 416102 Clean up of async sendContent process
 + 416103 Added AllowSymLinkAliasChecker.java
 + 416251 ProxyHTTPToSPDYConnection now sends a 502 to the client if it
   receives a rst frame from the upstream spdy server
 + 416266 HttpServletResponse.encodeURL() encodes on first request when only
   SessionTrackingMode.COOKIE is used
 + 416314 jetty async client wrong behaviour for HEAD Method + Redirect
 + 416321 handle failure during blocked committing write
 + 416453 Add comments to embedded SplitFileServer example
 + 416477 Improved consumeAll error handling
 + 416568 Simplified servlet exception logging
 + 416577 enhanced shutdown handler to send shutdown at startup
 + 416585 WebInfConfiguration examines webapp classloader first instead of its
   parent when looking for container jars
 + 416597 Allow classes and jars on the webappcontext extraclasspath to be
   scanned for annotations
 + 416663 Content-length set by resourcehandler
 + 416674 run all jetty-ant tests on random ports
 + 416679 Change warning to debug if no transaction manager present
 + 416787 StringIndexOutOfBounds with a pathMap of ""
 + 416940 avoid download of spring-beans.dtd
 + 416990 JMX names statically unique
 + 417110 Demo / html body end tag missing in authfail.html
 + 417225 added Container.addEventListener method
 + 417260 Protected targets matched as true URI path segments
 + 417289 SPDY replace use of direct buffers with indirect buffers or make it
   configurable
 + 417475 Do not null context Trie during dynamic deploy
 + 417574 Setting options with _JAVA_OPTIONS breaks run-forked with
   <waitForChild>true</waitForChild>
 + 417831 Remove jetty-logging.properties from distro/resources
 + 418014 Handle NTFS canonical exceptions during alias check
 + 418212 org.eclipse.jetty.spdy.server.http.SSLExternalServerTest hangs
 + 418227 Null cookie value test

jetty-9.1.0.M0 - 16 September 2013
 + 393473 Add support for JSR-356 (javax.websocket) draft
 + 395444 Websockets not working with Chrome (deflate problem)
 + 396562 Add an implementation of RequestLog that supports Slf4j
 + 398467 Servlet 3.1 Non Blocking IO
 + 402984 WebSocket Upgrade must honor case insensitive header fields in
   upgrade request
 + 403280 Update to javax.el 2.2.4
 + 403380 Introduce WebSocketTimeoutException to differentiate between EOF on
   write and Timeout
 + 403510 HttpSession maxInactiveInterval is not serialized in HashSession
 + 403591 do not use the ConcurrentArrayBlockingQueue for thread pool, selector
   and async request log
 + 403817 Use of WebSocket Session.close() results in invalid status code
 + 405188 HTTP 1.0 with GET returns internal IP address
 + 405422 Implement servlet3.1 spec sections 4.4.3 and 8.1.4 for new
   HttpSessionIdListener class
 + 405432 Check implementation of section 13.4.1 @ServletSecurity for
   @HttpConstraint and HttpMethodConstraint clarifications
 + 405435 Implement servlet3.1 section 13.6.3 for 303 redirects for Form auth
 + 405437 Implement section 13.8.4 Uncovered HTTP methods
 + 405525 Throw IllegalArgumentException if filter or servlet name is null or
   empty string in ServletContext.addXXX() methods
 + 405526 Deployment must fail if more than 1 servlet maps to same url pattern
 + 405531 Implement Part.getSubmittedFileName()
 + 405533 Implement special role ** for security constraints
 + 405535 Implement Request.isUserInRole(role) check security-role-refs
   defaulting to security-role if no matching ref
 + 405944 Check annotation and resource injection is supported for
   AsyncListener
 + 406759 supressed stacktrace in ReferrerPushStrategyTest
 + 407708 HttpUpgradeHandler must support injection
 + 408782 Transparent Proxy - rewrite URL is ignoring query strings
 + 408904 Enhance CommandlineBuilder to not escape strings inside single quotes
 + 409403 fix IllegalStateException when SPDY is used and the response is
   written through BufferUtil.writeTo byte by byte
 + 409796 fix and cleanup ReferrerPushStrategy. There's more work to do here so
   it remains @Ignore for now
 + 409953 return buffer.slice() instead of buffer.asReadOnlyBuffer() in
   ResourceCache to avoid using inefficent path in BufferUtil.writeTo
 + 410083 Jetty clients submits incomplete URL to proxy
 + 410098 inject accept-encoding header for all http requests through SPDY as
   SPDY clients MUST support spdy. Also remove two new tests that have been to
   implementation agnostic and not needed anymore due to recent code changes
 + 410246 HttpClient with proxy does not tunnel HTTPS requests
 + 410341 suppress stacktraces that happen during test setup shutdown after
   successful test run
 + 410800 Make RewritePatternRule queryString aware
 + 411069 better set compiler defaults to 1.7, including webdefault.xml for jsp
 + 411934 War overlay configuration assumes src/main/webapp exists
 + 412205 SSL handshake failure leads to unresponsive UpgradeConnection
 + 412418 HttpTransportOverSPDY fix race condition while sending push streams
   that could cause push data not to be sent. Fixes intermittent test issues in
   ReferrerPushStrategyTest
 + 412729 SPDYClient needs a Promise-based connect() method
 + 412829 Allow any mappings from web-default.xml to be overridden by web.xml
 + 412830 Error Page match ServletException then root cause
 + 412840 remove Future in SPDYClient.connect() and return Session instead in
   blocking version
 + 412934 Ignore any re-definition of an init-param within a descriptor
 + 412935 setLocale is not an explicit set of character encoding
 + 412940 minor threadsafe fixes
 + 413018 ServletContext.addListener() should throw IllegalArgumentException if
   arg is not correct type of listener
 + 413020 Second call to HttpSession.invalidate() should throw exception
 + 413019 HttpSession.getCreateTime() should throw exception after session is
   invalidated
 + 413291 Avoid SPDY double dispatch
 + 413387 onResponseHeaders is not called multiple times when multiple
   redirects occur.
 + 413484 setAttribute in nosql session management better handles _dirty status
 + 413531 Introduce pluggable transports for HttpClient
 + 413684 deprecated unsafe alias checkers
 + 413737 hide stacktrace in ReferrerPushStrategyTest
 + 413901 isAsyncStarted remains true while original request is dispatched
 + 414167 WebSocket handshake upgrade from FireFox fails due to keep-alive
 + 414431 Avoid debug NPE race
 + 414635 Modular start.d and jetty.base property
 + 414640 HTTP header value encoding
 + 414725 Annotation Scanning should exclude webapp basedir from path
   validation checks
 + 414731 Request.getCookies() should return null if there are no cookies
 + 414740 Removed the parent peeking Loader
 + 414891 Errors thrown by ReadListener and WriteListener not handled
   correctly.
 + 414898 Only upgrade v0 to v1 cookies on dquote , ; backslash space and tab
   in the value
 + 414913 WebSocket / Performance - reduce ByteBuffer allocation/copying during
   generation/writing
 + 414923 CompactPathRule needs to also compact the uri
 + 415047 Create URIs lazily in HttpClient
 + 415062 SelectorManager wakeup optimisation
 + 415131 Avoid autoboxing on debug
 + 415192 <jsp-file> maps to JspPropertyGroupServlet instead of JspServlet
 + 415194 Deployer gives management of context to context collection
 + 415302
 + 415314 Jetty should not commit response on output if <
   Response.setBufferSize() bytes are written
 + 415330 Avoid multiple callbacks at EOF
 + 415401 WebAppProvider: override XmlConfiguration.initializeDefaults
 + 415548 migrate ProxyHTTPToSPDYTest to use HttpClient to avoid intermittent
   NPE part 2
 + 415605 fix status code logging for async requests
 + 415641 Remove remaining calls to deprecated HttpTranspoert.send
 + 415656 SPDY - add IdleTimeout per Stream functionality
 + 415744 Reduce Future usage in websocket
 + 415745 Include followed by forward using a PrintWriter incurs unnecessary
   delay
 + 415780 fix StreamAlreadyCommittedException in spdy build
 + 415825 fix stop support in modular start setup
 + 415826 modules initialised with --add-to-start and --add-to-startd
 + 415827 jetty-start / update --help text for new command line options
 + 415830 jetty-start / add more TestUseCases for home + base + modules
   configurations
 + 415831 rename ini keyword from MODULES= to --module=
 + 415832 jetty-start / fix ClassNotFound exception when starting from empty
   base directory
 + 415839 jetty-start / warning about need for --exec given when not needed by
   default configuration
 + 415899 jetty-start / add --lib=<cp> capability from Jetty 7/8
 + 415913 support bootlib and download in modules
 + 415999 Fix some of FindBugs warnings
 + 416015 Handle null Accept-Language and other headers
 + 416026 improve error handlig in SPDY parsers
 + 416096 DefaultServlet leaves open file descriptors with file sizes greater
   than response buffer
 + 416102 Clean up of async sendContent process
 + 416103 Added AllowSymLinkAliasChecker.java
 + 416143 mod file format uses [type]
 + 416242 respect persistence headers in ProxyHTTPSPDYConnection
 + 416251 ProxyHTTPToSPDYConnection now sends a 502 to the client if it
   receives a rst frame from the upstream spdy server
 + 416266 HttpServletResponse.encodeURL() encodes on first request when only
   SessionTrackingMode.COOKIE is used
 + 416314 jetty async client wrong behaviour for HEAD Method + Redirect
 + 416321 handle failure during blocked committing write
 + 416477 Improved consumeAll error handling
 + 416568 Simplified servlet exception logging
 + 416585 WebInfConfiguration examines webapp classloader first instead of its
   parent when looking for container jars
 + 416597 Allow classes and jars on the webappcontext extraclasspath to be
   scanned for annotations
 + 416663 Content-length set by resourcehandler
 + 416674 run all jetty-ant tests on random ports
 + 416679 Change warning to debug if no transaction manager present
 + 416680 remove uncovered constraint warning
 + 416681 Remove unnecessary security constraints in test-jetty-webapp
 + 416763 WebSocket / Jsr Session.getPathParameters() is empty
 + 416764 WebSocket / Jsr Session.getRequestURI() is missing scheme + host +
   port + query parameters
 + 416787 StringIndexOutOfBounds with a pathMap of ""
 + 416812 Don't start WebSocketClient for every context
 + 416990 JMX names statically unique
 + 417022 Request attribute access to Server,HttpChannel & HttpConnection
 + 417023 Add Default404Servlet if no default servlet set
 + 417108 demo-base uses HTTPS
 + 417109 Demo / Jaas test fails to find etc/login.conf
 + 417110 Demo / html body end tag missing in authfail.html
 + 417111 Demo / login with admin/admin fails
 + 417133 WebSocket / deflate-frame should accumulate decompress byte buffers
   properly
 + 417134 WebSocket / Jsr
   ServerEndpointConfig.Configurator.getNegotiatedExtensions() is never used
 + 417225 added Container.addEventListener method
 + 417260 Protected targets matched as true URI path segments

jetty-8.1.13.v20130916 - 16 September 2013
 + 412629 PropertyFileLoginModule doesn't cache user configuration file even
   for refreshInterval=0
 + 413484 setAttribute in nosql session management better handles _dirty status
 + 413684 deprecated unsafe alias checkers
 + 414235 RequestLogHandler configured on a context fails to handle forwarded
   requests
 + 414393 StringIndexOutofBoundsException with > 8k multipart content without
   CR or LF
 + 414431 Avoid debug NPE race
 + 414507 Ensure AnnotationParser ignores parent dir hierarchy when checking
   for hidden dirnames
 + 414652 WebSocket's sendMessage() may hang on congested connections
 + 415192 <jsp-file> maps to JspPropertyGroupServlet instead of JspServlet
 + 415401 Add XmlConfiguration.initializeDefaults that allows to set default
   values for any XmlConfiguration that may be overridden in the config file
 + 416266 HttpServletResponse.encodeURL() encodes on first request when only
   SessionTrackingMode.COOKIE is used
 + 416585 WebInfConfiguration examines webapp classloader first instead of its
   parent when looking for container jars
 + 416787 StringIndexOutOfBounds with a pathMap of ""
 + 416990 JMX names statically unique

jetty-7.6.13.v20130916 - 16 September 2013
 + 412629 PropertyFileLoginModule doesn't cache user configuration file even
   for refreshInterval=0
 + 413484 setAttribute in nosql session management better handles _dirty status
 + 413684 deprecated unsafe alias checkers
 + 414235 RequestLogHandler configured on a context fails to handle forwarded
   requests
 + 414393 StringIndexOutofBoundsException with > 8k multipart content without
   CR or LF
 + 414431 Avoid debug NPE race
 + 414507 Ensure AnnotationParser ignores parent dir hierarchy when checking
   for hidden dirnames
 + 414652 WebSocket's sendMessage() may hang on congested connections
 + 415192 <jsp-file> maps to JspPropertyGroupServlet instead of JspServlet
 + 415401 Add XmlConfiguration.initializeDefaults that allows to set default
   values for any XmlConfiguration that may be overridden in the config file
 + 416585 WebInfConfiguration examines webapp classloader first instead of its
   parent when looking for container jars
 + 416990 JMX names statically unique

jetty-9.0.5.v20130815 - 15 August 2013
 + 414898 Only upgrade v0 to v1 cookies on dquote , ; backslash space and tab
   in the value
 + 404468 Ported jetty-http-spi to Jetty-9
 + 405424 add X-Powered-By and Server header to SPDY
 + 405535 implement Request.isUserInRole(role) check security-role-refs
   defaulting to security-role if no matching ref
 + 408235 SPDYtoHTTP proxy fix: remove hop headers from upstream server
 + 409028 Jetty HttpClient does not work with proxy CONNECT method
 + 409282 fix intermittently failing MaxConcurrentStreamTest
 + 409845 add test that makes sure that DataFrameGenerator correctly prepends
   the header information
 + 410498 ignore type of exception in
   GoAwayTest.testDataNotProcessedAfterGoAway
 + 410668 HTTP client should support the PATCH method
 + 410800 Make RewritePatternRule queryString aware
 + 410805 StandardSession: remove all frameBytes for a given stream from queue
   if the stream is reset
 + 411216 RequestLogHandler handles async completion
 + 411458 MultiPartFilter getParameterMap doesn't preserve multivalued
   parameters 411459  MultiPartFilter.Wrapper getParameter should use charset
   encoding of part
 + 411538 Use Replacement character for bad parameter % encodings
 + 411545 SslConnection.DecryptedEndpoint.fill() sometimes misses a few network
   bytes
 + 411755 MultiPartInputStreamParser fails on base64 encoded content
 + 411844 ArrayIndexOutOfBoundsException on wild URL
 + 411909 GzipFilter flushbuffer() results in erroneous finish() call
 + 412234 fix bug where NetworkTrafficSelectChannelEndpoint counted bytes wrong
   on incomplete writes
 + 412318 HttpChannel fix multiple calls to _transport.completed() if handle()
   is called multiple times while the channel is COMPLETED
 + 412418 HttpTransportOverSPDY fix race condition while sending push streams
   that could cause push data not to be sent. Fixes intermittent test issues in
   ReferrerPushStrategyTest
 + 412442 Avoid connection timeout after FIN-FIN close
 + 412466 Improved search for unset JETTY_HOME
 + 412608 EOF Chunk not sent on inputstream static content
 + 412629 PropertyFileLoginModule doesn't cache user configuration file even
   for refreshInterval=0
 + 412637 ShutdownMonitorThread already started
 + 412712 HttpClient does not send the terminal chunk after partial writes
 + 412713 add dumpOnStart configuration to jetty-maven-plugin
 + 412750 HttpClient close expired connections fix
 + 412814 HttpClient calling CompleteListener.onComplete() twice
 + 412846 jetty Http Client Connection through Proxy is failing with Timeout
 + 412938 Request.setCharacterEncoding now throws UnsupportedEncodingException
   instead of UnsupportedCharsetException
 + 413034 Multiple webapps redeploy returns NamingException with AppDynamics
   javaagent
 + 413066 accept lower case method: head
 + 413108 HttpClient hardcodes dispatchIO=false when using SSL
 + 413113 Inconsistent Request.getURI() when adding parameters via
   Request.param().
 + 413154 ContextHandlerCollection defers virtual host handling to
   ContextHandler
 + 413155 HttpTransportOverSPDY remove constructor argument for version and get
   version from stream.getSession instead
 + 413371 Default JSON.Converters for List and Set
 + 413372 JSON Enum uses name rather than toString()
 + 413393 better logging of bad URLs in Resources
 + 413486 SessionCookieConfig setters should throw IllegalStateException if
   called after context started
 + 413568 Made AJP worker name generic
 + 413684 Trailing slash shows JSP source
 + 413901 isAsyncStarted remains true while original request is dispatched
 + 414085 Add jetty-continuations to plugin dependencies
 + 414101 Do not escape special characters in cookies
 + 414235 RequestLogHandler configured on a context fails to handle forwarded
   requests
 + 414393 StringIndexOutofBoundsException with > 8k multipart content without
   CR or LF
 + 414449 Added HttpParser strict mode for case sensitivity
 + 414507 Ensure AnnotationParser ignores parent dir hierarchy when checking
   for hidden dirnames
 + 414625 final static version fields
 + 414640 HTTP header value encoding
 + 414652 WebSocket's sendMessage() may hang on congested connections
 + 414727 Ensure asynchronously flushed resources are closed
 + 414763 Added org.eclipse.jetty.util.log.stderr.ESCAPE option
 + 414833 HttpSessionListener.destroy must be invoked in reverse order
 + 414840 Request.login() throws NPE if username is null
 + 414951 QueuedThreadPool fix constructor that missed to pass the idleTimeout
 + 414972 HttpClient may read bytes with pre-tunnelled connection

jetty-9.0.4.v20130625 - 25 June 2013
 + 396706 CGI support parameters
 + 397051 Make JDBCLoginService data members protected to facilitate
   subclassing
 + 397193 MongoSessionManager refresh updates last access time
 + 398467 Servlet 3.1 Non Blocking IO
 + 400503 WebSocket - squelch legitimate Exceptions during testing to avoid
   false positives
 + 401027 javadoc JMX annotations
 + 404508 enable overlay deployer
 + 405188 HTTP 1.0 with GET returns internal IP address
 + 405313 Websocket client SSL hostname verification is broken, always defaults
   to raw IP as String
 + 406759 supressed stacktrace in ReferrerPushStrategyTest
 + 406923 Accept CRLF or LF but not CR as line termination
 + 407246 Test harness checked results in callbacks ignored
 + 407325 Test Failure:
   org.eclipse.jetty.servlets.EventSourceServletTest.testEncoding
 + 407326 Test Failure:
   org.eclipse.jetty.client.HttpClientStreamTest.testInputStreamResponseListenerFailedBeforeResponse[0].
 + 407342 ReloadedSessionMissingClassTest uses class compiled with jdk7
 + 407386 Cookies not copied in ServletWebSocketRequest
 + 407469 Method parameters for @OnWebSocketError should support Throwable
 + 407470 Javadoc for @OnWebSocketFrame incorrectly references WebSocketFrame
   object
 + 407491 Better handle empty Accept-Language
 + 407614 added excludedMimeTypes to gzipFilter
 + 407812 jetty-maven-plugin can not handle whitespaces in equivalent of
   WEB-INF/classes paths
 + 407931 Add toggle for failing on servlet availability
 + 407976 JDBCSessionIdManager potentially leaves server in bad state after
   startup
 + 408077 HashSessionManager leaves file handles open after being stopped
 + 408117 isAsyncStarted is false on redispatch
 + 408118 NullPointerException when parsing request cookies
 + 408167 JDBCSessionManager don't mark session as dirty if same attribute
   value set
 + 408281 Inconsistent start/stop handling in ContainerLifeCycle
 + 408446 Multipart parsing issue with boundry and charset in ContentType
   header
 + 408529 Etags set in 304 response
 + 408600 set correct jetty.url in all pom files
 + 408642 setContentType from addHeader
 + 408662 In pax-web servlet services requests even if init() has not finished
   running
 + 408709 refactor test-webapp's chat application. Now there's only a single
   request for user login and initial chat message.
 + 408720 NPE in AsyncContext.getRequest()
 + 408723 Jetty Maven plugin reload ignores web.xml listeners
 + 408768 JSTL jars not scanned by jetty-ant
 + 408771 Problem with ShutdownMonitor for jetty-ant
 + 408782 Transparent Proxy - rewrite URL is ignoring query strings
 + 408806 getParameter returns null on Multipart request if called before
   request.getPart()/getParts()
 + 408904 Enhance CommandlineBuilder to not escape strings inside single quotes
 + 408909 GzipFilter setting of headers when reset and/or not compressed
 + 408910 META-INF/jetty-webapp-context.xml file should be able to refer to
   bundle-relative locations
 + 408923 Need to be able to configure the ThreadPool for the default jetty
   server in osgi
 + 408945 XML Args ignored without DTD
 + 409012 added reference to example rewrite rules
 + 409133 Empty <welcome-file> causes StackOverflowError
 + 409228 Set jetty.home property so config files work even if deployed inside
   a bundle
 + 409403 fix IllegalStateException when SPDY is used and the response is
   written through BufferUtil.writeTo byte by byte
 + 409436 NPE on context restart using dynamic servlet registration
 + 409441 jetty.xml threadpool arg injection
 + 409449 Ensure servlets, filters and listeners added via dynamic
   registration, annotations or descriptors are cleaned on context restarts
 + 409545 Change HttpChannel contract
 + 409556 Resource files not closed
 + 409598 spdy: Fix NPE when a broken client tried to create duplicate stream
   IDs
 + 409684 Ids and properties not set for execution of jetty xml config files
   with mvn plugin
 + 409796 fix intermittent test issue in
   ReferrerPushStrategy.testResourceOrder. Happened when the client got closed
   before the server finished sending all data frames. Client waits now until
   all data is received.
 + 409801 Jetty should allow webdefault to be specified using a relative
   location when running in OSGi
 + 409842 Suspended request completed by a request thread does not set read
   interest.
 + 409953 return buffer.slice() instead of buffer.asReadOnlyBuffer() in
   ResourceCache to avoid using inefficent path in BufferUtil.writeTo
 + 409978 Websocket shouldn't create HttpSession if not present
 + 410083 Jetty clients submits incomplete URL to proxy
 + 410098 inject accept-encoding header for all http requests through SPDY as
   SPDY clients MUST support spdy. Also remove two new tests that have been to
   implementation agnostic and not needed anymore due to recent code changes
 + 410175 WebSocketSession#isSecure() doesn't return true for SSL session on
   the server side
 + 410246 HttpClient with proxy does not tunnel HTTPS requests
 + 410337 throw EofException instead of EOFException in HttpOutput.write() if
   HttpOutpyt is closed
 + 410341 suppress stacktraces that happen during test setup shutdown after
   successful test run
 + 410370 WebSocketCreator.createWebSocket() should use servlet specific
   parameters
 + 410372 Make SSL client certificate information available to server
   websockets
 + 410386 WebSocket Session.getUpgradeRequest().getRequestURI() returns bad URI
   on server side
 + 410405 Avoid NPE for requestDispatcher(../)
 + 410469 UpgradeRequest is sent twice when using SSL, one fails warning about
   WritePendingException
 + 410522 jetty start broken for command line options
 + 410537 Exceptions during @OnWebSocketConnect not reported to
   @OnWebSocketError
 + 410559 Removed FillInterest race
 + 410630 MongoSessionManager conflicting session update op
 + 410693 ServletContextHandler.setHandler does not relink handlers - check for
   null
 + 410750 NoSQLSessions: implement session context data persistence across
   server restarts
 + 410799 errors while creating push streams in HttpTransportOverSPDY are now
   logged to debug instead of warn
 + 410893 async support defaults to false for spec created servlets and filters
 + 410911 Continuation isExpired handling
 + 410995 Avoid reverse DNS lookups when creating SSLEngines
 + 411061 fix cookie handling in spdy. If two different HTTP headers with the
   same name are set, they should be translated to a single multiheader value
   according to:
   http://www.chromium.org/spdy/spdy-protocol/spdy-protocol-draft3#TOC-2.6.10-Name-Value-Header-Block.
   That applies for Set-Cookie headers for example. Before this changed
   duplicate header names have overwritten the previous one
 + 411135 HttpClient may send proxied https requests to the proxy instead of
   the target server.
 + 411340 add comment why executeOnFillable defaults to true
 + 411545 SslConnection.DecryptedEndpoint.fill() sometimes misses a few network
   bytes

jetty-9.0.3.v20130506 - 06 May 2013
 + 404010 fix cast exception in mongodb session manager
 + 404911 WebSocketCloseTest fails spuriously
 + 405281 allow filemappedbuffers to not be used
 + 405327 Modular Start.ini
 + 405530 Wrap AsyncContext to throw ISE after complete
 + 405537 NPE in rendering JSP using SPDY and wrapped ServletRequest
 + 405570 spdy push: resource ordering and sequential push
 + 405631 Plugin gives error when its started twice
 + 405925 Redeploy with jetty-maven-plugin fails
 + 406015 Query parameters and POST queries. Fixed proxy case where the path is
   rewritten to be absolute.
 + 406202 re-enabled connector statistics
 + 406214 fix constructor for PushSynInfo ignores timeout, remove timeout for
   creating push streams in HttpTransportOverSPDY
 + 406272 Security constraints with multiple http-method-omissions can be
   incorrectly applied
 + 406390 406617 removed tiny race from handling of suspend and complete
 + 406437 Digest Auth supports out of order nc
 + 406449 Session's disconnect not detected
 + 406617 Spin in Request.recycle
 + 406618 Jetty startup in OSGi Equinox fails when using option
   jetty.home.bundle=org.eclipse.jetty.osgi.boot
 + 406753 jetty-runner contains invalid signature files
 + 406768 Improved handling of static content resources
 + 406861 IPv6 redirects fail
 + 406923 Accept CRLF or LF but not CR as line termination
 + 406962 Improve attribute names in Request
 + 407075 Do not dispatch from complete
 + 407135 Unauthorized response causes retry loop
 + 407136 @PreDestroy called after Servlet.destroy()
 + 407173 java.lang.IllegalStateException: null when using JDBCSessionManager
 + 407214 Reduce build logging of OSGi modules

jetty-9.0.2.v20130417 - 17 April 2013
 + 364921 FIN WAIT sockets
 + 402885 reuse Deflaters in GzipFilter
 + 403591 do not use the ConcurrentArrayBlockingQueue for thread pool, selector
   and async request log
 + 404511 fixed poor methods in ArrayTernaryTrie
 + 405119 Tidy up comments and code formatting for osgi
 + 405352 Servlet init-param always overridden by WebServlet annotation
 + 405364 spdy imeplement MAX_CONCURRENT_STREAMS
 + 405449 spdy improve handling of duplicate stream Ids
 + 405540 ServletContextListeners call in reverse in doStop
 + 405551 InputStreamResponseListener.await returns null when request fails
 + 405679 example other server for documentation

jetty-9.0.1.v20130408 - 08 April 2013
 + 384552 add comment to jetty-https.xml describing keymanager password
 + 385488 non existing resources in collection are just warnings
 + 392129 fixed merged of handling of timeouts after startAsync
 + 393971 Improve setParentLoaderPriorty javadoc
 + 393972 Improve WebAppContext classloading javadoc
 + 395620 do not managed inherited life cycle listeners
 + 396562 Add an implementation of RequestLog that supports Slf4j
 + 399967 Destroyables destroyed on undeploy and shutdown hook
 + 400142 ConcurrentModificationException in JDBC SessionManger
 + 400144 When loading a session fails the JDBCSessionManger produces duplicate
   session IDs
 + 400689 Add support for Proxy authentication
 + 401150 close input stream used from cached resource
 + 401806 spdy push properly pass through request and response headers for
   pushed resources
 + 402397 InputStreamResponseListener early close inputStream cause hold lock
 + 402485 reseed secure random
 + 402626 Do not required endpoint host checking by default in server and
   configure in client
 + 402666 Improve handling of TLS exceptions due to raw socket close
 + 402694 setuid as LifeCycle listener
 + 402706 HttpSession.setMaxInactiveInterval(int) does not change JDBCSession
   expiry
 + 402726 WebAppContext references old WebSocket packages in system and server
   classes
 + 402735 jetty.sh to support status which is == check
 + 402757 WebSocket client module can't be used with WebSocket server module in
   the same WAR.
 + 402833 Test harness for global error page and hide exception message from
   reason string
 + 402844 STOP.PORT & STOP.KEY behaviour has changed
 + 402982 Premature initialization of Servlets
 + 402984 WebSocket Upgrade must honor case insensitive header fields in
   upgrade request
 + 403122 Session replication fails with ClassNotFoundException when session
   attribute is Java dynamic proxy
 + 403280 Update to javax.el 2.2.4
 + 403281 jetty.sh waits for started or failure before returning
 + 403360 Named connectors
 + 403370 move frameBytes.fail() call in StandardSession.flush() outside the
   synchronized block to avoid deadlock
 + 403373 WebSocket change timeout log level from warn -> info
 + 403380 Introduce WebSocketTimeoutException to differentiate between EOF on
   write and Timeout
 + 403451 Review synchronization in SslConnection
 + 403510 HttpSession maxInactiveInterval is not serialized in HashSession
 + 403513 jetty:run goal cannot be executed twice during the maven build
 + 403570 Asynchronous Request Logging
 + 403591 do not use the ConcurrentArrayBlockingQueue for thread pool, selector
   and async request log
 + 403817 Use of WebSocket Session.close() results in invalid status code
 + 404029 port jetty-monitor to jetty-9 and activate it
 + 404036 JDBCSessionIdManager.doStart() method should not call
   cleanExpiredSessions() because Listeners can't be notified
 + 404067 If cannot connect to db fail startup of JDBCSessionIdManager
 + 404128 Add Vary headers rather than set them
 + 404176 Jetty's AnnotationConfiguration class does not scan non-jar resources
   on the container classpath
 + 404204 Exception from inputstream cause hang or timeout
 + 404283 org.eclipse.jetty.util.Scanner.scanFile() dies with an NPE if
   listFiles() returns null
 + 404323 Improved parameterization of https and SPDY
 + 404325 data constraint redirection does send default port
 + 404326 set status when Request.setHandled(true) is called
 + 404511 Replaced all StringMap usage with Tries
 + 404517 Close connection if request received after half close
 + 404610 Reintroduce ability to disallow TLS renegotiation
 + 404757 SPDY can only be built with the latest JDK version
 + 404789 Support IPv6 addresses in DoSFilter white list
 + 404881 Allow regexs for SslContextFactory.setIncludeCipherSuites() and
   .setExcludeCipherSuites()
 + 404889 SelectorManager accepts attachments with sockets
 + 404906 servlets with load-on-startup = 0 are not fired up on jetty 9 startup
 + 404958 Fixed Resource.newSystemResource striped / handling
 + 405044 Query parameters lost for non GET or POST

jetty-9.0.0.v20130308 - 08 March 2013
 + 399070 add updated version of npn-boot jar to start.ini
 + 399799 do not hold lock while calling invalidation listeners
 + 399967 Destroyables destroyed on undeploy and shutdown hook
 + 400312 ServletContextListener.contextInitialized() is not called when added
   in ServletContainerInitializer.onStartup
 + 401495 removed unused getOutputStream
 + 401531 StringIndexOutOfBoundsException for "/*" <url-pattern> of
   <jsp-property-group> fix for multiple mappings to *.jsp
 + 401641 Fixed MBean setter for String[]
 + 401642 Less verbose INFOs
 + 401643 Improved Authentication exception messages and provided quiet servlet
   exception
 + 401644 Dump does not login user already logged in
 + 401651 Abort request if maxRequestsQueuedPerDestination is reached
 + 401777 InputStreamResponseListener CJK byte (>=128) cause EOF
 + 401904 fixed getRemoteAddr to return IP instead of hostname
 + 401908 Enhance DosFilter to allow dynamic configuration of attributes
 + 401966 Ensure OSGI WebApp as Service (WebAppContext) can be deployed only
   through ServiceWebAppProvider
 + 402008 Websocket blocking write hangs when remote client dies (or is killed)
   without going thru Close handshake
 + 402048 org.eclipse.jetty.server.ShutdownMonitor doesn't stop after the jetty
   server is stopped
 + 402075 Massive old gen growth when hit by lots of non persistent
   connections.
 + 402090 httpsender PendingState cause uncertain data send to server
 + 402106 fixed URI resize in HttpParser
 + 402148 Update Javadoc for WebSocketServlet for new API
 + 402154 WebSocket / Session.setIdleTimeout(ms) should support in-place idle
   timeout changes
 + 402185 updated javascript mime-type
 + 402277 spdy proxy: fix race condition in nested push streams initiated by
   upstream server. Fix several other small proxy issues
 + 402316 HttpReceiver and null pointer exception
 + 402341 Host with default port causes redirects loop
 + 402726 WebAppContext references old WebSocket packages in system and server
   classes
 + 402757 WebSocket client module can't be used with WebSocket server module in
   the same WAR

jetty-8.1.12.v20130726 - 26 July 2013
 + 396706 CGI support parameters
 + 397193 MongoSessionManager refresh updates last access time
 + 407342 ReloadedSessionMissingClassTest uses class compiled with jdk7
 + 408529 Etags set in 304 response
 + 408600 set correct jetty.url in all pom files
 + 408642 setContentType from addHeader
 + 408662 In pax-web servlet services requests even if init() has not finished
   running
 + 408806 getParameter returns null on Multipart request if called before
   request.getPart()/getParts()
 + 408909 GzipFilter setting of headers when reset and/or not compressed
 + 409028 Jetty HttpClient does not work with proxy CONNECT method
 + 409133 Empty <welcome-file> causes StackOverflowError
 + 409436 NPE on context restart using dynamic servlet registration
 + 409449 Ensure servlets, filters and listeners added via dynamic
   registration, annotations or descriptors are cleaned on context restarts
 + 409556 FileInputStream not closed in DirectNIOBuffer
 + 410405 Avoid NPE for requestDispatcher(../)
 + 410630 MongoSessionManager conflicting session update op
 + 410750 NoSQLSessions: implement session context data persistence across
   server restarts
 + 410893 async support defaults to false for spec created servlets and filters
 + 411135 HttpClient may send proxied https requests to the proxy instead of
   the target server.
 + 411216 RequestLogHandler handles async completion
 + 411458 MultiPartFilter getParameterMap doesn't preserve multivalued
   parameters 411459  MultiPartFilter.Wrapper getParameter should use charset
   encoding of part
 + 411755 MultiPartInputStreamParser fails on base64 encoded content
 + 411909 GzipFilter flushbuffer() results in erroneous finish() call
 + 412712 HttpClient does not send the terminal chunk after partial writes
 + 412750 HttpClient close expired connections fix
 + 413371 Default JSON.Converters for List and Set
 + 413372 JSON Enum uses name rather than toString()
 + 413684 Trailing slash shows JSP source
 + 413812 Make RateTracker serializable

jetty-7.6.12.v20130726 - 26 July 2013
 + 396706 CGI support parameters
 + 397193 MongoSessionManager refresh updates last access time
 + 407342 ReloadedSessionMissingClassTest uses class compiled with jdk7
 + 408529 Etags set in 304 response
 + 408600 set correct jetty.url in all pom files
 + 408642 setContentType from addHeader
 + 408662 In pax-web servlet services requests even if init() has not finished
   running
 + 408909 GzipFilter setting of headers when reset and/or not compressed
 + 409028 Jetty HttpClient does not work with proxy CONNECT method
 + 409133 Empty <welcome-file> causes StackOverflowError
 + 409556 FileInputStream not closed in DirectNIOBuffer
 + 410630 MongoSessionManager conflicting session update op
 + 410750 NoSQLSessions: implement session context data persistence across
   server restarts
 + 411135 HttpClient may send proxied https requests to the proxy instead of
   the target server.
 + 411216 RequestLogHandler handles async completion
 + 411458 MultiPartFilter getParameterMap doesn't preserve multivalued
   parameters 411459  MultiPartFilter.Wrapper getParameter should use charset
   encoding of part
 + 411755 MultiPartInputStreamParser fails on base64 encoded content
 + 411909 GzipFilter flushbuffer() results in erroneous finish() call
 + 412712 HttpClient does not send the terminal chunk after partial writes
 + 412750 HttpClient close expired connections fix
 + 413371 Default JSON.Converters for List and Set
 + 413372 JSON Enum uses name rather than toString()
 + 413684 Trailing slash shows JSP source
 + 413812 Make RateTracker serializable

jetty-8.1.11.v20130520 - 20 May 2013
 + 402844 STOP.PORT & STOP.KEY behaviour has changed
 + 403281 jetty.sh waits for started or failure before returning
 + 403513 jetty:run goal cannot be executed twice during the maven build
 + 403570 Asynchronous Request Logging
 + 404010 fix cast exception in mongodb session manager
 + 404128 Add Vary headers rather than set them
 + 404283 org.eclipse.jetty.util.Scanner.scanFile() dies with an NPE if
   listFiles() returns null
 + 404325 data constraint redirection does send default port
 + 404517 Close connection if request received after half close
 + 404789 Support IPv6 addresses in DoSFilter white list
 + 404958 Fixed Resource.newSystemResource striped / handling
 + 405281 allow filemappedbuffers to not be used
 + 405537 NPE in rendering JSP using SPDY and wrapped ServletRequest
 + 406437 Digest Auth supports out of order nc
 + 406618 Jetty startup in OSGi Equinox fails when using option
   jetty.home.bundle=org.eclipse.jetty.osgi.boot
 + 406923 CR line termination
 + 407136 @PreDestroy called after Servlet.destroy()
 + 407173 java.lang.IllegalStateException: null when using JDBCSessionManager
 + 407931 Add toggle for failing on servlet availability
 + 407976 JDBCSessionIdManager potentially leaves server in bad state after
   startup
 + 408077 HashSessionManager leaves file handles open after being stopped
 + 408446 Multipart parsing issue with boundry and charset in ContentType
   header

jetty-8.1.10.v20130312 - 12 March 2013
 + 376273 Early EOF because of SSL Protocol Error on
   https://api-3t.paypal.com/nvp.
 + 381521 allow compress methods to be configured
 + 392129 fixed handling of timeouts after startAsync
 + 394064 ensure that JarFile instances are closed on JarFileResource.release()
 + 398649 ServletContextListener.contextDestroyed() is not called on
   ContextHandler unregistration
 + 399703 made encoding error handling consistent
 + 399799 do not hold lock while calling invalidation listeners
 + 399967 Shutdown hook calls destroy
 + 400040 NullPointerException in HttpGenerator.prepareBuffers
 + 400142 ConcurrentModificationException in JDBC SessionManger
 + 400144 When loading a session fails the JDBCSessionManger produces duplicate
   session IDs
 + 400312 ServletContextListener.contextInitialized() is not called when added
   in ServletContainerInitializer.onStartup
 + 400457 Thread context classloader hierarchy not searched when finding
   webapp's java:comp/env
 + 400859 limit max size of writes from cached content
 + 401211 Remove requirement for jetty-websocket.jar in WEB-INF/lib
 + 401317 Make Safari 5.x websocket support minVersion level error more clear
 + 401382 Prevent parseAvailable from parsing next chunk when previous has not
   been consumed. Handle no content-type in chunked request.
 + 401474 Performance problem in org.eclipse.jetty.annotation.AnnotationParser
 + 401485 zip file closed exception
 + 401531 StringIndexOutOfBoundsException for "/*" <url-pattern> of
   <jsp-property-group> fix for multiple mappings to *.jsp
 + 401908 Enhance DosFilter to allow dynamic configuration of attributes
 + 402048 org.eclipse.jetty.server.ShutdownMonitor doesn't stop after the jetty
   server is stopped
 + 402485 reseed secure random
 + 402735 jetty.sh to support status which is == check
 + 402833 Test harness for global error page and hide exception message from
   reason string

jetty-7.6.11.v20130520 - 20 May 2013
 + 402844 STOP.PORT & STOP.KEY behaviour has changed
 + 403281 jetty.sh waits for started or failure before returning
 + 403513 jetty:run goal cannot be executed twice during the maven build
 + 403570 Asynchronous Request Logging
 + 404010 fix cast exception in mongodb session manager
 + 404128 Add Vary headers rather than set them
 + 404283 org.eclipse.jetty.util.Scanner.scanFile() dies with an NPE if
   listFiles() returns null
 + 404325 data constraint redirection does send default port
 + 404517 Close connection if request received after half close
 + 404789 Support IPv6 addresses in DoSFilter white list
 + 404958 Fixed Resource.newSystemResource striped / handling
 + 405281 allow filemappedbuffers to not be used
 + 405537 NPE in rendering JSP using SPDY and wrapped ServletRequest
 + 406437 Digest Auth supports out of order nc
 + 406923 CR line termination
 + 407136 @PreDestroy called after Servlet.destroy()
 + 407173 java.lang.IllegalStateException: null when using JDBCSessionManager
 + 407976 JDBCSessionIdManager potentially leaves server in bad state after
   startup
 + 408077 HashSessionManager leaves file handles open after being stopped
 + 408446 Multipart parsing issue with boundry and charset in ContentType
   header

jetty-7.6.10.v20130312 - 12 March 2013
 + 376273 Early EOF because of SSL Protocol Error on
   https://api-3t.paypal.com/nvp.
 + 381521 allow compress methods to be configured
 + 394064 ensure that JarFile instances are closed on JarFileResource.release()
 + 398649 ServletContextListener.contextDestroyed() is not called on
   ContextHandler unregistration
 + 399703 made encoding error handling consistent
 + 399799 do not hold lock while calling invalidation listeners
 + 399967 Shutdown hook calls destroy
 + 400040 NullPointerException in HttpGenerator.prepareBuffers
 + 400142 ConcurrentModificationException in JDBC SessionManger
 + 400144 When loading a session fails the JDBCSessionManger produces duplicate
   session IDs
 + 400457 Thread context classloader hierarchy not searched when finding
   webapp's java:comp/env
 + 400859 limit max size of writes from cached content
 + 401211 Remove requirement for jetty-websocket.jar in WEB-INF/lib
 + 401317 Make Safari 5.x websocket support minVersion level error more clear
 + 401382 Prevent parseAvailable from parsing next chunk when previous has not
   been consumed. Handle no content-type in chunked request.
 + 401474 Performance problem in org.eclipse.jetty.annotation.AnnotationParser
 + 401531 StringIndexOutOfBoundsException for "/*" <url-pattern> of
   <jsp-property-group> fix for multiple mappings to *.jsp
 + 401908 Enhance DosFilter to allow dynamic configuration of attributes
 + 402048 org.eclipse.jetty.server.ShutdownMonitor doesn't stop after the jetty
   server is stopped
 + 402485 reseed secure random
 + 402735 jetty.sh to support status which is == check
 + 402833 Test harness for global error page and hide exception message from
   reason string

jetty-9.0.0.RC2 - 24 February 2013
 + Fix etc/jetty.xml TimerScheduler typo that is preventing normal startup
 + Fix etc/jetty-https.xml ExcludeCipherSuites typo that prevents SSL startup
 + Fix websocket memory use

jetty-9.0.0.RC1 - 22 February 2013
 + 227244 Remove import of backport-util-concurrent Arrays class
 + 362854 Continuation implementations may deadlock
 + 376273 Early EOF because of SSL Protocol Error on
   https://api-3t.paypal.com/nvp.
 + 381521 allow compress methods to be configured
 + 388103 Add API for tracking down upload progress
 + 394064 ensure that JarFile instances are closed on JarFileResource.release()
 + 398649 ServletContextListener.contextDestroyed() is not called on
   ContextHandler unregistration
 + 399463 add start.ini documentation for OPTIONS. Remove reference to
   start_config
 + 399520 Websocket Server Connection needs session idle timeouts
 + 399535 Websocket-client connect should have configurable connect timeout
 + 400014 Http async client DNS performance
 + 400040 NullPointerException in HttpGenerator.prepareBuffers
 + 400184 SslContextFactory change. Disable hostname verification if trustAll
   is set
 + 400255 Using WebSocket.maxMessageSize results in IllegalArgumentException
 + 400434 Add support for an OutputStream ContentProvider
 + 400457 Thread context classloader hierarchy not searched when finding
   webapp's java:comp/env
 + 400512 ClientUpgradeRequet.addExtension() should fail if extension is not
   installed
 + 400555 HttpProxyEngine: Add http version header in response
 + 400631 Calling flush() on HttpServletResponse.getOutputStream() after last
   byte of body causes EofException.
 + 400734 NPE for redirects with relative location
 + 400738 ResourceHandler doesn't support range requests
 + 400848 Redirect fails with non-encoded location URIs
 + 400849 Conversation hangs if non-first request fails when queued
 + 400859 limit max size of writes from cached content
 + 400864 Added LowResourcesMonitor
 + 401177 Make org.eclipse.jetty.websocket.api.WebSocketAdapter threadsafe
 + 401183 Handle push streams in new method StreamFrameListener.onPush()
   instead of SessionFrameListener.syn()
 + 401211 Remove requirement for jetty-websocket.jar in WEB-INF/lib
 + 401317 Make Safari 5.x websocket support minVersion level error more clear
 + 401382 Prevent parseAvailable from parsing next chunk when previous has not
   been consumed. Handle no content-type in chunked request.
 + 401414 Hostname verification fails
 + 401427 WebSocket messages sent from onConnect fail to be read by jetty
   websocket-client
 + 401474 Performance problem in org.eclipse.jetty.annotation.AnnotationParser
 + 401485 zip file closed exception

jetty-9.0.0.RC0 - 01 February 2013
 + 362226 HttpConnection "wait" call causes thread resource exhaustion
 + 370384 jetty-aggregate not used in jetty-distribution
 + 381351 defaults for keymanager and trustmanager come from their factories
   and not hardcoded
 + 381521 Only set Vary header when content could be compressed
 + 381689 Allow jetty-runner to specify listen host along with listen port
 + 382237 support non java JSON classes
 + 385306 added getURI method
 + 391248 fixing localhost checking in statistics servlet
 + 391249 fix for invalid XML node dispatchedTimeMean in statistics servlet
 + 391345 fix missing br tag in statistics servlet
 + 393933 remove deprecated classes/methods and consolidate some static methods
   to SslContextFactory
 + 393968 fix typo in javadoc
 + 394541 remove continuation jar from distro, add as dep to test-jetty-webapp
 + 395232 UpgradeRequest object passed to createWebSocket() has null Session
 + 395444 Disabling Websocket Compress Extensions (not working with Chrome /
   deflate problem)
 + 396428 Test for WebSocket masking on client fragments per RFC 6455 Sec 5.1
 + 396574 add JETTY_HOME as a location for pid to be found
 + 396606 make spdy proxy capable of receiving SPDY and talk HTTP to the
   upstream server
 + 397168 backed of test timing
 + 397769 TimerScheduler does not relinquish cancelled tasks
 + 398872 SslConnection should not be notified of idle timeouts. First
   solution. Merge branch 'ssl_idle_timeout_ignored'.
 + 399132 check parent dir of session store against file to be removed
 + 399173 UpgradeRequest.getParameterMap() should never return null
 + 399242 Reduce/eliminate false sharing in BlockingArrayQueue
 + 399319 Request.getURI() may return negative ports
 + 399324 HttpClient does not handle correctly UnresolvedAddressException
 + 399343 OnWebSocketConnect should use api.Session parameter instead
 + 399344 Add missing @OnWebSocketError annotation
 + 399397 websocket-client needs better upgrade failure checks
 + 399421 Add websocket.api.Session.disconnect() for harsh low level connection
   disconnect
 + 399515 Websocket-client connect issues should report to websocket onError
   handlers
 + 399516 Websocket UpgradeException should contain HTTP Request/Response
   information
 + 399566 Running org.eclipse.jetty.server.session.MaxInactiveMigrationTest
   produces stack trace
 + 399568 OSGi tests can't find websocket classes
 + 399576 Server dumpStdErr throws exception if server is stopping
 + 399669 Remove WebSocketConnection in favor of websocket.api.Session
 + 399689 Websocket RFC6455 extension handshake fails if server doesn't have
   extension
 + 399703 made encoding error handling consistent
 + 399721 Change <Ref id= ...> to <Ref refid= ...>

jetty-9.0.0.M5 - 19 January 2013
 + 367638 throw exception for excess form keys
 + 381521 Only set Vary header when content could be compressed
 + 391623 Making --stop with STOP.WAIT perform graceful shutdown
 + 393158 java.lang.IllegalStateException when sending an empty InputStream
 + 393220 remove dead code from ServletHandler and log ServletExceptions in
   warn instead of debug
 + 393733 WebSocketClient interface should support multiple connections
 + 395885 ResourceCache should honor useFileMappedBuffer if set
 + 396253 FilterRegistration wrong order
 + 396459 Log specific message for empty request body for multipart mime
   requests
 + 396500 HttpClient Exchange takes forever to complete when less content sent
   than Content-Length
 + 396886 MultiPartFilter strips bad escaping on filename="..."
 + 397110 Accept %uXXXX encodings in URIs
 + 397111 Tolerate empty or excessive whitespace preceeding MultiParts
 + 397112 Requests with byte-range throws NPE if requested file has no mimetype
   (eg no file extension)
 + 397114 run-forked with waitForChild=false can lock up
 + 397130 maxFormContentSize set in jetty.xml is ignored
 + 397190 improve ValidUrlRule to iterate on codepoints
 + 397321 Wrong condition in default start.config for annotations
 + 397535 Support pluggable alias checking to support symbolic links
 + 397769 TimerScheduler does not relinquish cancelled tasks
 + 398105 Clean up WebSocketPolicy
 + 398285 ProxyServlet mixes cookies from different clients
 + 398337 UTF-16 percent encoding in UTF-16 form content
 + 398582 Move lib/jta jar into lib/jndi
 + JETTY-1533 handle URL with no path

jetty-9.0.0.M4 - 21 December 2012
 + 392417 Prevent Cookie parsing interpreting unicode chars
 + 393220 remove dead code from ServletHandler and log ServletExceptions in
   warn instead of debug
 + 393770 Error in ContextHandler.setEventListeners(EventListener[])
 + 394210 spdy api rename stream.syn() to stream.push()
 + 394211 spdy: Expose RemoteServerAddress and LocalServerAddress in
   StandardSession
 + 394294 Start web-bundles started before jetty
 + 394370 Add integration test for client resetting SPDY push SYN's
 + 394514 Preserve URI parameters in sendRedirect
 + 394552 HEAD requests don't work for jetty-client
 + 394719 remove regex from classpath matching
 + 394829 Session can not be restored after SessionManager.setIdleSavePeriod
   has saved the session
 + 394839 Allow multipart mime with no boundary
 + 394854 optimised promise implementation
 + 394870 Make enablement of remote access to test webapp configurable in
   override-web.xml
 + 395168 fix unavailable attributes when return type has annotation on super
   class
 + 395215 Multipart mime with just LF and no CRLF: add test for legacy filter
 + 395220 New InputStream extension to allow a mix of EOL styles between
   headers and content
 + 395312 log.warn if a SPDY stream gets committed twice
 + 395313 HttpTransportOverSPDY.send() does not rethrow exceptions, but call
   Callback.failed() only
 + 395314 Add missing flush() call after StandardSession.complete() has been
   called. Some test cleanup.
 + 395344 Move JSR-356 (Java WebSocket API) work off to Jetty 9.1.x
 + 395380 add ValidUrlRule to jetty-rewrite
 + 395394 allow logging from boot classloader
 + 395574 port jetty-runner and StatisticsServlet to jetty-9
 + 395605 class cast exception in XMLConfiguration fixed
 + 395649 add jetty-setuid back into jetty 9 and distribution
 + 395794 slightly modified fix for empty file extenstion to mime type mapping
   Added a default, so it will also work with unknown file extensions
 + 396036 SPDY send controlFrames even if Stream is reset to avoid breaking the
   compression context
 + 396193 spdy remove timeout parameters from api and move them to the Info*
   classes
 + 396459 Log specific message for empty request body for multipart mime
   requests
 + 396460 Make ServerConnector configurable with jetty-maven-plugin
 + 396472 org.eclipse.jetty.websocket needs to be removed from serverclasses as
   it should only be a systemclass
 + 396473 JettyWebXMlConfiguration does not reset serverclasses
 + 396474 add websocket server classes to jetty-maven-plugin classpath
 + 396475 Remove unneeded websocket-server dependency from test-jetty-webapp
 + 396518 Websocket AB Tests should test for which side disconnected and
   closed.wasClean
 + 396687 missing jetty-io dependency in jetty-servlets
 + JETTY-796 jetty ant plugin improvements

jetty-9.0.0.M3 - 20 November 2012
 + 391623 Add option to --stop to wait for target jetty to stop
 + 392237 Port test-integration to jetty-9
 + 392492 expect headers only examined for requests>=HTTP/1.1
 + 392850 ContextLoaderListener not called in 9.0.0.M1 and M2
 + 393075 1xx, 204, 304 responses ignore headers that suggest content
 + 393832 start connectors last
 + 393947 additional tests
 + 394143 add jetty-all aggregate via release profile
 + 394144 add jetty-jaspi

jetty-8.1.9.v20130131 - 31 January 2013
 + 362226 HttpConnection "wait" call causes thread resource exhaustion
 + 367638 throw exception for excess form keys
 + 381521 Only set Vary header when content could be compressed
 + 382237 support non java JSON classes
 + 391248 fixing localhost checking in statistics servlet
 + 391249 fix for invalid XML node dispatchedTimeMean in statistics servlet
 + 391345 fix missing br tag in statistics servlet
 + 391623 Add option to --stop to wait for target jetty to stop
 + 392417 Prevent Cookie parsing interpreting unicode chars
 + 392492 expect headers only examined for requests>=HTTP/1.1
 + 393075 1xx 204 and 304 ignore all headers suggesting content
 + 393158 java.lang.IllegalStateException when sending an empty InputStream
 + 393220 remove dead code from ServletHandler and log ServletExceptions in
   warn instead of debug
 + 393947 additional tests
 + 393968 fix typo in javadoc
 + 394294 A web-bundle started before jetty-osgi should be deployed as a webapp
   when jetty-osgi starts
 + 394514 Preserve URI parameters in sendRedirect
 + 394541 remove continuation jar from distro, add as dep to test-jetty-webapp
 + 394719 remove regex from classpath matching
 + 394811 Make JAASLoginService log login failures to DEBUG instead of WARN
   Same for some other exceptions.
 + 394829 Session can not be restored after SessionManager.setIdleSavePeriod
   has saved the session
 + 394839 Allow multipart mime with no boundary
 + 394870 Make enablement of remote access to test webapp configurable in
   override-web.xml
 + 395215 Multipart mime with just LF and no CRLF
 + 395380 add ValidUrlRule to jetty-rewrite
 + 395394 allow logging from boot classloader
 + 396253 FilterRegistration wrong order
 + 396459 Log specific message for empty request body for multipart mime
   requests
 + 396500 HttpClient Exchange takes forever to complete when less content sent
   than Content-Length
 + 396574 add JETTY_HOME as a location for pid to be found
 + 396886 MultiPartFilter strips bad escaping on filename="..."
 + 397110 Accept %uXXXX encodings in URIs
 + 397111 Tolerate empty or excessive whitespace preceeding MultiParts
 + 397112 Requests with byte-range throws NPE if requested file has no mimetype
   (eg no file extension)
 + 397130 maxFormContentSize set in jetty.xml is ignored
 + 397190 improve ValidUrlRule to iterate on codepoints
 + 397321 Wrong condition in default start.config for annotations
 + 397535 Support pluggable alias checking to support symbolic links
 + 398337 UTF-16 percent encoding in UTF-16 form content
 + 399132 check parent dir of session store against file to be removed
 + JETTY-1533 handle URL with no path

jetty-7.6.9.v20130131 - 31 January 2013
 + 362226 HttpConnection "wait" call causes thread resource exhaustion
 + 367638 throw exception for excess form keys
 + 381521 Only set Vary header when content could be compressed
 + 382237 support non java JSON classes
 + 391248 fixing localhost checking in statistics servlet
 + 391249 fix for invalid XML node dispatchedTimeMean in statistics servlet
 + 391345 fix missing br tag in statistics servlet
 + 391623 Add option to --stop to wait for target jetty to stop
 + 392417 Prevent Cookie parsing interpreting unicode chars
 + 392492 expect headers only examined for requests>=HTTP/1.1
 + 393075 1xx 204 and 304 ignore all headers suggesting content
 + 393220 remove dead code from ServletHandler and log ServletExceptions in
   warn instead of debug
 + 393947 additional tests
 + 393968 fix typo in javadoc
 + 394514 Preserve URI parameters in sendRedirect
 + 394541 remove continuation jar from distro, add as dep to test-jetty-webapp
 + 394719 remove regex from classpath matching
 + 394811 Make JAASLoginService log login failures to DEBUG instead of WARN
   Same for some other exceptions.
 + 394829 Session can not be restored after SessionManager.setIdleSavePeriod
   has saved the session
 + 394839 Allow multipart mime with no boundary
 + 395215 Multipart mime with just LF and no CRLF
 + 395380 add ValidUrlRule to jetty-rewrite
 + 395394 allow logging from boot classloader
 + 396459 Log specific message for empty request body for multipart mime
   requests
 + 396500 HttpClient Exchange takes forever to complete when less content sent
   than Content-Length
 + 396574 add JETTY_HOME as a location for pid to be found
 + 396886 MultiPartFilter strips bad escaping on filename="..."
 + 397110 Accept %uXXXX encodings in URIs
 + 397111 Tolerate empty or excessive whitespace preceeding MultiParts
 + 397112 Requests with byte-range throws NPE if requested file has no mimetype
   (eg no file extension)
 + 397130 maxFormContentSize set in jetty.xml is ignored
 + 397190 improve ValidUrlRule to iterate on codepoints
 + 397321 Wrong condition in default start.config for annotations
 + 397535 Support pluggable alias checking to support symbolic links
 + 398337 UTF-16 percent encoding in UTF-16 form content
 + 399132 check parent dir of session store against file to be removed
 + JETTY-1533 handle URL with no path
 + 394215 Scheduled tasks throwing exceptions kill java.util.Timer thread
 + 394232 add jetty-ant into jetty9
 + 394357 Make JarResource constructors protected
 + 394370 Add unit tests for HttpTransportOverSPDY.send()
 + 394383 add logging of the SSLEngine
 + 394545 Add jetty-jaas dependency to jetty-maven-plugin
 + 394671 Fix setting loglevel on commandline, organize import, fix javadoc
 + JETTY-846 Support maven-war-plugin configuration for jetty-maven-plugin; fix
   NPE

jetty-9.0.0.M2 - 06 November 2012
 + 371170 MongoSessionManager LastAccessTimeTest fails
 + 391877 org.eclipse.jetty.webapp.FragmentDescriptor incorrectly reporting
   duplicate others for after ordering
 + 392237 Split jaas from jetty-plus into jetty-jaas and port the
   test-jaas-webapp from codehaus
 + 392239 Allow no error-code or exception for error-pages
 + 392304 fixed intermittent client SSL failure. Correctly compact in flip2fill
 + 392525 Add option to --stop-wait to specify timeout
 + 392641 JDBC Sessions not scavenged if expired during downtime
 + 392812 MongoSessionIDManager never purges old sessions
 + 392959 Review HttpClient.getConversation(long)
 + 393014 Mongodb purgevalid using query for purgeinvalid
 + 393015 Mongodb purge not rescheduled
 + 393075 Jetty WebSocket client cannot connect to Tomcat WebSocket Server
 + 393218 add xsd=application/xml mime mapping to defaults
 + 393291 Confusing log entry about (non) existing webAppSourceDirectory
 + 393303 use jetty-web.xml to explicitly add the jetty packages that need
   visability.   This commit also sucked in some changes made to help with the
   documentation process (improving deployer configuration management
 + 393363 Use Locale.ENGLISH for all toUpperCase and toLowerCase calls
 + 393368 min websocket version
 + 393383 delay onClose call until closeOut is done
 + 393494 HashSessionManager can't delete unrestorable sessions on Windows
 + JETTY-1547 Jetty does not honor web.xml
   web-app/jsp-config/jsp-property-group/default-content-type
 + JETTY-1549 jetty-maven-plugin fails to reload the LoginService properly
 + JETTY-1550 virtual WEB-INF not created if project has overlays

jetty-8.1.8.v20121106 - 06 November 2012
 + 371170 MongoSessionManager LastAccessTimeTest fails
 + 388675 Non utf8 encoded query strings not decoded to parameter map using
   queryEncoding
 + 388706 Avoid unnecessary indirection through Charset.name
 + 389390 AnnotationConfiguration is ignored if the metadata-complete attribute
   is present in an override descriptor regardless of the value
 + 389452 if web-fragment metadata-complete==true still scan its related jar if
   there there is a ServletContainerInitializer, ensure webapp restarts work
 + 389686 Fix reference to org.eclipse.jetty.util.log.stderr.LONG system
   property in javadoc for StdErrLog
 + 389956 Bad __context set in WebAppContext.start sequence with respect to ENC
   setup
 + 389965 OPTIONS should allow spaces in comma separated list
 + 390108 Servlet 3.0 API for programmatic login doesn't appear to work
 + 390161 Apply DeferredAuthentication fix to jaspi
 + 390163 Implement ServletRegistration.Dynamic.setServletSecurity
 + 390503 http-method-omission element not being processed
 + 390560 The method AnnotationParser.getAnnotationHandlers(String) always
   returns a empty collection.
 + 391080 Multipart temp files can be left on disk from Request.getPart and
   getParts
 + 391082 No exception if multipart input stream incomplete
 + 391188 Files written with Request.getPart().write(filename) should not be
   auto-deleted
 + 391483 fix bad javadoc example in shutdown handler
 + 391622 Be lenient on RFC6265 restriction on duplicate cookie names in same
   response
 + 391623 Add option to --stop to wait for target jetty to stop
 + 391877 org.eclipse.jetty.webapp.FragmentDescriptor incorrectly reporting
   duplicate others for after ordering
 + 392239 Allow no error-code or exception for error-pages
 + 392525 Add option to --stop-wait to specify timeout
 + 392641 JDBC Sessions not scavenged if expired during downtime
 + 392812 MongoSessionIDManager never purges old sessions
 + 393014 Mongodb purgevalid using query for purgeinvalid
 + 393015 Mongodb purge not rescheduled
 + 393075 Jetty WebSocket client cannot connect to Tomcat WebSocket Server
 + 393218 add xsd=application/xml mime mapping to defaults
 + 393363 Use Locale.ENGLISH for all toUpperCase and toLowerCase calls
 + 393368 min websocket version
 + 393383 delay onClose call until closeOut is done
 + 393494 HashSessionManager can't delete unrestorable sessions on Windows
 + JETTY-1547 Jetty does not honor web.xml
   web-app/jsp-config/jsp-property-group/default-content-type

jetty-7.6.8.v20121106 - 06 November 2012
 + 371170 MongoSessionManager LastAccessTimeTest fails
 + 388675 Non utf8 encoded query strings not decoded to parameter map using
   queryEncoding
 + 389686 Fix reference to org.eclipse.jetty.util.log.stderr.LONG system
   property in javadoc for StdErrLog
 + 389956 Bad __context set in WebAppContext.start sequence with respect to ENC
   setup
 + 389965 OPTIONS should allow spaces in comma separated list
 + 390161 Apply DeferredAuthentication fix to jaspi
 + 390560 The method AnnotationParser.getAnnotationHandlers(String) always
   returns a empty collection.
 + 391483 fix bad javadoc example in shutdown handler
 + 391622 Be lenient on RFC6265 restriction on duplicate cookie names in same
   response
 + 391623 Add option to --stop to wait for target jetty to stop
 + 392239 Allow no error-code or exception for error-pages
 + 392525 Add option to --stop-wait to specify timeout
 + 392641 JDBC Sessions not scavenged if expired during downtime
 + 392812 MongoSessionIDManager never purges old sessions
 + 393014 Mongodb purgevalid using query for purgeinvalid
 + 393015 Mongodb purge not rescheduled
 + 393075 Jetty WebSocket client cannot connect to Tomcat WebSocket Server
 + 393218 add xsd=application/xml mime mapping to defaults
 + 393363 Use Locale.ENGLISH for all toUpperCase and toLowerCase calls
 + 393368 min websocket version
 + 393383 delay onClose call until closeOut is done
 + 393494 HashSessionManager can't delete unrestorable sessions on Windows

jetty-9.0.0.M1 - 15 October 2012
 + 369349 directory with spaces --dry-run fix
 + 385049 fix issue with pipelined connections when switching protocols
 + 387896 populate session in SessionAuthentication as a valueBound in addition
   to activation so it is populate when needed
 + 387919 throw EOFException on early eof from client on http requests
 + 387943 Catch CNFE when no jstl jars are installed
 + 387953 jstl does not work with jetty-7 in osgi
 + 388072 GZipFilter incorrectly gzips when Accept-Encoding: gzip; q=0
 + 388073 null session id from cookie causes NPE fixed
 + 388079 AbstractHttpConnection. Flush the buffer before shutting output down
   on error condition
 + 388102 Jetty HttpClient memory leaks when sending larger files
 + 388393 WebAppProvider doesn't work alongside OSGi deployer
 + 388502 handle earlyEOF with 500
 + 388652 Do not flush on handle return if request is suspended
 + 388675 Non utf8 encoded query strings not decoded to parameter map using
   queryEncoding
 + 388706 Avoid unnecessary indirection through Charset.name
 + 388895 Update dependencies for jetty-jndi
 + 389390 AnnotationConfiguration is ignored if the metadata-complete attribute
   is present in an override descriptor regardless of the value
 + 389452 if web-fragment metadata-complete==true still scan its related jar if
   there there is a ServletContainerInitializer, ensure webapp restarts work
 + 389686 Fix reference to org.eclipse.jetty.util.log.stderr.LONG system
   property in javadoc for StdErrLog
 + 389956 Bad __context set in WebAppContext.start sequence with respect to ENC
   setup
 + 389965 OPTIONS should allow spaces in comma separated list
 + 390108 Servlet 3.0 API for programmatic login doesn't appear to work
 + 390161 Apply DeferredAuthentication fix to jaspi
 + 390163 Implement ServletRegistration.Dynamic.setServletSecurity
 + 390256 Remove Jetty6 Support
 + 390263 Sec-WebSocket-Extensions from Chrome and Safari badly handled
 + 390503 http-method-omission element not being processed
 + 390560 The method AnnotationParser.getAnnotationHandlers(String) always
   returns a empty collection.
 + 391080 Multipart temp files can be left on disk from Request.getPart and
   getParts
 + 391082 No exception if multipart input stream incomplete
 + 391140 Implement x-webkit-deflate-frame extension as-used by Chrome/Safari
 + 391188 Files written with Request.getPart().write(filename) should not be
   auto-deleted
 + 391483 fix bad javadoc example in shutdown handler
 + 391588 WebSocket Client does not set masking on close frames
 + 391590 WebSocket client needs ability to set requested extensions
 + 391591 WebSocket client should support x-webkit-deflate-frame
 + 391622 Be lenient on RFC6265 restriction on duplicate cookie names in same
   response
 + 391623 Add option to --stop to wait for target jetty to stop
 + JETTY-1515 Include cookies on 304 responses from DefaultServlet
 + JETTY-1532 HTTP headers decoded with platform's default encoding
 + JETTY-1541 fixed different behaviour for single byte writes
 + JETTY-1547 Jetty does not honor web.xml
   web-app/jsp-config/jsp-property-group/default-content-type

jetty-9.0.0.M0 - 21 September 2012
 + 380924 xmlconfiguration <Configure and <New supports named constructors
   including dynamic ordering of parameters
 + 380928 Implement new websocket close code
 + 385448 migrate jetty jmx usage to be annotation based
 + 387928 retire jetty-ajp
 + 389639 set plugin version for jetty-jspc-maven-plugin

jetty-8.1.7.v20120910 - 10 September 2012
 + 388895 Update dependencies for jetty-jndi
 + fix busy logging statement re: sessions

jetty-7.6.7.v20120910 - 10 September 2012
 + 388895 Update dependencies for jetty-jndi
 + fix busy logging statement re: sessions

jetty-8.1.6.v20120903 - 03 September 2012
 + 347130 Empty getResourcePaths due to ZipFileClosedException
 + 367591 Support Env variables in XmlConfiguration
 + 377055 Prevent webapp classloader leaks
 + 379207 backported fixes from jetty-9 to make hierarchy work
 + 379423 Jetty URL Decoding fails for certain international characters
 + 383304 Reset PrintWriter on response recycle
 + 384847 better name
 + 385049 fix issue with pipelined connections when switching protocols
 + 385651 Message 'Address already in use' not specific enough
 + 385925 make SslContextFactory.setProtocols and
   SslContextFactory.setCipherSuites preserve the order of the given parameters
 + 386010 JspRuntimeContext rewraps System.err
 + 386591 add UnixCrypt note to about.html
 + 386714 used deferred auth for form login and error pages
 + 387896 populate session in SessionAuthentication as a valueBound in addition
   to activation so it is populate when needed
 + 387943 Catch CNFE when no jstl jars are installed
 + 387953 jstl does not work with jetty-7 in osgi
 + 388072 GZipFilter incorrectly gzips when Accept-Encoding: gzip; q=0
 + 388073 null session id from cookie causes NPE fixed
 + 388102 Jetty HttpClient memory leaks when sending larger files
 + 388393 WebAppProvider doesn't work alongside OSGi deployer
 + 388502 handle earlyEOF with 500
 + 388652 Do not flush on handle return if request is suspended
 + JETTY-1501 Setting custom error response message changes page title
 + JETTY-1515 Include cookies on 304 responses from DefaultServlet
 + JETTY-1527 handle requests with URIs like http://host  (ie no / )
 + JETTY-1529 Ensure new session that has just been authenticated does not get
   renewed
 + JETTY-1532 HTTP headers decoded with platform's default encoding
 + JETTY-1541 fixed different behaviour for single byte writes

jetty-7.6.6.v20120903 - 03 September 2012
 + 347130 Empty getResourcePaths due to ZipFileClosedException
 + 367591 Support Env variables in XmlConfiguration
 + 377055 Prevent webapp classloader leaks
 + 379207 backported fixes from jetty-9 to make hierarchy work
 + 379423 Jetty URL Decoding fails for certain international characters
 + 383304 Reset PrintWriter on response recycle
 + 384847 better name
 + 385049 fix issue with pipelined connections when switching protocols
 + 385651 Message 'Address already in use' not specific enough
 + 386010 JspRuntimeContext rewraps System.err
 + 386591 add UnixCrypt note to about.html
 + 386714 used deferred auth for form login and error pages
 + 387896 populate session in SessionAuthentication as a valueBound in addition
   to activation so it is populate when needed
 + 387943 Catch CNFE when no jstl jars are installed
 + 387953 jstl does not work with jetty-7 in osgi
 + 388072 GZipFilter incorrectly gzips when Accept-Encoding: gzip; q=0
 + 388073 null session id from cookie causes NPE fixed
 + 388102 Jetty HttpClient memory leaks when sending larger files
 + 388393 WebAppProvider doesn't work alongside OSGi deployer
 + 388502 handle earlyEOF with 500
 + 388652 Do not flush on handle return if request is suspended
 + JETTY-1501 Setting custom error response message changes page title
 + JETTY-1515 Include cookies on 304 responses from DefaultServlet
 + JETTY-1527 handle requests with URIs like http://host  (ie no / )
 + JETTY-1529 Ensure new session that has just been authenticated does not get
   renewed
 + JETTY-1532 HTTP headers decoded with platform's default encoding
 + JETTY-1541 fixed different behaviour for single byte writes
 + 385925 make SslContextFactory.setProtocols and
   SslContextFactory.setCipherSuites preserve the order of the given parameters

jetty-8.1.5.v20120716 - 16 June 2012
 + 376717 Balancer Servlet with round robin support, contribution, added
   missing license
 + 379250 Server is added to shutdown hook twice
 + 380866 maxIdleTime set to 0 after session migration
 + 381399 Unable to stop a jetty instance that has not finished starting
 + 381401 Print log warning when stop attempt made with incorrect STOP.KEY
 + 381402 Make ContextHandler take set of protected directories
 + 381521 set Vary:Accept-Encoding header for content that might be compressed
 + 381639 CrossOriginFilter does not support Access-Control-Expose-Headers
 + 381712 Support all declared servlets that implement
   org.apache.jasper.servlet.JspServlet
 + 381825 leave URI params in forwarded requestURI
 + 381876 Monitor should wait for child to finish before exiting
 + 382343 Jetty XML support for Map is broken
 + 383251 500 for SocketExceptions
 + 383881 WebSocketHandler sets request as handled
 + 384254 revert change to writable when not dispatched
 + 384280 Implement preliminary ServletRegistrations
 + 384847 CrossOriginFilter is not working
 + 384896 JDBCSessionManager fails to load existing sessions on oracle when
   contextPath is /
 + 384980 Jetty client unable to recover from Time outs when connection count
   per address hits max.
 + 385138 add getter for session path and max cookie age that seemed to
   disappear in a merge long ago
 + JETTY-1523 It is imposible to map servlet to "/" using
   WebApplicationInitializer
 + JETTY-1525 Show handle status in response debug message
 + JETTY-1530 refine search control on ldap login module

jetty-7.6.5.v20120716 - 16 July 2012
 + 376717 Balancer Servlet with round robin support, contribution, added
   missing license
 + 379250 Server is added to shutdown hook twice
 + 380866 maxIdleTime set to 0 after session migration
 + 381399 Unable to stop a jetty instance that has not finished starting
 + 381401 Print log warning when stop attempt made with incorrect STOP.KEY
 + 381402 Make ContextHandler take set of protected directories
 + 381521 set Vary:Accept-Encoding header for content that might be compressed
 + 381639 CrossOriginFilter does not support Access-Control-Expose-Headers
 + 381712 Support all declared servlets that implement
   org.apache.jasper.servlet.JspServlet
 + 381825 leave URI params in forwarded requestURI
 + 381876 Monitor should wait for child to finish before exiting
 + 382343 Jetty XML support for Map is broken
 + 383251 500 for SocketExceptions
 + 383881 WebSocketHandler sets request as handled
 + 384254 revert change to writable when not dispatched
 + 384847 CrossOriginFilter is not working
 + 384896 JDBCSessionManager fails to load existing sessions on oracle when
   contextPath is /
 + 384980 Jetty client unable to recover from Time outs when connection count
   per address hits max.
 + JETTY-1525 Show handle status in response debug message
 + JETTY-1530 refine search control on ldap login module

jetty-8.1.4.v20120524 - 24 May 2012
 + 367608 ignore the aysncrequestreadtest as it is known to fail and is waiting
   for a fix
 + 371853 Support bundleentry: protocol for webapp embedded as directory in
   osgi bundle
 + 373620 Add ch.qos.logback.access.jetty to the Import-Package for
   jetty-osgi-boot-logback bundle
 + 376152 apply context resources recursively
 + 376801 Make JAAS login modules useable without jetty infrastructure
 + 377323 Request#getParts() throws ServletException when it should be throwing
   IllegalStateException
 + 377391 Manifest updates to jetty-osgi-boot-logback
 + 377492 NPE if jsp taglibs bundle not deployed
 + 377550 set charset when content type is set
 + 377587 ConnectHandler write will block on partial write
 + 377610 New session not timed out if an old session is invalidated in scope
   of same request
 + 377709 Support for RequestParameterCallback missing
 + 378242 Re-extract war on restart if incomplete extraction
 + 378273 Remove default Bundle-Localization header
 + 378487 Null out contextPath on Request.recycle
 + 379015 Use factored jetty xml config files for defaults
 + 379046 avoid closing idle connections from selector thread
 + 379089 DefaultServlet ignores its resourceBase and uses context's
   ResourceCollection when listing diretories
 + 379194 ProxyServlet enhancement to enable easy creation of alternative
   HttpClient implementations
 + 379909 FormAuthenticator Rembers only the URL of first Request before
   authentication
 + 380034 last modified times taken from JarEntry for JarFile resources
 + 380212 Clear buffer if parsing fails due to full buffer
 + 380222 JettyPolicyRuntimeTest failure

jetty-7.6.4.v20120524 - 24 May 2012
 + 367608 ignore the aysncrequestreadtest as it is known to fail and is waiting
   for a fix
 + 371853 Support bundleentry: protocol for webapp embedded as directory in
   osgi bundle
 + 373620 Add ch.qos.logback.access.jetty to the Import-Package for
   jetty-osgi-boot-logback bundle
 + 376152 apply context resources recursively
 + 376801 Make JAAS login modules useable without jetty infrastructure
 + 377391 Manifest updates to jetty-osgi-boot-logback
 + 377492 NPE when deploying a Web Application Bundle with unresolved
   Require-TldBundle
 + 377550 set charset when content type is set
 + 377587 ConnectHandler write will block on partial write
 + 377610 New session not timed out if an old session is invalidated in scope
   of same request
 + 377709 Support for RequestParameterCallback missing
 + 378242 Re-extract war on restart if incomplete extraction
 + 378273 Remove default Bundle-Localization header
 + 378487 Null out contextPath on Request.recycle
 + 379015 Use factored jetty xml config files for defaults
 + 379046 avoid closing idle connections from selector thread
 + 379089 DefaultServlet ignores its resourceBase and uses context's
   ResourceCollection when listing diretories
 + 379194 ProxyServlet enhancement to enable easy creation of alternative
   HttpClient implementations
 + 379909 FormAuthenticator Rembers only the URL of first Request before
   authentication
 + 380034 last modified times taken from JarEntry for JarFile resources
 + 380212 Clear buffer if parsing fails due to full buffer
 + 380222 JettyPolicyRuntimeTest failure

jetty-8.1.3.v20120416 - 16 April 2012
 + 349110 MultiPartFilter records the content-type in request params
 + 367172 Remove detection for slf4j NOPLogger
 + 372678 Embedded Examples need updates for new LoginService requirement
 + 373269 Make ServletHandler.notFound() method impl do nothing - override to
   send back 404.
 + 373421 address potential race condition related to the nonce queue removing
   the same nonce twice
 + 373952 bind called too frequently on refresh
 + 374018 correctly handle requestperminuted underflow
 + 374152 jetty-all-server MANIFEST contains wrong import:
   javax.servlet.annotation;version="[2.6,3)"
 + 374252 SslConnection.onClose() does not forward to nested connection
 + 374258 SPDY leaks SSLEngines. Made the test more reliable
 + 374367 NPE in QueuedThreadPool.dump() with early java6 jvms
 + 374475 Response.sendRedirect does not encode UTF-8 characters properly
 + 374881 Set copyWebInf to false by default
 + 374891 enhancement to how ProxyServlet determines the proxy target
 + 375009 Filter initialization error will throw MultiException
 + 375083 Flow control should take in account window size changes from
   concurrent SETTINGS
 + 375096 If starting a server instance fails in osgi it is cleaned up
 + 375490 NPE with --help on command line
 + 375509 Stalled stream stalls other streams or session control frames. Now
   using a "death pill" instead of a boolean in order to avoid race conditions
   where DataInfos were read from the queue (but the boolean not updated yet),
   and viceversa.
 + 375594 fixed SSL tests so they are not order dependent
 + 375709 Ensure resolveTempDirectory failure does not deadlock; improve error
   message
 + 375906 Part.getHeader method not case insensitive
 + 375970 HttpServletRequest.getRemoteAddr() returns null when HTTP is over
   SPDY.
 + 376201 HalfClosed state not handled properly. Addendum to restore previous
   behavior, where a closed stream was also half closed.
 + 376324 <max-file-size> is not respected in <multipart-config>
 + JETTY-1495 Ensure dynamic servlet addition does not cause servlets to be
   inited.
 + JETTY-1500 form parameters from multipart request not available via
   request.getParameter
 + JETTY-1504 HttpServletResponseWrapper ignored when using asyncContext?

jetty-7.6.3.v20120416 - 16 April 2012
 + 367172 Remove detection for slf4j NOPLogger
 + 373269 Make ServletHandler.notFound() method impl do nothing - override to
   send back 404.
 + 373421 address potential race condition related to the nonce queue removing
   the same nonce twice
 + 373952 bind called too frequently on refresh
 + 374018 correctly handle requestperminuted underflow
 + 374252 SslConnection.onClose() does not forward to nested connection
 + 374258 SPDY leaks SSLEngines. Made the test more reliable
 + 374367 NPE in QueuedThreadPool.dump() with early java6 jvms
 + 374475 Response.sendRedirect does not encode UTF-8 characters properly
 + 374881 Set copyWebInf to false by default
 + 374891 enhancement to how ProxyServlet determines the proxy target
 + 375009 Filter initialization error will throw MultiException
 + 375083 Flow control should take in account window size changes from
   concurrent SETTINGS
 + 375096 If starting a server instance fails in osgi it is cleaned up
 + 375490 NPE with --help on command line
 + 375509 Stalled stream stalls other streams or session control frames. Now
   using a "death pill" instead of a boolean in order to avoid race conditions
   where DataInfos were read from the queue (but the boolean not updated yet),
   and viceversa.
 + 375594 fixed SSL tests so they are not order dependent
 + 375709 Ensure resolveTempDirectory failure does not deadlock; improve error
   message
 + 375970 HttpServletRequest.getRemoteAddr() returns null when HTTP is over
   SPDY.
 + 376201 HalfClosed state not handled properly. Addendum to restore previous
   behavior, where a closed stream was also half closed.
 + JETTY-1504 HttpServletResponseWrapper ignored when using asyncContext?

jetty-8.1.2.v20120308 - 08 March 2012
 + 370387 SafariWebsocketDraft0Test failure during build
 + 371168 Update ClientCrossContextSessionTest
 + 372093 handle quotes in Require-Bundle manifest string
 + 372457 Big response + slow clients + pipelined requests cause Jetty spinning
   and eventually closing connections. Added a TODO for a method renaming that
   will happen in the next major release (to avoid break implementers).
 + 372487 JDBCSessionManager does not work with Oracle
 + 372806 Command line should accept relative paths for xml config files
 + 373037 jetty.server.Response.setContentLength(int) should not close a Writer
   when length=0
 + 373162 add improved implementation for getParameterMap(), needs a test
   though and the existing setup doesn't seem like it would easily support the
   needed test so need to do that still
 + 373306 Set default user agent extraction pattern for UserAgentFilter
 + 373567 cert validation issue with ocsp and crldp always being enabled when
   validating turned on fixed
 + 373603 NullPointer in WebServletAnnotation
 + JETTY-1409 GzipFilter will double-compress application/x-gzip content
 + JETTY-1489 WebAppProvider attempts to deploy .svn folder
 + JETTY-1494

jetty-7.6.2.v20120308 - 08 March 2012
 + 370387 SafariWebsocketDraft0Test failure during build
 + 371168 Update ClientCrossContextSessionTest
 + 372093 handle quotes in Require-Bundle manifest string
 + 372457 Big response + slow clients + pipelined requests cause Jetty spinning
   and eventually closing connections. Added a TODO for a method renaming that
   will happen in the next major release (to avoid break implementers).
 + 372487 JDBCSessionManager does not work with Oracle
 + 372806 Command line should accept relative paths for xml config files
 + 373037 jetty.server.Response.setContentLength(int) should not close a Writer
   when length=0
 + 373162 add improved implementation for getParameterMap(), needs a test
   though and the existing setup doesn't seem like it would easily support the
   needed test so need to do that still
 + 373306 Set default user agent extraction pattern for UserAgentFilter
 + 373567 cert validation issue with ocsp and crldp always being enabled when
   validating turned on fixed
 + JETTY-1409 GzipFilter will double-compress application/x-gzip content
 + JETTY-1489 WebAppProvider attempts to deploy .svn folder
 + JETTY-1494

jetty-8.1.1.v20120215 - 15 February 2012
 + 369121 simplified test
 + 370120 jvm arguments added via start.ini and --exec are missing spaces
 + 370137 SslContextFactory does not respect order for
   [included|excluded]Protocols() and [included|excluded]CipherSuites().
 + 370368 resolve stack overflow in mongo db session manager
 + 370386 Remove META-INF from jetty distro
 + 371040 nosqlsession needs to call correct super contructor for new sessions
 + 371041 valid was not being set to new mongo db sessions, and the call to
   mongodb api was wrong in isIdInUse
 + 371162 NPE protection for nested security handlers
 + JETTY-1484 Add option for HashSessionManager to delete session files if it
   can't restore them

jetty-7.6.1.v20120215 - 15 February 2012
 + 369121 simplified test
 + 370120 jvm arguments added via start.ini and --exec are missing spaces
 + 370137 SslContextFactory does not respect order for
   [included|excluded]Protocols() and [included|excluded]CipherSuites().
 + 370368 resolve stack overflow in mongo db session manager
 + 370386 Remove META-INF from jetty distro
 + 371040 nosqlsession needs to call correct super contructor for new sessions
 + 371041 valid was not being set to new mongo db sessions, and the call to
   mongodb api was wrong in isIdInUse
 + 371162 NPE protection for nested security handlers
 + JETTY-1484 Add option for HashSessionManager to delete session files if it
   can't restore them

jetty-8.1.0.v20120127 - 27 January 2012
 + 368773 allow authentication to be set by non securityHandler handlers
 + 368992 avoid update key while flushing during a write
 + 369216 turned off the shared resource cache
 + 369349 replace quotes with a space escape method

jetty-7.6.0.v20120127 - 27 January 2012
 + 368773 allow authentication to be set by non securityHandler handlers
 + 368992 avoid update key while flushing during a write
 + 369216 turned off the shared resource cache
 + 369349 replace quotes with a space escape method

jetty-8.1.0.RC5 - 20 January 2012
 + 359329 Prevent reinvocation of LoginModule.login with jaspi for already
   authed user
 + 368632 Remove superfluous removal of org.apache.catalina.jsp_file
 + 368633 fixed configure.dtd resource mappings
 + 368635 moved lifecycle state reporting from toString to dump
 + 368773 process data constraints without realm
 + 368787 always set token view to new header buffers in httpparser
 + 368821 improved test harness
 + 368920 JettyAwareLogger always formats the arguments
 + 368948 POM for jetty-jndi references unknown version for javax.activation
 + 368992 NPE in HttpGenerator.prepareBuffers() test case
 + JETTY-1475 made output state fields volatile to provide memory barrier for
   non dispatched thread IO

jetty-7.6.0.RC5 - 20 January 2012
 + 359329 Prevent reinvocation of LoginModule.login with jaspi for already
   authed user
 + 368632 Remove superfluous removal of org.apache.catalina.jsp_file
 + 368633 fixed configure.dtd resource mappings
 + 368635 moved lifecycle state reporting from toString to dump
 + 368773 process data constraints without realm
 + 368787 always set token view to new header buffers in httpparser
 + 368821 improved test harness
 + 368920 JettyAwareLogger always formats the arguments
 + 368948 POM for jetty-jndi references unknown version for javax.activation
 + 368992 avoid non-blocking flush when writing to avoid setting !_writable
   without _writeblocked
 + JETTY-1475 made output state fields volatile to provide memory barrier for
   non dispatched thread IO

jetty-8.1.0.RC4 - 13 January 2012
 + 365048 jetty Http client does not send proxy authentication when requesting
   a Https-resource through a web-proxy.
 + 366774 removed XSS vulnerbility
 + 367099 Upgrade jetty-websocket for RFC 6455 - Addendum
 + 367433 added tests to investigate
 + 367435 improved D00 test harness
 + 367485 HttpExchange canceled before response do not release connection
 + 367502 WebSocket connections should be closed when application context is
   stopped.
 + 367548 jetty-osgi-boot must not import the nested package twice
 + 367591 corrected configuration.xml version to 7.6
 + 367635 Added support for start.d directory
 + 367638 limit number of form parameters to avoid DOS
 + 367716 simplified idleTimeout logic
 + 368035 WebSocketClientFactory does not invoke super.doStop()
 + 368060 do not encode sendRedirect URLs
 + 368112 NPE on <jsp-config><taglib> element parsing web.xml
 + 368113 Support servlet mapping to ""
 + 368114 Protect against non-Strings in System properties for Log
 + 368189 WebSocketClientFactory should not manage external thread pool. 368240
   - Improve AggregateLifeCycle handling of shared lifecycles
 + 368215 Remove debug from jaspi
 + 368240 Better handling of locally created ThreadPool. Forgot to null out
   field.
 + 368291 Change warning to info for NoSuchFieldException on
   BeanELResolver.properties
 + JETTY-1467 close half closed when idle

jetty-7.6.0.RC4 - 13 January 2012
 + 365048 jetty Http client does not send proxy authentication when requesting
   a Https-resource through a web-proxy.
 + 366774 removed XSS vulnerbility
 + 367099 Upgrade jetty-websocket for RFC 6455 - Addendum
 + 367716 simplified maxIdleTime logic
 + 368035 WebSocketClientFactory does not invoke super.doStop()
 + 368060 do not encode sendRedirect URLs
 + 368114 Protect against non-Strings in System properties for Log
 + 368189 WebSocketClientFactory should not manage external thread pool
 + 368215 Remove debug from jaspi
 + 368240 Improve AggregateLifeCycle handling of shared lifecycles
 + 368291 Change warning to info for NoSuchFieldException on
   BeanELResolver.properties

jetty-8.1.0.RC2 - 22 December 2011
 + 359329 jetty-jaspi must exports its packages. jetty-plus must import
   javax.security
 + 364638 HttpParser closes if data received while seeking EOF. Tests fixed to
   cope
 + 364921 Made test less time sensitive
 + 364936 use Resource for opening URL streams
 + 365267 NullPointerException in bad Address
 + 365375 ResourceHandler should be a HandlerWrapper
 + 365750 Support WebSocket over SSL, aka wss://
 + 365932 Produce jetty-websocket aggregate jar for android use
 + 365947 Set headers for Auth failure and retry in http-spi
 + 366316 Superfluous printStackTrace on 404
 + 366342 Dont persist DosFilter trackers in http session
 + 366730 pass the time idle to onIdleExpire
 + 367048 test harness for guard on suspended requests
 + 367175 SSL 100% CPU spin in case of blocked write and RST
 + 367219 WebSocketClient.open() fails when URI uses default ports
 + 367383 jsp-config element must be returned for
   ServletContext.getJspConfigDescriptor
 + JETTY-1460 suppress PrintWriter exceptions
 + JETTY-1463 websocket D0 parser should return progress even if no fill done
 + JETTY-1465 NPE in ContextHandler.toString

jetty-7.6.0.RC3 - 05 January 2012
 + 367433 added tests to investigate
 + 367435 improved D00 test harness
 + 367485 HttpExchange canceled before response do not release connection
 + 367502 WebSocket connections should be closed when application context is
   stopped.
 + 367591 corrected configuration.xml version to 7.6
 + 367635 Added support for start.d directory
 + 367638 limit number of form parameters to avoid DOS
 + JETTY-1467 close half closed when idle

jetty-7.6.0.RC2 - 22 December 2011
 + 364638 HttpParser closes if data received while seeking EOF. Tests fixed to
   cope
 + 364921 Made test less time sensitive for ssl
 + 364936 use Resource for opening URL streams
 + 365267 NullPointerException in bad Address
 + 365375 ResourceHandler should be a HandlerWrapper
 + 365750 Support WebSocket over SSL, aka wss://
 + 365932 Produce jetty-websocket aggregate jar for android use
 + 365947 Set headers for Auth failure and retry in http-spi
 + 366316 Superfluous printStackTrace on 404
 + 366342 Dont persist DosFilter trackers in http session
 + 366730 pass the time idle to onIdleExpire
 + 367048 test harness for guard on suspended requests
 + 367175 SSL 100% CPU spin in case of blocked write and RST
 + 367219 WebSocketClient.open() fails when URI uses default ports
 + JETTY-1460 suppress PrintWriter exceptions
 + JETTY-1463 websocket D0 parser should return progress even if no fill done
 + JETTY-1465 NPE in ContextHandler.toString

jetty-8.1.0.RC1 - 06 December 2011
 + 360245 The version of the javax.servlet packages to import is 2.6 instead of
   3.0
 + 365370 ServletHandler can fall through to nested handler

jetty-8.1.0.RC0 - 30 November 2011
 + 352565 cookie httponly flag ignored
 + 353285 ServletSecurity annotation ignored
 + 357163 jetty 8 ought to proxy jetty8 javadocs
 + 357209 JSP tag listeners not called
 + 360051 SocketConnectionTest.testServerClosedConnection is excluded
 + 361135 Allow session cookies to NEVER be marked as secure, even on HTTPS
   requests.
 + 362249 update shell scripts to jetty8
 + 363878 Add ecj compiler to jetty-8 for jsp
 + 364283 can't parse the servlet multipart-config for the web.xml
 + 364430 Support web.xml enabled state for servlets

jetty-7.6.0.RC5 - 20 January 2012
 + 359329 Prevent reinvocation of LoginModule.login with jaspi for already
   authed user
 + 368632 Remove superfluous removal of org.apache.catalina.jsp_file
 + 368633 fixed configure.dtd resource mappings
 + 368635 moved lifecycle state reporting from toString to dump
 + 368773 process data constraints without realm
 + 368787 always set token view to new header buffers in httpparser
 + 368821 improved test harness
 + 368920 JettyAwareLogger always formats the arguments
 + 368948 POM for jetty-jndi references unknown version for javax.activation
 + 368992 avoid non-blocking flush when writing to avoid setting !_writable
   without _writeblocked
 + JETTY-1475 made output state fields volatile to provide memory barrier for
   non dispatched thread IO

jetty-7.6.0.RC4 - 13 January 2012
 + 365048 jetty Http client does not send proxy authentication when requesting
   a Https-resource through a web-proxy.
 + 366774 removed XSS vulnerbility
 + 367099 Upgrade jetty-websocket for RFC 6455 - Addendum
 + 367716 simplified idleTimeout logic
 + 368035 WebSocketClientFactory does not invoke super.doStop()
 + 368060 do not encode sendRedirect URLs
 + 368114 Protect against non-Strings in System properties for Log
 + 368189 WebSocketClientFactory should not manage external thread pool
 + 368215 Remove debug from jaspi
 + 368240 Improve AggregateLifeCycle handling of shared lifecycles
 + 368291 Change warning to info for NoSuchFieldException on
   BeanELResolver.properties

jetty-7.6.0.RC3 - 05 January 2012
 + 367433 added tests to investigate
 + 367435 improved D00 test harness
 + 367485 HttpExchange canceled before response do not release connection
 + 367502 WebSocket connections should be closed when application context is
   stopped.
 + 367591 corrected configuration.xml version to 7.6
 + 367635 Added support for start.d directory
 + 367638 limit number of form parameters to avoid DOS
 + JETTY-1467 close half closed when idle

jetty-7.6.0.RC2 - 22 December 2011
 + 364638 HttpParser closes if data received while seeking EOF. Tests fixed to
   cope
 + 364921 Made test less time sensitive for ssl
 + 364936 use Resource for opening URL streams
 + 365267 NullPointerException in bad Address
 + 365375 ResourceHandler should be a HandlerWrapper
 + 365750 Support WebSocket over SSL, aka wss://
 + 365932 Produce jetty-websocket aggregate jar for android use
 + 365947 Set headers for Auth failure and retry in http-spi
 + 366316 Superfluous printStackTrace on 404
 + 366342 Dont persist DosFilter trackers in http session
 + 366730 pass the time idle to onIdleExpire
 + 367048 test harness for guard on suspended requests
 + 367175 SSL 100% CPU spin in case of blocked write and RST
 + 367219 WebSocketClient.open() fails when URI uses default ports
 + JETTY-1460 suppress PrintWriter exceptions
 + JETTY-1463 websocket D0 parser should return progress even if no fill done
 + JETTY-1465 NPE in ContextHandler.toString

jetty-7.6.0.RC1 - 04 December 2011
 + 352565 cookie httponly flag ignored
 + 353285 ServletSecurity annotation ignored
 + 357163 jetty 8 ought to proxy jetty8 javadocs
 + 357209 JSP tag listeners not called
 + 360051 SocketConnectionTest.testServerClosedConnection is excluded
 + 361135 Allow session cookies to NEVER be marked as secure, even on HTTPS
   requests.
 + 362249 update shell scripts to jetty8
 + 363878 Add ecj compiler to jetty-8 for jsp
 + 364283 can't parse the servlet multipart-config for the web.xml
 + 364430 Support web.xml enabled state for servlets
 + 365370 ServletHandler can fall through to nested handler

jetty-7.6.0.RC0 - 29 November 2011
 + 349110 fixed bypass chunk handling
 + 360546 handle set count exceeding max integer
 + 362111 StdErrLog.isDebugEnabled() returns true too often
 + 362113 Improve Test Coverage of org.eclipse.jetty.util.log classes
 + 362407 setTrustStore(Resource) -> setTrustStoreResource(R)
 + 362447 add setMaxNonceAge() to DigestAuthenticator
 + 362468 NPE at line org.eclipse.jetty.io.BufferUtil.putHexInt
 + 362614 NPE in accepting connection
 + 362626 IllegalStateException thrown when SslContextFactory preconfigured
   with SSLContext
 + 362696 expand virtual host configuration options to ContextHandler and add
   associated test case for new behavior
 + 362742 improved UTF8 exception reason
 + 363124 improved websocket close handling
 + 363381 Throw IllegalStateException if Request uri is null on getServerName
 + 363408 GzipFilter should not attempt to compress HTTP status 204
 + 363488 ShutdownHandler use stopper thread
 + 363718 Setting java.rmi.server.hostname in jetty-jmx.xml
 + 363757 partial fix
 + 363785 StdErrLog must use system-dependent EOL
 + 363943 ignore null attribute values
 + 363993 EOFException parsing HEAD response in HttpTester
 + 364638 SCEP does idle timestamp checking. New setCheckForIdle method
   controls onIdleExpired callback. 364921 a second onIdleExpired callback will
   result in close rather than a shutdown output.
 + 364657 Support HTTP only cookies from standard API
 + JETTY-1442 add _hostHeader setter for ProxyRule
 + Refactored NIO layer for better half close handling

jetty-8.0.4.v20111024 - 24 October 2011
 + 358263 JDBCSessionIdManager add setDatasource(DataSource) method
 + 358649 Replace existing StdErrLog system properties for DEBUG/IGNORED with
   LEVEL instead.
 + 360836 Accept parameters with bad UTF-8. Use replacement character
 + 360912 CrossOriginFilter does not send Access-Control-Allow-Origin on
   responses. 355103 Make allowCredentials default to true in
   CrossOriginFilter.
 + 360938 Connections closed after a while
 + 361135 secure cookies for sessions
 + 361319 Log initialization does not catch correct exceptions on all jvms
 + 361325 359292 Allow KeyStore to be set
 + 361456 release timer task on connection failed
 + 361655 ExecutorThreadPool.isLowOnThreads() returns wrong value
 + JETTY-1444 start threadpool before selector manager

jetty-7.5.4.v20111024 - 24 October 2011
 + 358263 JDBCSessionIdManager add setDatasource(DataSource) method
 + 358649 Replace existing StdErrLog system properties for DEBUG/IGNORED with
   LEVEL instead.
 + 360836 Accept parameters with bad UTF-8. Use replacement character
 + 360912 CrossOriginFilter does not send Access-Control-Allow-Origin on
   responses. 355103 Make allowCredentials default to true in
   CrossOriginFilter.
 + 360938 Connections closed after a while
 + 361319 Log initialization does not catch correct exceptions on all jvms
 + 361325 359292 Allow KeyStore to be set
 + 361456 release timer task on connection failed
 + 361655 ExecutorThreadPool.isLowOnThreads() returns wrong value
 + JETTY-1444 start threadpool before selector manager

jetty-8.0.3.v20111011 - 11 October 2011
 + 348978 migrate jetty-http-spi
 + 358649 StdErrLog system properties for package/class logging LEVEL

jetty-8.0.2.v20111006 - 06 October 2011
 + 336443 add missing comma in DigestAuthenticator string
 + 342161 ScannerTest fails intermittently on Mac OS X
 + 346419 testing HttpClient FDs
 + 353267 Request._parameters initialization bug
 + 353509 jetty-client unit tests are running too long
 + 353627 Basic Auth checks that Basic method has been send
 + 356144 Allow SelectorManager thread priority to be set
 + 356274 Start SSL socket factory in call to open()
 + 357163 jetty 8 ought to proxy jetty8 javadocs
 + 357178 websockets draft 14 support
 + 357188 Send content buffer directly
 + 357209 JSP tag listeners not called
 + 357216 Logging via Log4J does not expand braces in format strings
 + 357240 more half close refinements
 + 357338 remove debug
 + 357672 resolve issue with serializing pojos with mongodb session manager
   thanks to john simone for the discovery and fix
 + 357959 Include javadoc in distribution
 + 358027 NullPointerException in ResourceHandler with jetty-stylesheet.css
 + 358035 idle time only active if > 0
 + 358147 Add catch for UnknownHostException to fix leaky file descriptor in
   client
 + 358164 Dispatch from servlet to handler
 + 358263 add method for osgi users to register a driver as Class.forName does
   not work for them
 + 358649 StdErrLog system properties for package/class logging LEVEL
 + 358674 Still allows sslv3 for now
 + 358687 Updated jsp does not scan for system tlds Fixed pattern
 + 358784 JSP broken on Java 1.5
 + 358925 bit more javadoc on usage
 + 358959 File descriptor leak with UnresolvedAddressException
 + 359309 adjust previous test for servletPath to include pathInfo
 + 359673 updated websocket version handling
 + 359675 Principal != String, fix for issue in property file login manager
 + 360051 SocketConnectionTest.testServerClosedConnection is excluded
 + 360066 jsps referenced in web.xml <jsp-file> elements do not compile
 + JETTY-1130 Access Sessions from HashSessionIdManager
 + JETTY-1277 Fixed sendRedirect encoding of relative locations
 + JETTY-1322 idle sweeper checks for closed endp
 + JETTY-1377 extra logging for busy selector
 + JETTY-1378 new sys property for the latest jsp-impl to force the use of the
   JDTCompiler when running in OSGi.
 + JETTY-1414 applied to PropertyUserStore
 + JETTY-1415 Start/Stop Server and Client only once in test, code format
 + JETTY-1420 Set Host header for new request in RedirectListener
 + JETTY-1421 Implement RedirectListener.onException,onConnectionFailed
 + JETTY-1423 force connection to be closed returned
 + JETTY-1430 local JNDI contexts don't carry environment
 + JETTY-1434 Add a jsp that exercises jstl
 + JETTY-1439 space in directory installation path causes classloader problem

jetty-7.5.3.v20111011 - 11 October 2011
 + 348978 migrate jetty-http-spi
 + 358649 StdErrLog system properties for package/class logging LEVEL

jetty-7.5.2.v20111006 - 06 October 2011
 + 336443 check nonce count is increasing
 + 342161 ScannerTest fails intermittently on Mac OS X
 + 346419 testing HttpClient FDs
 + 353267 Request._parameters initialization bug
 + 353509 jetty-client unit tests are running too long
 + 353627 Basic Auth checks that Basic method has been send
 + 356144 Allow SelectorManager thread priority to be set
 + 356274 Start SSL socket factory in call to open()
 + 357178 websockets draft 14 support
 + 357188 Send content buffer directly
 + 357209 JSP tag listeners not called
 + 357216 Logging via Log4J does not expand braces in format strings
 + 357240 more half close refinements
 + 357338 remove debug
 + 357672 resolve issue with serializing pojos with mongodb session manager
   thanks to john simone for the discovery and fix
 + 357959 Include javadoc in distribution
 + 358027 NullPointerException in ResourceHandler with jetty-stylesheet.css
 + 358035 idle time only active if > 0
 + 358147 Add catch for UnknownHostException to fix leaky file descriptor in
   client
 + 358164 Dispatch from servlet to handler
 + 358263 add method for osgi users to register a driver as Class.forName does
   not work for them
 + 358649 StdErrLog system properties for package/class logging LEVEL
 + 358674 Still allows sslv3 for now
 + 358687 Updated jsp does not scan for system tlds Fixed pattern
 + 358784 JSP broken on Java 1.5
 + 358925 bit more javadoc on usage
 + 358959 File descriptor leak with UnresolvedAddressException
 + 359309 adjust previous test for servletPath to include pathInfo
 + 359673 updated websocket version handling
 + 359675 Principal != String, fix for issue in property file login manager
 + 360051 SocketConnectionTest.testServerClosedConnection is excluded
 + 360066 jsps referenced in web.xml <jsp-file> elements do not compile
 + JETTY-1130 Access Sessions from HashSessionIdManager
 + JETTY-1277 Fixed sendRedirect encoding of relative locations
 + JETTY-1322 idle sweeper checks for closed endp
 + JETTY-1377 extra logging for busy selector
 + JETTY-1378 new sys property for the latest jsp-impl to force the use of the
   JDTCompiler when running in OSGi.
 + JETTY-1414 applied to PropertyUserStore
 + JETTY-1415 Start/Stop Server and Client only once in test, code format
 + JETTY-1420 Set Host header for new request in RedirectListener
 + JETTY-1421 Implement RedirectListener.onException,onConnectionFailed
 + JETTY-1423 force connection to be closed returned
 + JETTY-1430 local JNDI contexts don't carry environment
 + JETTY-1434 Add a jsp that exercises jstl
 + JETTY-1439 space in directory installation path causes classloader problem

jetty-8.0.1.v20110908 - 08 September 2011
 + 350634 Added Resource.newResource(File)
 + 356190 fix monodb tests  for changed test api
 + 356428 removed timed waits from test
 + 356693 reduce visibility to webapp of websocket implementations
 + 356695 jetty server jars are provided for websockets
 + 356726 Instead of the sessionDestroyed called sessionCreated after
   invalidate session
 + 356751 Add null protection to ServletContextHandler.doStop
 + 356823 correctly decode close codes.  Send not utf-8 close code
 + 357058 Acceptor thread blocking

jetty-7.5.1.v20110908 - 08 September 2011
 + 350634 Added Resource.newResource(File)
 + 356190 fix monodb tests  for changed test api
 + 356428 removed timed waits from test
 + 356693 reduce visibility to webapp of websocket implementations
 + 356695 jetty server jars are provided for websockets
 + 356726 Instead of the sessionDestroyed called sessionCreated after
   invalidate session
 + 356751 Add null protection to ServletContextHandler.doStop
 + 356823 correctly decode close codes.  Send not utf-8 close code
 + 357058 Acceptor thread blocking

jetty-8.0.0.v20110901 - 01 September 2011
 + 352565 cookie httponly flag ignored
 + 353073 better warnings
 + 353285 ServletSecurity annotation ignored
 + 356421 Upgraded websocket to draft 13 support

jetty-7.5.0.v20110901 - 01 September 2011
 + 353073 better warnings
 + 356421 Upgraded websocket to draft 13 support

jetty-7.5.0.RC2 - 30 August 2011
 + 293739 Hide stacks in named log testing. Various other minor log cleanups in
   output.
 + 352188 TestClient correctly processes --host option in jetty-websocket
 + 352222 Moved JmxMonitor functionality from Codehaus
 + 353014 TimeoutExchangeTest run time reduced
 + 353073 deprecated non factory method for websocket clients
 + 353192 Better warning for classes of wrong type
 + 353623 Added new methods to HttpExchange
 + 353624 HttpURI accepts java.net.URI object in constructor
 + 354080 ServletContextHandler allows to replace any subordinate handler when
   restarted
 + 355478 set public to HashedSession, looks like honest mistake and not by
   design to be this way
 + 355854 remove automatic conversion in favor of issuing a warning for
   jetty-web.xml that can't be processed
 + 356128 Moved integration tests from jetty-monitor to test-integration module
 + 356137 Upgrade to jsp implementation version 2.1.3-b10
 + 356144 added SelectorManager.setSelectorPriorityDelta(int)
 + JETTY-1410 handle 1xx in similar fashion to 401s and 302s

jetty-7.5.0.RC1 - 19 August 2011
 + 276670 SLF4J loggers show correct location information
 + 335001 Eliminate expected exceptions from log when running in JBoss
 + 355103 Make allowCredentials default to true in CrossOriginFilter
 + 355162 Allow creating an empty resource collection
 + JETTY-1410 HTTP client handles CONTINUE 100 response correctly
 + JETTY-1414 HashLoginService doesn't refresh realm if specified config
   filename is not an absolute platform specific value

jetty-8.0.0.RC0 - 16 August 2011
 + 352565 cookie httponly flag ignored
 + 353285 ServletSecurity annotation ignored
 + Enable annotations by default
 + Merge from jetty-7.4.3

jetty-8.0.0.M3 - 27 May 2011
 + 324505 Implement API login
 + 335500 request.getParts() throws a NullPointerException
 + 343472 isUserInRole does not prevent subsequent login call
 + 346180 jsp-2.2 support
 + Updated to jetty-7.4.2.v20110526

jetty-7.5.0.RC0 - 15 August 2011
 + 298502 Handle 200 Connect responses with no content-length
 + 347484 / - > ${/} in some paths in grant codebases
 + 349005 add javadoc detailing the convenience hack of removing leading /'s
 + 351516 Refactored sessions to better support nosql session managers
 + 351576 Do not use deprecated method File.toURL()
 + 352046 Need try/catch around features set in XmlParser
 + 352133 Generally resolve java 1.5isms
 + 352176 xml parsing on startElement should be more flexible on using qName or
   localName
 + 352421 HttpURI paths beginning with '.'
 + 352684 Implemented spinning thread analyzer
 + 352786 GzipFilter fails to pass parameters to GzipResponseWrapper
 + 352999 ExpireTest running too long
 + 353073 WebSocketClient
 + 353095 maven-jetty-plugin: PermGen leak due to javax.el.BeanELResolver
 + 353165 addJars can follow symbolic link jar files
 + 353210 Bundle-Version in o.e.j.o.boot.logback fix
 + 353465 JAASLoginService ignores callbackHandlerClass
 + 353563 HttpDestinationQueueTest too slow
 + 353862 Improve performance of QuotedStringTokenizer.quote()
 + 354014 Content-Length is passed to wrapped response in GZipFilter
 + 354204 Charset encodings property file not used
 + 354397 RewriteRegexRule handles special characters in regex group
 + 354466 Typo in example config of jetty-plus.xml

jetty-7.4.5.v20110725 - 25 July 2011
 + 347484 / - > ${/} in some paths in grant codebases
 + 352133 resolve some 1.5isms
 + 352421 HttpURI paths beginning with '.'
 + 352786 GzipFilter fails to pass parameters to GzipResponseWrapper

jetty-7.4.4.v20110707 - 07 July 2011
 + 308851 Converted all jetty-client module tests to JUnit 4
 + 345268 JDBCSessionManager does not work with maxInactiveInterval = -1
 + 350397 SelectChannelConnector does not shutdown gracefully
 + 350634 Reverted FileResource constructor changes
 + 351039 Forward dispatch should retain locale
 + 351199 HttpServletResponse.encodeURL() wrongly encodes an url without path
   when cookies are disabled
 + JETTY-1153 Default charset/encoding of HTTP POST requests
 + JETTY-1380 Jetty Rewrite example does not work in Hightide

jetty-7.4.3.v20110701 - 01 July 2011
 + 295832 ProxyServlet more extensible and configurable
 + 302566 GZIP handler for embedded Jetty servers
 + 308851 Converted HttpExchangeTest and related tests to JUnit 4
 + 324704 JDBC Session Manager reloading session
 + 332200 Eliminate expected exceptions from log while using
   org.eclipse.jetty.jmx bundle
 + 347468 o.e.j.deploy.binding.GlobalWebappConfigBindingTest fails on Windows
   platform
 + 347617 Dynamically install/update/remove OSGi bundles discovered in the
   contexts folder
 + 347717 start.jar destroys dependent child of --exec
 + 347889 OSGi should follow directive visibility:=reexport for
   META-INF/web-fragments and resources
 + 347898 Close channel on JVM exceptions
 + 348652 jetty.sh starts two unix processes
 + 348935 Close A tag in directory listing
 + 349344 Passing empty query string to UrlEncoded#decodeTo(String, MultiMap
   String) does not yield an empty map
 + 349738 set buffer sizes for http client in proxy servlet
 + 349870 proxy servlet protect continuation against fast failing exchanges
 + 349896 SCEP supports zero idleTimeout
 + 349897 draft -09 websockets
 + 349997 MBeanContainer uses weak references
 + 350533 Add "Origin" to the list of allowed headers in CrossOriginFilter
 + 350634 Cleanup FileResource construction
 + 350642 Don't close SCEP during NIOBuffer manipulation
 + JETTY-1342 Recreate selector in change task
 + JETTY-1385 NPE in jetty client's
   HTttpExchange.setRequestContentSource(InputStream)
 + JETTY-1390 RewriteHandler handles encoded URIs

jetty-7.4.2.v20110526
 + 334443 Improve the ability to specify extra class paths using the Jetty
   Maven Plugin
 + 336220 tmp directory is not set if you reload a webapp with
   jetty-maven-plugin
 + 338364 Fixed expires header for set cookies
 + 345615 Enable SSL Session caching
 + 345729 binding for managing server and system classes globally
 + 345763 Source file is updated during the build
 + 345873 Update jetty-ssl.xml to new style
 + 345900 Handle IPv6 with default port
 + 346014 Fixed full HttpGenerator
 + 346124 ServletContext resources paths not resolved correctly when using UNC
   shares
 + 346179 o.e.j.util.ScannerTest fails on MacOS X platform
 + 346181 o.e.j.server.StressTest stalls on MacOS X platform
 + 346614 HttpConnection.handle() spins in case of SSL truncation attacks
 + 346764 OrderedGroupBinding deployment binding
 + 346998 AbstractLifeCycle.isRunning() returns false if state changes from
   STARTING to STARTED during call
 + 347137 Allow SSL renegotiations by default in HttpClient
 + 374174 Consistent mbean names
 + JETTY-1146 Encode jsessionid in sendRedirect
 + JETTY-1342 Recreate selector if wakeup throws JVM bug

jetty-7.4.1.v20110513
 + 288563 remove unsupported and deprecated --secure option
 + 332907 Add context property to ObjectName of JMX MBeans
 + 336056 Ability to override the computation of the ContextHandler to deploy
   the DefaultServlet on the HttpService
 + 340040 Support for a total timeout
 + 343083 Set nested dispatch type and connection
 + 343172 Check package implementor for version
 + 343277 add support for a context white list
 + 343352 make sure that jetty.osgi.boot is activated when a WAB is registered
 + 343482 refactored overlay deployer layout to use WAR layout
 + 343567 HttpClient does not limit the destination's exchange queue
 + 343680 Handle OSGi bundle jars not ending in ".war"
 + 343707 'REQUEST' is printed on console for each incoming HTTP request
 + 343923 flush timeouts applied to outer loop
 + 343936 Session idle calls unbind and remove listeners
 + 344059 Websockets draft-07
 + 344067 Add support for OSGi fragment bundles to add static resources to
   web-bundles
 + 344513 Attempting to set ConfigurationClasses in jetty-web.xml causes NPE
 + 344529 Ability to customize the error handling of the OSGi HttpService
 + 345047 Readded deprecated ScanningAppDeployer#setMonitoredDir
 + 345290 Weak references from SessionIdManager. HashSessionManager cleanup
 + 345543 Always close endpoint on SSLException
 + 345656 Disambiguate SslContextFactory#validateCerts property
 + 345679 Allow setting an initialized KeyStore as keystore/truststore of
   SslContextFactory
 + 345704 jetty-nested works with forwarded SSL in cloudfoundry
 + JETTY-954 WebAppContext eats any start exceptions instead of stopping the
   server load
 + JETTY-1314 Handle bad URI encodings
 + JETTY-1324 Tested not using CESU-8 instead of UTF-8
 + JETTY-1326 Invoker names not hashCode based
 + JETTY-1343 IllegalArgumentException for bad % encodings
 + JETTY-1347 Updated ServletHander javadoc

jetty-7.4.0.v20110414
 + 342504 Scanner Listener
 + 342700 refine websocket API for anticipated changes
 + JETTY-1362 Set root cause of UnavailableException
 + Various test harness cleanups to avoid random failures

jetty-7.4.0.RC0
 + 324110 Added test harnesses for merging of QueryStrings
 + 337685 Update websocket API in preparation for draft -07
 + 338627 HashSessionManager.getIdleSavePeriod returns milliseconds instead of
   seconds
 + 338807 Ignore content length in 1xx, 204, 304 responses
 + 338819 Externally control Deployment Manager application lifecycle
 + 339084 Fixed NPE with servlet 3.0 async listener
 + 339150 Validate client certificate when it is used for authentication
 + 339187 In the OSGi manifest of the jetty-all-server aggregate, mark
   javax.annotation as optional
 + 339543 Add configuration options for Certificate Revocation checking
 + 340265 Improve handling of io shutdown in SSL
 + 340621 Added SizedThreadPool interface
 + 340636 HashSessionManager lazy loads all sessions
 + 340838 Update ConnectHandler to perform half closes properly
 + 340878 Integrations should be able to load their own keystores
 + 340920 Dynamically assign RMI registry port for integration testing
 + 340949 Scanner delays file notifications until files are stable
 + 341006 Move inner enums out into separate file
 + 341105 Stack trace is printed for an ignored exception
 + 341145 WebAppContext MBean attribute serverClasses returns empty value
 + 341171 Locking in HttpDestination blocks all requests to the same address
 + 341206 Stop order is wrong in HandlerWrapper
 + 341255 org.eclipse.http usage in AJP/SessionId linkage
 + 341386 Remote close not detected by HttpClient
 + 341394 Remove 'Unavailable' JMX attributes of WebAppContext MBean
 + 341439 Blocking HttpClient does not use soTimeout for timeouts
 + 341561 Exception when adding o.e.j.s.DoSFilter as managed attribute
 + 341692 Fixed deadlock if stopped while starting
 + 341694 Disable AJP buffer resizing
 + 341726 JSONPojoConverter handles characters
 + 341736 Split jetty-nested out of war module
 + 341850 Protect QTP dump from bad stacks
 + 341992 Overlayed context deployer
 + JETTY-1245 Pooled Buffers implementation
 + JETTY-1354 Added jetty-nested
 + Added extra session removal test
 + Ensure generated fragment names are unique

jetty-8.0.0.M2 - 16 November 2010
 + 320073 Reconsile configuration mechanism
 + 321068 JSF2 fails to initialize
 + 324493 Registration init parameter handling null check, setInitParameters
   additive
 + 324505 Request.login method must throw ServletException if it cant login
 + 324872 allow disabling listener restriction from using *Registration
   interfaces
 + 327416 Change meaning of @HandlesTypes in line with latest interpretation by
   JSR315
 + 327489 Change meaning of @MultipartConfig to match servlet spec 3.0
   maintenance release 3.0a
 + 328008 Handle update to Servlet Spec 3 Section 8.2.3.h.ii
 + 330188 Reject web-fragment.xml with same <name> as another already loaded
   one
 + 330208 Support new wording on servlet-mapping and filter-mapping merging
   from servlet3.0a
 + 330292 request.getParts() returns only one part when the name is the same
 + Update to jetty-7.2.1.v20101111

jetty-7.3.1.v20110307 - 07 March 2011
 + 316382 Support a more strict SSL option with certificates
 + 333481 Handle UCS-4 codepoints in decode and encode
 + 335329 Moved blocking timeout handling to outside try catch
 + 336668 policy supports cert validation
 + 336691 Possible wrong length returned by ChannelEndPoint.flush() in case of
   RandomAccessFileBuffer
 + 336781 If xml parser is not validating, turn off external dtd resolution
 + 336793 Tee data filled and flushed from endpoint
 + 337258 Scanner start and end cycle notification
 + 337268 Allow specifying alias of a certificate to be used by SSL connector
 + 337270 Shared Timer for session management
 + 337271 Flush SSL endpoint when dispatch thread held forever
 + 337678 Readded optional async connection mode for HttpClient
 + 337685 Work in progress on draft 6 websockets
 + 337746 Fixed Session deIdle recursion
 + 337784 Improve HashSessionManager for session migrations
 + 337878 Extra tests of security constraints
 + 337896 HttpExchange.timeout does not override HttpClient.timeout
 + 337898 set client HttpConnection max idle time from exchange timeout
 + 338035 Default acceptors 0.25*CPUs and improved selector/acceptor thread
   names.
 + 338068 Leaking ConstraintMappings on redeploy
 + 338092 ProxyServlet leaks memory
 + 338607 Removed managed attributes when context is stopped
 + 338819 Externally control Deployment Manager application lifecycle
 + JETTY-1304 Allow quoted boundaries in Multipart filter
 + JETTY-1317 More elegent handling of bad URIs in requests
 + JETTY-1331 Allow alternate XML configuration processors (eg spring)
 + JETTY-1333 HttpClient _timeout and _soTimeout is messed up
 + JETTY-1335 HttpClient's SelectConnector clean-up
 + JETTY-1337 Workname cannot contain '.'
 + JETTY-1338 Trust default SecureRandom seed

jetty-7.3.0.v20110203 - 03 February 2011
 + 296978 standardizing various Testing Util Classes to jetty-test-helper
 + 319178 test failure fix in jetty-util on windows
 + 320457 add SPNEGO support
 + 324505 Implement API login
 + 328872 Multi Jetty xml files not loading if directory is referenced in
   jetty.conf
 + 329746 client option to set just truststore and use strict ssl context
 + 331803 Update XML configuration files to use proper arguments for startup
   command in examples
 + 332179 Fixed formatting of negative dates
 + 332432 Scanner.java now always scanning the canonical form of File
 + 332517 Improved DefaultServlet debug
 + 332703 Cleanup context scope JNDI at stop
 + 332796 Annotations inheritance does not work with jetty7
 + 332799 100% CPU on redeploy session invalidation
 + 332937 Added Destroyable Dumpable interfaces and reworked dependent
   lifecycles, specially of JNDI
 + 333247 fix api compat issue in ConstraintSecurityHandler
 + 333415 wired up HttpInput.available and added test harnesses
 + 333481 Handle UTF-32 codepoints in decode and encode
 + 333608 tlds defined in web.xml are not picked up
 + 333679 Refactored jetty-jmx. Moved mbeans to modules
 + 333717 HttpExchange able to return local address used
 + 333771 System properties are not available inside XML configuration file by
   using the 'property' tag
 + 333875 Monitor public constructor
 + 333892 Improved JVM bug detection
 + 334062 It should be possible to embed in the jetty.home.bundle the ssl
   keystore files
 + 334229 javax-security needs to import the package javax.security.cert in its
   OSGi manifest
 + 334311 fix buffer reuse issue in CachedExchange
 + 335329 Stop SSL spin during handshake and renogotiate
 + 335361 Fixed 'jetty.sh check' to show current PID when JETTY_PID env
   variable is set
 + 335641 Cleaned up dispatch handling to avoid key.interestOps==0 when
   undispatched
 + 335681 Improve ChannelEndPoint.close() to avoid spinning
 + 335836 Race when updating SelectChannelEndPoint._dispatched
 + JETTY-1259 NullPointerException in JDBCSessionIdManager when invalidating
   session (further update)

jetty-7.2.2.v20101205 - 05 December 2010
 + 328789 Clean up tmp files from test harnesses
 + 330188 Reject web-fragment.xml with same <name> as another already loaded
   one
 + 330208 Support new wording on servlet-mapping and filter-mapping merging
   from servlet3.0a
 + 330210 Improve performance of writing large bytes arrays
 + 330229 Jetty tries to parse META-INF/*.tld when jsp-api is not on classpath
   causing DTD entity resoluton to fail
 + 330265 start.jar --stop kills --exec subprocess
 + 330417 Atomic PUT in PutFilter
 + 330419 Reloading webapp duplicates StandardDescriptorProcessor
 + 330686 OSGi: Make org.eclipse.jetty.jsp-2.1 a fragment of
   org.apache.jasper.glassfish
 + 330732 Removed System.err debugging
 + 330764 Command line properties passed to start.jar --exec
 + 331230 Fixed low thread warnings when acceptors>threadpool
 + 331461 Fixed idle timeout for unflushed HTTP/1.0
 + 331567 IPAccessHandlerTest failed on MacOS fix
 + 331703 Fixed failing OSGI test TestJettyOSGiBootWithJsp.java on MacOSX
 + JETTY-1297 Improved matching of vhosts so that a vhost match has priority
 + JETTY-1307 Check that JarFileResource directories end with /
 + JETTY-1308 327109 (re)fixed AJP handling of empty packets

jetty-7.2.1.v20101111 - 11 November 2010
 + 324679 Fixed dedection of write before static content
 + 328008 Handle update to Servlet Spec 3 Section 8.2.3.h.ii
 + 328199 Ensure blocking connectors always close socket
 + 328205 Improved SelectManager stopping
 + 328306 Serialization of FormAuthentication
 + 328332 Response.getContentType works with setHeader
 + 328523 Fixed overloaded setters in AppProvider
 + 328778 Improved javadoc for secure session cookies
 + 328782 allow per connection max idle time to be set
 + 328885 web overrides do not override
 + 328988 Idle saving of session values
 + 329180 Spin check for Selector to stop
 + 329410 Enforce XmlConfiguration properties as Map<String,String>
 + 329602 only clear ServletContext attributes on doStop
 + 329642 Concurrent modification exception in Deployment Manager
 + 329643 Improved deployment of resource collections
 + JETTY-748 Prevent race close of socket by old acceptor threads
 + JETTY-1291 Extract query parameters even if POST content consumed
 + JETTY-1295 Contexts mixed up when hot-deploying on virtual hosts
 + JETTY-1297 Make ServletContext.getContext(String) virtual host aware

jetty-6.1.26 - 10 November 2010
 + JETTY-748 Prevent race close of socket by old acceptor threads
 + JETTY-1239 HTAccessHandler [allow from 127.0.0.1] does not work
 + JETTY-1291 Extract query parameters even if POST content consumed
 + JETTY-1293 Avoid usage of String.split
 + JETTY-1296 Always clear changes list in selectManager

jetty-6.1.26.RC0 - 20 October 2010
 + 325468 Clean work webapp dir before unpack
 + 327109 Fixed AJP handling of empty packets
 + 327562 Implement all X-Forwarded headers in ProxyServlet
 + JETTY-547 Improved usage of shutdownOutput before close
 + JETTY-912 add per exchange timeout
 + JETTY-1051 offer jetty.skip flag for maven plugin
 + JETTY-1096 exclude maven and plexus classes from jetty plugin
 + JETTY-1248 Infinite loop creating temp MultiPart files
 + JETTY-1264 Idle timer deadlock
 + JETTY-1271 Handle unavailable request
 + JETTY-1278 J2se6 SPI filter handling fix
 + JETTY-1283 Allow JSONPojoConvertorFactory to set fromJSON
 + JETTY-1287 rewrite handler thread safe issue resolved
 + JETTY-1288 info when atypical classloader set to WebAppContext
 + JETTY-1289 MRU cache for filter chains
 + JETTY-1292 close input streams after keystore.load()

jetty-7.2.0.v20101020 - 20 October 2010
 + 289540 added javadoc into distribution
 + 297154 add source distribution artifact
 + 323985 Xmlconfiguration pulls start.jar config properties
 + 324369 Improved handling of multiple versions of
   draft-ietf-hybi-thewebsocketprotocol
 + 326734 Configure Digest maxNonceAge with Security handler init param
 + 327109 Fixed AJP handling of empty packets
 + 327183 Allow better configurability of HttpClient for TLS/SSL
 + 327469 removed needless java6 dependencies
 + 327562 Implement all X-Forwarded headers in ProxyServlet
 + 327601 Multipart Filter handles quoted tokens
 + 327725 Nested ResourceCaches
 + 328199 Ensure blocking connectors always close socket
 + 328205 Improved SelectManager stopping
 + 328273 Added serializable to default user identity
 + JETTY-1288 Info statement when atypical classloader set on WebAppContext
 + JETTY-1289 LRU cache for filter chains

jetty-7.2.0.RC0 - 01 October 2010
 + 314087 Simplified SelectorManager
 + 319334 Concurrent, sharable ResourceCache
 + 319370 WebAppClassLoader.Context
 + 319444 Two nulls are appended to log statements from ContextHanler$Context
 + 320073 Reconsile configuration mechanism
 + 320112 Websocket in aggregate jars
 + 320264 Removed duplicate mime.property entries
 + 320457 Added rfc2045 support to B64Code
 + 321232 BasicAuthenticator ignores bad Authorization header
 + 321307 HashSessionManager calls passivation listeners
 + 321730 SelectChannelEndPoint prints to System.err
 + 321735 HttpClient onException called for buffer overflow
 + 322448 Added jetty-dir.css for directory listings
 + 322575 NPE in HotSwapHandler if old handler null
 + 322683 RewriteHandler thread safety
 + 323196 org.mortbay properties to org.eclipse
 + 323435 MovedContextHandler permanent redirection
 + 323464 IPv6 localhost with no Host header
 + 324110 Merge async dispatch parameters
 + 324158 Durable download or Orbit jars
 + 324260 Jetty-6 continuations handle complete calls
 + 324359 illegal actions on AsyncContext should not change its state
 + 324360 validate input on getResource since loop logic obscures subclass
   input validation.
 + 324369 Implement draft-ietf-hybi-thewebsocketprotocol-01
 + 324377 Allow dispatch of ServletRequest and ServletResponse
 + 324379 Change content type after getWriter
 + 324501 Fire RequestListener.requestDestroyed in last-to-first order
 + 324601 Check session expiry on access
 + 324679 Allow filter to write before static content
 + 324811 NPE in Server.dump
 + 324812 restore WebAppContext constructor used by geronimo integration
 + 325072 include to DefaultServlet of missing file throws
   FileNotFoundException
 + 325105 websocket ondisconnect fixed
 + 325128 websocket send during onConnect
 + 325468 Clean work webapp dir before unpack
 + 326612 Handle X-Forwarded-Proto header
 + JETTY-912 added per exchange timeout api
 + JETTY-1063 Plugin problems with spaces in classpath resource references
 + JETTY-1245 Do not use direct buffers with NIO SSL
 + JETTY-1249 Apply max idle time to all connectors
 + JETTY-1250 Parallel start of HandlerCollection
 + JETTY-1256 annotation and jta jars from Orbit
 + JETTY-1259 NullPointerException in JDBCSessionIdManager when invalidating
   session
 + JETTY-1261 errant listener usage in StandardDescriptorProcessor
 + JETTY-1263 JDBCSessionIdManager table creation fails on Oracle
 + JETTY-1265 Reason field option in client response
 + JETTY-1266 Destroy sessions before filters/servlets
 + JETTY-1268 Form Auth saves POST data
 + JETTY-1269 Improve log multithreadedness
 + JETTY-1270 Websocket closed endp protection
 + JETTY-1271 handled unavailable exception
 + JETTY-1279 Make jetty-plus.xml enable plus features for all webapps by
   default
 + JETTY-1281 Create new session after authentication
 + JETTY-1283 JSONPojoConvertorFactory can turn off fromJSON
 + Added ignore to Logger interface
 + Fix jetty-plus.xml for new configuration names
 + Improved debug dump

jetty-7.1.6.v20100715
 + 319519 Warn about duplicate configuration files
 + 319655 Reset HEAD status
 + JETTY-1247 synchronize recylcing of SSL NIO buffers
 + JETTY-1248 fix parsing of bad multiparts
 + JETTY-1249 Apply max idle time to all connectors
 + JETTY-1251 Replace then close selector for JVM bugs

jetty-8.0.0.M1 - 12 July 2010
 + 306350 Ensure jars excluded by ordering are not scanned for annotations
 + JETTY-1224 Change jetty-8 merge rules for fragment descriptors and
   annotations
 + Ensure <absolute-ordering> in web.xml overrides relative <ordering> in
   fragments
 + Ensure empty <absolute-ordering> implies exclusion of all fragments
 + Ensure servlet-api jar class inheritance hierarchy is scanned

jetty-7.1.5.v20100705
 + 288194 Add blacklist/whitelist to ProxyServlet and ProxyHandler
 + 296570 EOFException for HttpExchange when HttpClient.stop called
 + 311550 The WebAppProvider should allow setTempDirectory
 + 316449 Websocket disconnect fix
 + 316584 Exception on startup if temp path has spaces and extractWAR=false
 + 316597 Removed null check and fixed name in Resource#hrefEncodeURI
 + 316909 CNFE: org.xml.sax.SAXException on org.eclipse.jetty.osgi.boot start
   with jsp fragment
 + 316970 jetty.sh fails to find JETTY_HOME in standard directories
 + 316973 jetty.sh claims java installation is invalid
 + 316976 removed quotes of JAVA_OPTIONS in jetty.sh
 + 317007 Unable to run Jetty OSGi when
   -Dosgi.compatibility.bootdelegation=false
 + 317019 Date HTTP header not sent for HTTP/1.0 requests
 + 317231 Ability to configure jetty with a fragment bundle that contains
   etc/jetty.xml
 + 317759 Allow roles and constraints to be added after init
 + 317906 OPTIONS correctly handles TRACE
 + 318308 Correct quoting of unicode control characters
 + 318470 unboxing NPE protection in HttpConnection
 + 318551 Optional uncheck Printwriter
 + 319060 Support web-bundles that are not expanded (bundle is zipped)
 + JETTY-1237 Save local/remote address to be available after close
 + Update ecj to 3.6 Helios release drop

jetty-6.1.25 - 26 July 2010
 + 320264 Removed duplicate mime.property entries
 + JETTY-1212 Long content lengths
 + JETTY-1214 Avoid ISE when scavenging invalid session
 + JETTY-1223 DefaultServlet: NPE when setting relativeResourceBase and
   resourceBase is not set
 + JETTY-1226 javax.activation needs to be listed in the system classes
 + JETTY-1237 Remember local/remote details of endpoint
 + JETTY-1251 protected against closed selector
 + COMETD-112 if two threads create the same channel, then create events may
   occur after subscribe events
 + Jetty-6 is now in maintenance mode.

jetty-7.1.4.v20100610
 + 292326 Stop continuations if server is stopped
 + 292814 Make QoSFilter and DoSFilter JMX manageable
 + 293222 Improve request log to handle/show asynchronous latency
 + 294212 Can not customize session cookie path
 + 295715 AbstractSessionManager decoupled from Context
 + 298551 SslSocketConnector does not need keystore stream
 + 301608 Deregister shutdown hooks
 + 302350 org.eclipse.jetty.server.NCSARequestLog is missing JavaDoc
 + 303661 jetty.sh failes if JETTY_HOME is not writeable
 + 304100 Better document JMX setup in jetty-jmx.xml
 + 305300 AsyncContext.start dispatches runnable
 + 314299 Create test harness for JDBCLoginService
 + 314581 Implement the Sec-Websocket handshake
 + 315190 CrossOriginFilter avoid headers not understood by WebSocket
 + 315687 included init script fails to test for JETTY_HOME as empty
 + 315715 Improved Cookie version handling. Server.setMaxCookieVersion
 + 315744 Fixed STOP.PORT and STOP.KEY in start.jar
 + 315748 Removed --fromDaemon from start.jar (replaced with --daemon)
 + 315925 Improved context xml configuration handling
 + 315995 Incorrect package name in system classes list
 + 316119 Fixed idleTimeout for SocketEndPoint
 + 316254 Implement @DeclareRoles
 + 316334 Breaking change on org.eclipse.jetty.client.HttpExchange
 + 316399 Debug output in MultiPartFilter
 + 316413 Restarting webapp for packed war fails
 + 316557 OSGi HttpService failure due to undeployed context handlers
 + JETTY-547 Delay close after shutdown until request read
 + JETTY-1231 Support context request log handler

jetty-7.1.3.v20100526
 + 296567 HttpClient RedirectListener handles new HttpDestination
 + 297598 JDBCLoginService uses hardcoded credential class
 + 305898 Websocket handles query string in URI
 + 307457 Exchanges are left unhandled when connection is lost
 + 313205 Unable to run test-jdbc-sessions tests
 + 314009 jetty.xml configuration file on command line
 + 314177 JSTL support is broken
 + 314459 support maven3 for builds

jetty-7.1.2.v20100523
 + 308866 Update test suite to JUnit4 - Module jetty-util
 + 312948 Recycle SSL crypto buffers
 + 313196 randomly allocate ports for session test
 + 313278 Implement octet ranges in IPAccessHandler
 + 313336 secure websockets
 + 314009 updated README.txt
 + Update links to jetty website and wiki on test webapp

jetty-7.1.1.v20100517
 + 302344 Make the list of available contexts if root context is not configured
   optional
 + 304803 Remove TypeUtil Integer and Long caches
 + 306226 HttpClient should allow changing the keystore and truststore type
 + 308850 Update test suite to JUnit4 - Module jetty-annotations
 + 308853 Update test suite to JUnit4 - Module jetty-deploy
 + 308854 Update test suite to JUnit4 - Module jetty-http
 + 308855 Update test suite to JUnit4 - Module jetty-io
 + 308856 Update test suite to JUnit4 - Module jetty-jmx
 + 308857 Update test suite to JUnit4 - Module jetty-jndi
 + 308858 Update test suite to JUnit4 - Module jetty-plus
 + 308859 Update test suite to JUnit4 - Module jetty-policy
 + 308860 Update test suite to JUnit4 - Module jetty-rewrite
 + 308862 Update test suite to JUnit4 - Module jetty-server
 + 308863 Update test suite to JUnit4 - Module jetty-servlet
 + 308867 Update test suite to JUnit4 - Module jetty-webapp
 + 310918 Fixed write blocking for client HttpConnection
 + 312526 Protect shutdown thread initialization during shutdown

jetty-7.1.0 - 05 May 2010
 + 306353 fixed cross context dispatch to root context
 + 311154 Added deprecated StringBuffer API for backwards compatibility
 + 311554 Protect shutdown thread from Server#doStop
 + 312243 Optimized timeout handling

jetty-7.1.0.RC1 - 05 May 2010
 + 286889 Allow System and Server classes to be set on Server instance and when
   applied to all webapps
 + 291448 SessionManager has isCheckingRemoteSessionIdEncoding
 + 296650 JETTY-1198 reset idle timeout on request body chunks
 + 297104 HTTP CONNECT does not work correct with SSL destinations
 + 306782 Close connection when expected 100 continues is not sent
 + 308848 Update test suite to JUnit4 - Module jetty-ajp
 + 308861 Update test suite to JUnit4 - Module jetty-security
 + 308864 Update test suite to JUnit4 - Module jetty-servlets
 + 308865 Update test suite to JUnit4 - Module jetty-start
 + 308868 Update test suite to JUnit4 - Module jetty-websocket
 + 308869 Update test suite to JUnit4 - Module jetty-xml
 + 309153 Hide extracted WEB-INF/lib when running a non-extracted war
 + 309369 Added WebSocketLoadTest
 + 309686 Fixed response buffers usage
 + 310094 Improved start.jar options handling and configs
 + 310382 NPE protection when WAR is not a file
 + 310562 SslSocketConnector fails to start if excludeCipherSuites is set
 + 310634 Get the localport when opening a server socket
 + 310703 Update test suite to JUnit4 - Module tests/test-integration
 + 310918 Synchronize content exchange
 + 311154 Use Appendable in preference to StringBuilder/StringBuffer in APIs
 + 311362 Optional org.eclipse.jetty.util.log.stderr.SOURCE
 + JETTY-1030 Improve jetty.sh script
 + JETTY-1142 Replace Set-Cookies with same name

jetty-7.1.0.RC0 - 27 April 2010
 + 294563 Websocket client connection
 + 297104 Improve handling of CONNECT method
 + 306349 ProxyServlet does not work unless deployed at /
 + 307294 Add AbstractLifeCycle.AbstractLifeCycleListener implementation
 + 307847 Fixed combining mime type parameters
 + 307898 Handle large/async websocket messages
 + 308009 ObjectMBean incorrectly casts getTargetException() to Exception
 + 308420 convert jetty-plus.xml to use DeploymentManager
 + 308925 Protect the test webapp from remote access
 + 309466 Removed synchronization from StdErrLog
 + 309765 Added JSP module
 + 310051 _configurationClasses now defaults to null in WebAppContext
 + 310094 Improved start.jar usage and config files
 + 310431 Default ErrorHandler as server Bean
 + 310467 Allow SocketConnector to create generic Connection objects
 + 310603 Make Logger interface consistent
 + 310605 Make a clean room implementation of the JSP logger bridge
 + JETTY-903 Stop both caches
 + JETTY-1200 SSL NIO Endpoint wraps non NIO buffers
 + JETTY-1202 Use platform default algorithm for SecureRandom
 + JETTY-1212 handle long content lengths
 + JETTY-1214 avoid ISE when scavenging invalid session
 + Add AnnotationConfiguration to jetty-plus.xml
 + Add NPE protection to ContainerInitializerConfiguration
 + Fix jetty-plus.xml reference to addLifeCycle
 + Merged 7.0.2.v20100331
 + Temporarily remove jetty-osgi module to clarify jsp version compatibility

jetty-7.0.2.v20100331 - 31 March 2010
 + 297552 Don't call Continuation timeouts from acceptor tick
 + 298236 Additional unit tests for jetty-client
 + 306782 httpbis interpretation of 100 continues. Body never skipped
 + 306783 NPE in StdErrLog when Throwable is null
 + 306840 Suppress content-length in requests with no content
 + 306880 Support for UPGRADE in HttpClient
 + 306884 Suspend with timeout <=0 never expires
 + 307589 updated servlet 3.0 continuations for final API
 + Allow Configuration array to be set on Server instance for all web apps
 + Ensure webapps with no WEB-INF don't scan WEB-INF/lib
 + Take excess logging statements out of startup

jetty-6.1.24 - 21 April 2010
 + 308925 Protect the test webapp from remote access
 + JETTY-903 Stop both caches
 + JETTY-1198 reset idle timeout on request body chunks
 + JETTY-1200 SSL NIO Endpoint wraps non NIO buffers
 + JETTY-1211 SetUID loadlibrary name and debug
 + COMETD-100 ClientImpl logs "null" as clientId
 + COMETD-107 Reloading the application with reload extension does not fire
   /meta/connect handlers until long poll timeout expires
 + COMETD-99 ClientImpl logs exceptions in listeners with "debug" level
 + Upgraded to cometd 1.1.1 client

jetty-6.1.23 - 02 April 2010
 + 292800 ContextDeployer - recursive setting is undone by FilenameFilter
 + 296569 removeLifeCycleListener() has no effect
 + 300178 HttpClients opens too many connections that are immediately closed
 + 304658 Inconsistent Expires date format in Set-Cookie headers with maxAge=0
 + 304698 org.eclipse.jetty.http.HttpFields$DateGenerator.formatCookieDate()
   uses wrong (?) date format
 + 306331 Session manager is kept after call to doScope
 + 306840 suppress content-length in requests without content
 + JETTY-875 Allow setting of advice field in response to Handshake
 + JETTY-983 Range handling cleanup
 + JETTY-1133 Handle multiple URL ; parameters
 + JETTY-1134 BayeuxClient: Connect msg should be sent as array
 + JETTY-1149 transient should be volatile in AbstractLifeCycle
 + JETTY-1153 System property for UrlEncoded charset
 + JETTY-1155 HttpConnection.close notifies HttpExchange
 + JETTY-1156 SSL blocking close with JVM Bug busy key fix
 + JETTY-1157 Don't hold array passed in write(byte[])
 + JETTY-1158 NPE in StdErrLog when Throwable is null
 + JETTY-1161 An Extension that measures round-trip delay for cometd messages
 + JETTY-1162 Add support for async/sync message delivery to BayeuxClient
 + JETTY-1163 AJP13 forces 8859-1 encoding
 + JETTY-1168 Don't hold sessionIdManager lock when invalidating sessions
 + JETTY-1170 NPE on client when server-side extension returns null
 + JETTY-1174 Close rather than finish Gzipstreams to avoid JVM leak
 + JETTY-1175 NPE in TimesyncExtension
 + JETTY-1176 NPE in StatisticsExtension if client is null
 + JETTY-1177 Allow error handler to set cacheControl
 + JETTY-1178 Make continuation servlet to log the incoming JSON in case of
   parsing errors
 + JETTY-1180 Extension methods are wrongly called
 + JETTY-1182 COMETD-76 do not lock client while sending messages
 + JETTY-1183 AcknowledgedMessagesClientExtension does not handle correctly
   message resend when client long polls again
 + JETTY-1186 Better document JMX setup in jetty-jmx.xml
 + JETTY-1188 Null old jobs in QueuedThreadPool
 + JETTY-1191 Limit size of ChannelId cache
 + JETTY-1192 Fixed Digested POST and HttpExchange onRetry
 + JETTY-1193 Exception details are lost in AbstractCometdServlet.getMessages
 + JETTY-1195 Coalesce buffers in ChannelEndPoint.flush()
 + JETTY-1196 Enable TCP_NODELAY by default in client connectors
 + JETTY-1197 SetUID module test fails when using Java 1.6 to build
 + JETTY-1199 FindBugs cleanups
 + JETTY-1202 Use platfrom default algorithm for SecureRandom
 + JETTY-1205 Memory leak in browser-to-client mapping
 + JETTY-1207 NPE protection in FormAuthenticator
 + COMETD-28 Improved concurrency usage in Bayeux and channel handling
 + COMETD-46 reset ContentExchange content on resend
 + COMETD-58 Extension.rcv() return null causes NPE in
   AbstractBayeux.PublishHandler.publish
 + COMETD-59 AcknowledgeExtension does not handle null channel in Message
 + COMETD-62 Delay add listeners until after client construction
 + JSON parses NaN as null
 + Remove references to old content in HttpClient client tests for www.sun.com
 + Updated JSP to 2.1.v20091210

jetty-7.0.2.RC0
 + 290765 Reset input for HttpExchange retry
 + 292799 WebAppDeployer - start a started context?
 + 292800 ContextDeployer - recursive setting is undone by FilenameFilter
 + 294799 when configuring a webapp, don't look for WEB-INF/jetty6-web.xml
 + 296569 removeLifeCycleListener() has no effect
 + 296765 JMX Connector Server and ShutdownThread
 + 297421 Hide server/system classes from WebAppClassLoader.getResources
 + 297783 Handle HEAD reponses in HttpClient
 + 298144 Unit test for jetty-client connecting to a server that uses Basic
   Auth
 + 298145 Reorganized test harness to separate the HTTP PUT and HTTP GET test
   URLs
 + 298234 Unit test for jetty-client handling different HTTP error codes
 + 298667 DeploymentManager uses ContextProvider and WebAppProvider
 + 299455 Enum support in JSONPojoConvertor
 + 300178 HttpClients opens too many connections that are immediately closed
 + 300733 Jars from lib/ext are not visible for my web application
 + 300933 AbstractConnector uses concurrent objects for stats
 + 301089 Improve statistics available in StatisticsHandler and
   AbstractConnector
 + 302018 Improve statistics available in AbstractSessionHandler
 + 302198 Rename HttpClient authorization classes to Authentication
 + 302244 invalid configuration boolean conversion in FormAuthenticator
 + 302246 redirect loop using form authenticator
 + 302556 CrossOriginFilter does not work correctly when
   Access-Control-Request-Headers header is not present
 + 302669 WebInfConfiguration.unpack() unpacks WEB-INF/* from a
   ResourceCollection, breaking JSP reloading with ResourceCollections
 + 303526 Added include cyphers
 + 304307 Handle ;jsessionid in FROM Auth
 + 304532 Skip some tests on IBM JVMs until resolved
 + 304658 Inconsistent Expires date format in Set-Cookie headers with maxAge=0
 + 304698 org.eclipse.jetty.http.HttpFields$DateGenerator.formatCookieDate()
   uses wrong (?) date format
 + 304781 Reset HttpExchange timeout on slow request content
 + 304801 SSL connections FULL fix
 + 305997 Coalesce buffers in ChannelEndPoint.flush()
 + 306028 Enable TCP_NODELAY by default in client connectors
 + 306330 Flush filter chain cache after Invoker servlet
 + 306331 Session manager is kept after call to doScope
 + JETTY-776 Make new session-tests module to concentrate all reusable session
   clustering test code
 + JETTY-910 Allow request listeners to access session
 + JETTY-983 Range handling cleanup
 + JETTY-1133 Handle multiple URL ; parameters
 + JETTY-1151 JETTY-1098 allow UTF-8 with 0 carry bits
 + JETTY-1153 System property for UrlEncoded charset
 + JETTY-1155 HttpConnection.close notifies HttpExchange
 + JETTY-1156 SSL blocking close with JVM Bug busy key fix
 + JETTY-1157 Don't hold array passed in write(byte[])
 + JETTY-1163 AJP13 forces 8859-1 encoding
 + JETTY-1174 Close rather than finish Gzipstreams to avoid JVM leak
 + JETTY-1177 Allow error handler to set cacheControl
 + JETTY-1179 Persistant session tables created on MySQL use wrong datatype
 + JETTY-1184 shrink thread pool even with frequent small jobs
 + JETTY-1192 Fixed Digested POST
 + JETTY-1199 FindBugs cleanups
 + Added IPAccessHandler
 + COMETD-46 reset ContentExchange response content on resend
 + JSON parses NaN as null
 + Updated Servlet3Continuation to final 3.0.20100224

jetty-8.0.0.M0 - 28 February 2010
 + Merged 7.0.1.v20091116
 + Updated servlet 3.0 spec 20100224
 + Updated to cometd 1.0.1

jetty-7.0.1.v20091125 - 25 November 2009
 + 274251 DefaultServlet supports exact match mode
 + 288401 HttpExchange.cancel() Method Unimplemented
 + 289027 deobfuscate HttpClient SSL passwords
 + 289265 Test harness for async input
 + 289959 Improved ContextDeployer configuration
 + 289960 start.jar assumes command line args are configs
 + 291019 Fix default DEBUG option; "-D.DEBUG=true" now works
 + 291340 Race condition in onException() notifications
 + 291543 make bin/*.sh scripts executable in distribution
 + 291589 Update jetty-rewrite demo
 + 292546 Proactively enforce HttpClient idle timeout
 + 292642 Fix errors in embedded Jetty examples
 + 292825 Continuations ISE rather than ignore bad transitions
 + 293222 Improved StatisticsHandler for async
 + 293506 Unable to use jconsole with Jetty when running with security manager
 + 293557 Add "jad" mime mapping
 + 294154 Patched jetty-osgi
 + 294224 HttpClient timeout setting has no effect when connecting to host
 + 294345 Support for HTTP/301 + HTTP/302 response codes
 + 294563 Initial websocket implementation
 + 295421 Cannot reset() a newly created HttpExchange: IllegalStateException 0
   => 0
 + 295562 CrossOriginFilter does not work with default values in Chrome and
   Safari
 + JETTY-937 More JVM bug work arounds. Insert pause if all else fails
 + JETTY-983 Send content-length with multipart ranges
 + JETTY-1114 unsynchronised WebAppClassloader.getResource(String)
 + JETTY-1121 Merge Multipart query parameters
 + JETTY-1122 Handle multi-byte utf that causes buffer overflow
 + JETTY-1125 TransparentProxy incorrectly configured for test webapp
 + JETTY-1129 Filter control characters out of StdErrLog
 + JETTY-1135 Handle connection closed before accepted during JVM bug work
   around
 + JETTY-1144 fixed multi-byte character overflow
 + JETTY-1148 Reset partially read request reader
 + COMETD-34 Support Baeyux MBean
 + CQ-3581 jetty OSGi contribution
 + CVE-2009-3555 Prevent SSL renegotiate for SSL vulnerability
 + Fixed client abort asocciation
 + Fixed XSS issue in CookieDump demo servlet.
 + Improved start.jar usage text for properties
 + Moved centralized logging and verifier back to sandbox
 + Promoted Jetty Centralized Logging from Sandbox
 + Promoted Jetty WebApp Verifier from Sandbox
 + Refactored continuation test harnessess

jetty-7.0.0.v20091005 - 05 October 2009
 + 291340 Race condition in onException() notifications

jetty-6.1.21 - 22 September 2009
 + 282543 HttpClient SSL buffer size fix
 + 288055 fix jetty-client for failed listener state machine
 + 288153 reset exchange when resending
 + 288182 PUT request fails during retry
 + JETTY-719 Document state machine of jetty http client
 + JETTY-933 State == HEADER in client
 + JETTY-936 Improved servlet matching and optimized
 + JETTY-1038 ChannelId.isParentOf returns the wrong result
 + JETTY-1061 Catch exceptions from cometd listeners
 + JETTY-1072 maven plugin handles context path not as documented
 + JETTY-1080 modified previous fix for windows
 + JETTY-1084 HEAD command not setting content-type in response under certain
   circumstances
 + JETTY-1090 resolve inifinte loop condition for webdav listener
 + JETTY-1092 MultiPartFilter can be pushed into infinite loop
 + JETTY-1093 Request.toString throws exception when size exceeds 4k
 + JETTY-1098 Default form encoding is UTF8
 + JETTY-1099 Improve cookie handling in BayeuxClient
 + JETTY-1100 extend setuid feature to allow setting max open file descriptors
 + JETTY-1102 Wrong usage of deliver() in private chat messages
 + JETTY-1108 SSL EOF detection
 + JETTY-1109 Improper handling of cookies in Terracotta tests
 + JETTY-1112 Response fails if header exceeds buffer size
 + JETTY-1113 IllegalStateException when adding servlet filters
   programmatically
 + JETTY-1114 Unsynchronize webapp classloader getResource
 + Fix DefaultServletTest for windows
 + Include tmp directory sweeper in build
 + Streamline jetty-jboss build, update sar to QueuedThreadPool
 + Update Jetty implementation of com.sun.net.httpserver.*

jetty-7.0.0.RC6 - 21 September 2009
 + 280723 Add non blocking statistics handler
 + 282543 HttpClient SSL buffer size fix
 + 283357 org.eclipse.jetty.server.HttpConnectionTest exceptions
 + 288055 jetty-client fails to resolve failed resolution attempts correctly
 + 288153 jetty-client resend doesn't reset exchange
 + 288182 PUT request fails during retry
 + 288466 LocalConnector is not thread safe
 + 288514 AbstractConnector does not handle InterruptedExceptions on shutdown
 + 288772 Failure to connect does not set status to EXCEPTED
 + 289146 formalize reload policy functionality
 + 289156 jetty-client: no longer throw runtime exception for bad authn details
 + 289221 HttpExchange does not timeout when using blocking connector
 + 289285 org.eclipse.jetty.continuation 7.0.0.RC5 imports the
   org.mortbay.util.ajax package
 + 289686 HttpExchange.setStatus() has too coarse synchronization
 + 289958 StatisticsServlet incorrectly adds StatisticsHandler
 + 289960 start.jar assumes command line args are configs
 + 290081 Eager consume LF after CR
 + 290761 HttpExchange isDone handles intercepted events
 + JETTY-719 Document state machine of jetty http client
 + JETTY-780 CNFE during startup of webapp with spring-context >= 2.5.1
 + JETTY-936 274251 Improved servlet matching and optimized'
 + JETTY-1080 modify previous fix to work on windows
 + JETTY-1084 HEAD command not setting content-type in response under certain
   circumstances
 + JETTY-1086 Use UncheckedPrintWriter & cleaned up HttpStatus.Code usage
 + JETTY-1090 resolve potential infinite loop with webdav listener
 + JETTY-1092 MultiPartFilter can be pushed into infinite loop
 + JETTY-1093 Request.toString throws exception when size exceeds 4k
 + JETTY-1098 Default form encoding is UTF8
 + JETTY-1101 Updated servlet3 continuation constructor
 + JETTY-1105 Custom error pages aren't working
 + JETTY-1108 SSL EOF detection
 + JETTY-1112 Response fails if header exceeds buffer size
 + JETTY-1113 IllegalStateException when adding servlet filters
   programmatically
 + Copy VERSION.txt to distro
 + Fixed XSS issue in CookieDump demo servlet.
 + Remove printlns from jetty-plus
 + Tweak DefaultServletTest under windows

jetty-6.1.20 - 27 August 2009
 + 283513 Check endp.isOpen when blocking read
 + 283818 fixed merge of forward parameters
 + 285006 Fixed NPE in AbstractConnector during shutdown
 + 286535 ContentExchange status code
 + 286911 Clean out cache when recycling HTTP fields
 + JETTY-838 Don't log and throw
 + JETTY-874 Better error on full header
 + JETTY-960 Support ldaps
 + JETTY-1046 maven-jetty-jspc-plugin keepSources takes affect only in
   packageRoot
 + JETTY-1057 XSS error page
 + JETTY-1065 Add RedirectRegexRule to provide match/replace/group redirect
   support
 + JETTY-1066 Send 400 error for request URI parse exceptions
 + JETTY-1068 Avoid busy flush of async SSL
 + JETTY-1069 Adjust Bayeux Java client backoff algorithm
 + JETTY-1070 Java Bayeux Client not sending /meta/disconnect on stop
 + JETTY-1074 JMX thread manipulation
 + JETTY-1077 HashSSORealm shares Principals between UserRealms
 + JETTY-1078 Automatic JSON Pojo Conversion
 + JETTY-1079 ResourceCollection.toString() can throw IllegalStateException
 + JETTY-1080 Ignore files that would be extracted outside the destination
   directory when unpacking WARs
 + JETTY-1081 Handle null content type in GzipFilter
 + JETTY-1084 Disable GzipFilter for HEAD requests
 + JETTY-1085 Allow url sessionID if cookie invalid
 + JETTY-1086 Added UncheckedPrintWriter to avoid ignored EOFs
 + JETTY-1087 Chunked SSL non blocking input
 + JETTY-1098 Upgrade jsp to SJSAS-9_1_1-B60F-07_Jan_2009
 + Added DebugHandler
 + Added getSubscriptions to cometd client
 + Clarified cometd interval timeout and allow per client intervals
 + COMETD-7 max latency config for lazy messages
 + Made unSubscribeAll public on cometd client
 + Removed clearing of queue in unSubscribeAll for cometd client
 + Update Main.main method to call setWar
 + Update test-jndi and test-annotation examples for atomikos 3.5.5

jetty-7.0.0.RC5 - 27 August 2009
 + 286911 Clean out cache when recycling HTTP fields
 + 287496 Use start.ini always and added --exec
 + 287632 FilterContinuations for blocking jetty6
 + JETTY-838 Don't log and throw
 + JETTY-874 Better header full warnings
 + JETTY-960 Support for ldaps
 + JETTY-1081 Handle null content type in GzipFilter
 + JETTY-1084 Disable GzipFilter for HEAD requests
 + JETTY-1085 Allow url sessionID if cookie invalid
 + JETTY-1086 Added UncheckedPrintWriter to avoid ignored EOFs
 + JETTY-1087 Chunked SSL non blocking input

jetty-6.1.19 - 01 July 2009
 + JETTY-799 shell script for jetty on cygwin
 + JETTY-863 Non blocking stats handler
 + JETTY-937 Further Improvements for sun JVM selector bugs
 + JETTY-970 BayeuxLoadGenerator latency handling
 + JETTY-1011 Grizzly uses queued thread pool
 + JETTY-1028 jetty:run plugin should check for the web.xml from the overlays
   if not found in src/main/webapp/WEB-INF/
 + JETTY-1029 Handle quoted cookie paths
 + JETTY-1031 Handle large pipeline
 + JETTY-1033 jetty-plus compiled with jdk1.5
 + JETTY-1034 Cookie parsing
 + JETTY-1037 reimplemented channel doRemove
 + JETTY-1040 jetty.client.HttpConnection does not handle non IOExceptions
 + JETTY-1042 Avoid cookie reuse on shared connection
 + JETTY-1044 add commons-daemon support as contrib/start-daemon module
 + JETTY-1045 Handle the case where request.PathInfo() should be "/*"
 + JETTY-1046 maven-jetty-jspc-plugin keepSources takes affect only in
   packageRoot
 + JETTY-1047 Cometd client can grow cookie headers
 + JETTY-1048 Default servlet can handle partially filtered large static
   content
 + JETTY-1049 Improved transparent proxy usability
 + JETTY-1054 Avoid double deploys
 + JETTY-1055 Cookie quoting
 + JETTY-1057 Error page stack trace XSS
 + JETTY-1058 Handle trailing / with aliases on
 + JETTY-1062 Don't filter cometd message without data

jetty-7.0.0.RC4 - 18 August 2009
 + 279820 Fixed HotSwapHandler
 + 285891 SessionAuthentication is serializable
 + 286185 Implement ability for JSON implementation to automatically register
   convertors
 + 286535 ContentExchange status code
 + JETTY-1057 XSS error page
 + JETTY-1079 ResourceCollection.toString
 + JETTY-1080 Ignore files that would be extracted outside the destination
   directory when unpacking WARs
 + Added discoverable start options

jetty-7.0.0.RC3 - 07 August 2009
 + 277403 remove system properties
 + 282447 concurrent destinations in HttpClient
 + 283172 fix Windows build, broken on directory creation with the
   DefaultServlet
 + 283375 additional error-checking on SSL connector passwords to prevent NPE
 + 283513 Check endp.isOpen when blocking read
 + 285697 extract parameters if dispatch has query
 + JETTY-1074 JMX thread manipulation
 + Improved deferred authentication handling

jetty-7.0.0.RC2 - 29 June 2009
 + 283375 improved extensibility of SSL connectors
 + 283818 fixed merge of forward parameters
 + 283844 Webapp / TLD errors are not clear
 + 284475 update jetty.sh for new OPTIONS syntax
 + 284510 Enhance jetty-start for diagnosis and unit testing
 + 284981 Implement a cross-origin filter
 + 285006 fix AbstractConnector NPE during shutdown
 + Added DebugHandler
 + Added JavaUtilLog for Jetty logging to java.util.logging framework
 + backport jetty-8 annotation parsing to jetty-7
 + Disassociate method on IdentityService
 + Improved handling of overlays and resourceCollections

jetty-7.0.0.RC1 - 15 June 2009
 + 283344 Startup on windows is broken
 + JETTY-1066 283357 400 response for bad URIs
 + JETTY-1068 Avoid busy flush of async SSL

jetty-7.0.0.RC0 - 08 June 2009
 + 271535 Adding integration tests, and enabling RFC2616 tests
 + 280843 Buffer pool uses isHeader
 + 281287 Handle date headers before 1 Jan 1970
 + 282807 Better handling of 100 continues if response committed
 + JETTY-967 create standalone build for PKCS12Import at codehaus
 + JETTY-1056 update jetty-ant module for Jetty 7 at codehaus trunk
 + JETTY-1058 Handle trailing / with aliases

jetty-7.0.0.M4 - 01 June 2009
 + 281059 NPE in QTP with debug on
 + JETTY-799 shell script for jetty on cygwin
 + JETTY-1031 Handle large pipeline
 + JETTY-1034 Cookie parsing
 + JETTY-1042 Prevent cookie leak between shared connection
 + JETTY-1048 Fix for large partially filtered static content
 + JETTY-1049 Improved transparent proxy usability
 + JETTY-1054 Avoid double deploys
 + JETTY-1055 Cookie quoting
 + JETTY-1057 Error page stack trace XSS

jetty-7.0.0.M3 - 20 June 2009
 + 274251 Allow dispatch to welcome files that are servlets (configurable)
 + 276545 Quoted cookie paths
 + 277403 Cleanup system property usage
 + 277798 Denial of Service Filter
 + 279725 Support 100 and 102 expectations
 + 280707 client.HttpConnection does not catch and handle non-IOExceptions
 + 281470 Handle the case where request.PathInfo() should be "/*"
 + Added ContinuationThrowable
 + added WebAppContext.setConfigurationDiscovered for servlet 3.0 features
 + fixed race with expired async listeners
 + Numerous cleanups from static code analysis
 + Portable continuations for jetty6 and servlet3
 + Refactored AbstractBuffers to HttpBuffers for performance
 + refactored configuration mechanism
 + Refactored continuations to only support response wrapping

jetty-7.0.0.M2 - 18 May 2009
 + 273767 Update to use geronimo annotations spec 1.1.1
 + 275396 Added ScopedHandler to set servlet scope before security handler
 + JETTY-937 Work around Sun JVM bugs
 + JETTY-941 Linux chkconfig hint
 + JETTY-959 CGI servlet doesn't kill the CGI in case the client disconnects
 + JETTY-980 Fixed ResourceHandler ? handling, and bad URI creation in listings
 + JETTY-996 Make start-stop-daemon optional
 + JETTY-1003 java.lang.IllegalArgumentException: timeout can't be negative
 + JETTY-1004 CERT VU#402580 Canonical path handling includes ? in path segment
 + JETTY-1013 MySql Error with JDBCUserRealm
 + JETTY-1014 Enable start-stop-daemon by default on jetty.sh
   (START_STOP_DAEMON=1)
 + JETTY-1015 Reduce BayeuxClient and HttpClient lock contention
 + JETTY-1020 ZipException in org.mortbay.jetty.webapp.TagLibConfiguration
   prevents all contexts from being loaded

jetty-6.1.18 - 16 May 2009
 + JETTY-937 Improved work around sun JVM selector bugs
 + JETTY-1004 CERT VU#402580 Canonical path handling includes ? in path segment
 + JETTY-1008 ContinuationBayeux destroy is called
 + JETTY-1013 MySql Error with JDBCUserRealm
 + JETTY-1014 Enable start-stop-daemon by default on jetty.sh
   (START_STOP_DAEMON=1)
 + JETTY-1015 Reduce BayeuxClient and HttpClient lock contention
 + JETTY-1017 HttpDestination has too coarse locking
 + JETTY-1018 Denial of Service Filter
 + JETTY-1020 ZipException in org.mortbay.jetty.webapp.TagLibConfiguration
   prevents all contexts from being loaded
 + JETTY-1022 Removed several 1.5isms

jetty-5.1.15 - 18 May 2009
 + JETTY-418 synchronized load class
 + JETTY-1004 CERT VU402580 Canonical path handling includes ? in path segment
 + Fixes for CERT438616-CERT237888-CERT21284

jetty-6.1.17 - 30 April 2009
 + JETTY-936 Make optional dispatching to welcome files as servlets
 + JETTY-937 Work around sun JVM selector bugs
 + JETTY-941 Linux chkconfig hint
 + JETTY-957 Reduce hardcoded versions
 + JETTY-980 Security / Directory Listing XSS present
 + JETTY-982 Make test-jaas-webapp run with jetty:run
 + JETTY-983 Default Servlet sets accept-ranges for cached/gzipped content
 + JETTY-985 Allow listeners to implement both interfaces
 + JETTY-988 X-Forwarded-Host has precedence over X-Forwarded-Server
 + JETTY-989 GzipFilter handles addHeader
 + JETTY-990 Async HttpClient connect
 + JETTY-992 URIUtil.encodePath encodes markup characters
 + JETTY-996 Make start-stop-daemon optional
 + JETTY-997 Remove jpackage-utils dependency on rpm install
 + JETTY-1000 Avoided needless 1.5 dependency
 + JETTY-1002 cometd-api to 1.0.beta8
 + JETTY-1003 java.lang.IllegalArgumentException: timeout can't be negative
 + JETTY-1004 CERT VU#402580 Canonical path handling includes ? in path segment
 + JETTY-1006 Resume meta connect on all XD messages

jetty-7.0.0.M1 - 22 April 2009
 + 271258 FORM Authentication dispatch handling avoids caching
 + 271536 Add support to IO for quietly closing Readers / Writers
 + 273011 JETTY-980 JETTY-992 Security / Directory Listing XSS present
 + 273101 Fix DefaultServletTest XSS test case
 + 273153 Test for Nested references in DispatchServlet
 + JETTY-695 Handler dump
 + JETTY-983 DefaultServlet generates accept-ranges for cached/gzip content
 + Initial support for LoginService.logout
 + Removed HTTPConnection specifics from connection dispatching
 + Reworked authentication for deferred authentication
 + Reworked JMX for new layout

jetty-6.1.16 - 01 April 2009
 + JETTY-702 Create "jetty-tasks.xml" for the Ant plugin
 + JETTY-899 Standardize location for configuration files which go into etc
 + JETTY-936 Allow dispatch to welcome files that are servlets
 + JETTY-944 Lazy messages don't prevent long polls waiting
 + JETTY-946 Redeploys with maven jetty plugin of webapps with overlays don't
   work
 + JETTY-947 Exception stops terracotta session scavenger
 + JETTY-948 ConcurrentModificationException in TerracottaSessionManager
   scavenger
 + JETTY-949 Move cometd source to cometd.org project
 + JETTY-953 SSL keystore file input stream is not being closed directly
 + JETTY-956 SslSelectChannelConnector - password should be the default value
   of keyPassword if not specified
 + JETTY-959 CGI servlet doesn't kill the CGI in case the client disconnects
 + JETTY-964 Typo in Jetty 6.1.15 Manifest - Bundle-RequiredExcutionEnvironment
 + JETTY-972 Move cometd code back from cometd.org project (temporarily)
 + JETTY-973 Deliver same message to a collection of cometd Clients

jetty-7.0.0.M0 - 27 March 2009
 + JETTY-496 Support inetd/xinetd through use of System.inheritedChannel()
 + JETTY-540 Merged 3.0 Public Review changes
 + JETTY-567 Delay in initial TLS Handshake With FireFox 3 beta5 and
   SslSelectChannelConnector
 + JETTY-600 Automated tests of WADI integration + upgrade to WADI 2.0
 + JETTY-691 System.getProperty() calls ... wrap them in doPrivileged
 + JETTY-713 Expose additional AbstractConnector methods via MBean
 + JETTY-731 Completed DeliverListener for cometd
 + JETTY-748 RandomAccessFileBuffer for hadoop optimization
 + JETTY-749 Improved ArrayQueue
 + JETTY-765 ensure stop mojo works for all execution phases
 + JETTY-774 Improved caching of mime types with charsets
 + JETTY-775 AbstractSessionTest remove timing related test
 + JETTY-778 handle granular windows timer in lifecycle test
 + JETTY-779 Fixed line feed in request log
 + JETTY-781 Add "mvn jetty:deploy-war" for deploying a pre-assembled war
 + JETTY-782 Implement interval advice for BayeuxClient
 + JETTY-783 Update jetty self-signed certificate
 + JETTY-784 TerracottaSessionManager leaks sessions scavenged in other nodes
 + JETTY-786 Allow DataSourceUserRealm to create tables
 + JETTY-787 Handle MSIE7 mixed encoding
 + JETTY-788 Fix jotm for scoped jndi naming
 + JETTY-790 WaitingContinuations can change mutex if not pending
 + JETTY-792 TerracottaSessionManager does not unlock new session with
   requested id
 + JETTY-793 Fixed DataCache millisecond rounding
 + JETTY-794 WADI integration tests fail intermittently
 + JETTY-795 NullPointerException in SocketConnector.java
 + JETTY-801 Bring back 2 arg EnvEntry constructor
 + JETTY-802 Modify the default error pages to make association with Jetty
   clearer
 + JETTY-804 HttpClient timeout does not always work
 + JETTY-805 Fix jetty-jaas.xml for new UserRealm package
 + JETTY-806 Timeout related Deadlocks in HTTP Client
 + JETTY-807 HttpTester to handle charsets
 + JETTY-808 cometd client demo run.sh
 + JETTY-809 Need a way to customize WEB-INF/lib file extensions that are added
   to the classpath
 + JETTY-811 Allow configuration of system properties for the maven plugin
   using a file
 + JETTY-813 Simplify NCSARequestLog.java
 + JETTY-814 Add org.eclipse.jetty.client.Address.toString()
 + JETTY-816 Implement reconnect on java bayeux client
 + JETTY-817 Aborted SSL connections may cause jetty to hang with full cpu
 + JETTY-818 Support javax.servlet.request.ssl_session_id
 + JETTY-821 Allow lazy loading of persistent sessions
 + JETTY-822 Commit when autocommit=true causes error with mysql
 + JETTY-823 Extend start.config profiles
 + JETTY-824 Access to inbound byte statistics
 + JETTY-825 URL decoding of spaces (+) fails for encoding not utf8
 + JETTY-830 Add ability to reserve connections on http client
 + JETTY-831 Add ability to stop java bayeux client
 + JETTY-832 More UrlDecoded handling in relation to JETTY-825
 + JETTY-834 Configure DTD does not allow <Map> children
 + JETTY-837 Response headers set via filter are ignored for static resources
 + JETTY-840 add default mime types to *.htc and *.pps
 + JETTY-841 Duplicate messages when sending private message to yourself with
   cometd chat demo
 + JETTY-842 NPE in jetty client when no path component
 + JETTY-843 META-INF/MANIFEST.MF is not present in unpacked webapp
 + JETTY-844 Replace reflection with direct invocation in Slf4jLog
 + JETTY-848 Temporary folder not fully cleanup after stop (via Sweeper)
 + JETTY-854 JNDI scope does not work with applications in a .war
 + JETTY-859 MultiPartFilter ignores the query string parameters
 + JETTY-861 switched buffer pools to ThreadLocal implementation
 + JETTY-862 EncodedHttpURI ignores given encoding in constructor
 + JETTY-866 jetty-client test case fix
 + JETTY-869 NCSARequestLog locale config
 + JETTY-870 NullPointerException in Response when performing redirect to wrong
   relative URL
 + JETTY-871 jetty-client expires() NPE race condition fixed
 + JETTY-876 Added new BlockingArrayQueue and new QueuedThreadPool
 + JETTY-890 merge jaspi branch to trunk
 + JETTY-894 Add android .apk to mime types
 + JETTY-897 Remove swing dependency in GzipFilter
 + JETTY-898 Allow jetty debs to start with custom java args provided by users
 + JETTY-899 Standardize location and build process for configuration files
   which go into etc
 + JETTY-909 Update useragents cache
 + JETTY-917 Change for JETTY-811 breaks systemProperties config parameter in
   maven-jetty-plugin
 + JETTY-922 Fixed NPE on getRemoteHost when socket closed
 + JETTY-923 Client supports attributes
 + JETTY-926 default location for generatedClasses of jspc plugin is incorrect
 + JETTY-938 Deadlock in the TerracottaSessionManager
 + JETTY-939 NPE in AbstractConfiguration.callPreDestroyCallbacks
 + JETTY-946 Redeploys with maven jetty plugin of webapps with overlays don't
   work
 + JETTY-950 Fix double-printing of request URI in request log
 + JETTY-953 SSL keystore file input stream is not being closed directly
 + JETTY-956 SslSelectChannelConnector - password should be the default value
   of keyPassword if not specified
 + moved to org.eclipse packages
 + simplified HandlerContainer API

jetty-6.1.15 - 04 March 2009
 + JETTY-923 BayeuxClient uses message pools to reduce memory footprint
 + JETTY-924 Improved BayeuxClient disconnect handling
 + JETTY-925 Lazy bayeux messages
 + JETTY-926 default location for generatedClasses of jspc plugin is incorrect
 + JETTY-931 Fix issue with jetty-rewrite.xml
 + JETTY-934 fixed stop/start of Bayeux Client
 + JETTY-938 Deadlock in the TerracottaSessionManager
 + JETTY-939 NPE in AbstractConfiguration.callPreDestroyCallbacks

jetty-6.1.15 - 02 March 2009
 + JETTY-923 BayeuxClient uses message pools to reduce memory footprint
 + JETTY-924 Improved BayeuxClient disconnect handling
 + JETTY-925 Lazy bayeux messages
 + JETTY-926 default location for generatedClasses of jspc plugin is incorrect

jetty-6.1.15.rc4 - 19 February 2009
 + JETTY-496 Support inetd/xinetd through use of System.inheritedChannel()
 + JETTY-713 Expose additional AbstractConnector methods via MBean
 + JETTY-749 Improved ack extension
 + JETTY-802 Modify the default error pages to make association with Jetty
   clearer
 + JETTY-811 Allow configuration of system properties for the maven plugin
   using a file
 + JETTY-815 Add comet support to jQuery javascript library
 + JETTY-840 add default mime types to *.htc and *.pps
 + JETTY-848 Temporary folder not fully cleanup after stop (via Sweeper)
 + JETTY-869 NCSARequestLog locale config
 + JETTY-870 NullPointerException in Response when performing redirect to wrong
   relative URL
 + JETTY-872 Handshake handler calls wrong extension callback
 + JETTY-878 Removed printStackTrace from WaitingContinuation
 + JETTY-879 Support extra properties in jQuery comet implementation
 + JETTY-882 ChannelBayeuxListener called too many times
 + JETTY-884 Use hashcode for threadpool ID
 + JETTY-887 Split configuration and handshaking in jquery comet
 + JETTY-888 Fix abort in case of multiple outstanding connections
 + JETTY-894 Add android .apk to mime types
 + JETTY-898 Allow jetty debs to start with custom java args provided by users
 + JETTY-909 Update useragents cache

jetty-6.1.15.rc3 - 28 January 2009
 + JETTY-691 System.getProperty() calls ... wrap them in doPrivileged
 + JETTY-844 Replace reflection with direct invocation in Slf4jLog
 + JETTY-861 switched buffer pools to ThreadLocal implementation
 + JETTY-866 jetty-client test case fix

jetty-6.1.15.rc2 - 23 January 2009
 + JETTY-567 Delay in initial TLS Handshake With FireFox 3 beta5 and
   SslSelectChannelConnector
 + adjustment to jetty-client assembly packaging

jetty-6.1.15.pre0 - 20 January 2009
 + JETTY-600 Automated tests of WADI integration + upgrade to WADI 2.0
 + JETTY-749 Reliable message delivery
 + JETTY-781 Add "mvn jetty:deploy-war" for deploying a pre-assembled war
 + JETTY-794 WADI integration tests fail intermittently
 + JETTY-795 NullPointerException in SocketConnector.java
 + JETTY-798 Jboss session manager incompatible with LifeCycle.Listener
 + JETTY-801 Bring back 2 arg EnvEntry constructor
 + JETTY-802 Modify the default error pages to make association with Jetty very
   clear
 + JETTY-804 HttpClient timeout does not always work
 + JETTY-806 Timeout related Deadlocks in HTTP Client
 + JETTY-807 HttpTester to handle charsets
 + JETTY-808 cometd client demo run.sh
 + JETTY-809 Need a way to customize WEB-INF/lib file extensions that are added
   to the classpath
 + JETTY-814 Add org.eclipse.jetty.client.Address.toString()
 + JETTY-816 Implement reconnect on java bayeux client
 + JETTY-817 Aborted SSL connections may cause jetty to hang with full cpu
 + JETTY-819 Jetty Plus no more jre 1.4
 + JETTY-821 Allow lazy loading of persistent sessions
 + JETTY-824 Access to inbound byte statistics
 + JETTY-825 URL decoding of spaces (+) fails for encoding not utf8
 + JETTY-827 Externalize servlet api
 + JETTY-830 Add ability to reserve connections on http client
 + JETTY-831 Add ability to stop java bayeux client
 + JETTY-832 More UrlDecoded handling in relation to JETTY-825
 + JETTY-833 Update debian and rpm packages for new jsp-2.1-glassfish jars and
   servlet-api jar
 + JETTY-834 Configure DTD does not allow <Map> children
 + JETTY-837 Response headers set via filter are ignored for static resources
 + JETTY-841 Duplicate messages when sending private message to yourself with
   cometd chat demo
 + JETTY-842 NPE in jetty client when no path component
 + JETTY-843 META-INF/MANIFEST.MF is not present in unpacked webapp
 + JETTY-852 Ensure handshake and connect retried on failure for jquery-cometd
 + JETTY-854 JNDI scope does not work with applications in a .war
 + JETTY-855 jetty-client uber assembly support
 + JETTY-858 ContentExchange provides bytes
 + JETTY-859 MultiPartFilter ignores the query string parameters
 + JETTY-862 EncodedHttpURI ignores given encoding in constructor

jetty-6.1.14 - 14 November 2008
 + JETTY-630 jetty6-plus rpm is missing the jetty6-plus jar
 + JETTY-748 Reduced flushing of large content
 + JETTY-765 ensure stop mojo works for all execution phases
 + JETTY-777 include util5 on the jetty debs
 + JETTY-778 handle granular windows timer in lifecycle test
 + JETTY-779 Fixed line feed in request log
 + JETTY-782 Implement interval advice for BayeuxClient
 + JETTY-783 Update jetty self-signed certificate
 + JETTY-784 TerracottaSessionManager leaks sessions scavenged in other nodes
 + JETTY-787 Handle MSIE7 mixed encoding
 + JETTY-788 Fix jotm for new scoped jndi
 + JETTY-790 WaitingContinuations can change mutex if not pending
 + JETTY-791 Ensure jdk1.4 compatibility for jetty-6
 + JETTY-792 TerracottaSessionManager does not unlock new session with
   requested id
 + JETTY-793 Fixed DataCache millisecond rounding

jetty-6.1.12 - 04 November 2008
 + JETTY-731 Completed DeliverListener for cometd
 + JETTY-772 Increased default threadpool size to 250
 + JETTY-774 Cached text/json content type
 + JETTY-775 fix port of openspaces to jetty-6

jetty-7.0.0.pre5 - 30 October 2008
 + JETTY-766 Fix npe
 + JETTY-767 Fixed SSL Client no progress handshake bug
 + JETTY-768 Remove EnvEntry overloaded constructors
 + JETTY-769 jquery example error
 + JETTY-771 Ensure NamingEntryUtil is jdk1.4 compliant
 + JETTY-772 Increased default threadpool size to 250

jetty-6.1.12.rc5 - 30 October 2008
 + JETTY-703 maxStopTimeMs added to QueuedThreadPool
 + JETTY-762 improved QueuedThreadPool idle death handling
 + JETTY-763 Fixed AJP13 constructor
 + JETTY-766 Ensure SystemProperties set early on jetty-maven-plugin
 + JETTY-767 Fixed SSL Client no progress handshake bug
 + JETTY-768 Remove EnvEntry overloaded constructors
 + JETTY-771 Ensure NamingEntryUtil jdk1.4 compliant

jetty-7.0.0.pre4 - 28 October 2008
 + JETTY-241 Support for web application overlays in rapid application
   development (jetty:run)
 + JETTY-319 improved passing of exception when webapp unavailable
 + JETTY-331 SecureRandom hangs on systems with low entropy (connectors slow to
   start)
 + JETTY-591 No server classes for jetty-web.xml
 + JETTY-604 AbstractSession.setSessionURL
 + JETTY-670 $JETTY_HOME/bin/jetty.sh not worked in Solaris, because of
   /usr/bin/which has no error-code
 + JETTY-676 ResourceHandler doesn't support HTTP HEAD requests
 + JETTY-677 GWT serialization issue
 + JETTY-680 Can't configure the ResourceCollection with maven
 + JETTY-681 JETTY-692 MultiPartFilter is slow for file uploads
 + JETTY-682 Added listeners and queue methods to cometd
 + JETTY-686 LifeCycle.Listener
 + JETTY-687 Issue with servlet-mapping in dynamic servlet invoker
 + JETTY-688 Cookie causes NumberFormatException
 + JETTY-689 processing of non-servlet related annotations
 + JETTY-690 Updated XBean dependencies to XBean version 3.4.3 and Spring
   2.0.5.
 + JETTY-696 jetty.sh restart not working
 + JETTY-698 org.eclipse.resource.JarResource.extract does not close
   JarInputStream jin
 + JETTY-699 Optimized cometd sending of 1 message to many many clients
 + JETTY-700 unit test for unread request data
 + JETTY-703 maxStopTimeMs added to QueuedThreadPool
 + JETTY-708 allow 3 scopes for jndi resources: jvm, server or webapp
 + JETTY-709 Jetty plugin's WebAppConfig configured properties gets overridden
   by AbstractJettyRunMojo even when already set
 + JETTY-710 Worked around poor implementation of File.toURL()
 + JETTY-711 DataSourceUserRealm implementation
 + JETTY-712 HttpClient does not handle request complete after response
   complete
 + JETTY-715 AJP Key size as Integer
 + JETTY-716 Fixed NPE on empty cometd message
 + JETTY-718 during ssl unwrap, return true if some bytes were read, even if
   underflow
 + JETTY-720 fix HttpExchange.waitForStatus
 + JETTY-721 Support wildcard in VirtualHosts configuration
 + JETTY-723 jetty.sh does not check if TMP already is set
 + JETTY-724 better handle EBCDIC default JVM encoding
 + JETTY-728 Improve Terracotta integration and performances
 + JETTY-730 Set SAX parse features to defaults
 + JETTY-731 DeliverListener for cometd
 + JETTY-732 Case Sensitive Basic Authentication Response Header
   Implementations
 + JETTY-733 Expose ssl connectors with xbean
 + JETTY-735 Wrong default jndi name on DataSourceUserRealm
 + JETTY-736 Client Specific cometd advice
 + JETTY-737 refactored jetty.jar into jetty, xml, security, ssl, webapp and
   deploy jars
 + JETTY-738 If jetty.sh finds a pid file is does not check to see if a process
   with that pid is still running
 + JETTY-739 Race in QueuedThreadPool
 + JETTY-741 HttpClient connects slowly due to reverse address lookup by
   InetAddress.getHostName()
 + JETTY-742 Private messages in cometd chat demo
 + JETTY-747 Handle HttpClient exceptions better
 + JETTY-755 Optimized HttpParser and buffers for few busy connections
 + JETTY-757 Unhide JAAS classes
 + JETTY-758 Update JSP to glassfish tag SJSAS-9_1_1-B51-18_Sept_2008
 + JETTY-759 Fixed JSON small negative real numbers
 + JETTY-760 Handle wildcard VirtualHost and normalize hostname in
   ContextHandlerCollection
 + JETTY-762 improved QueuedThreadPool idle death handling
 + JETTY-763 Fixed AJP13 constructor
 + JETTY-766 Ensure SystemProperties set early on jetty-maven-plugin

jetty-6.1.12.rc4 - 21 October 2008
 + JETTY-319 improved passing of exception when webapp unavailable
 + JETTY-729 Backport Terracotta integration to Jetty6.1 branch
 + JETTY-744 Backport of JETTY-741: HttpClient connects slowly due to reverse
   address lookup by InetAddress.getHostName()
 + JETTY-747 Handle exceptions better in HttpClient
 + JETTY-755 Optimized HttpParser and buffers for few busy connections
 + JETTY-758 Update JSP 2.1 to glassfish tag SJSAS-9_1_1-B51-18_Sept_2008
 + JETTY-759 Fixed JSON small negative real numbers
 + JETTY-760 Handle wildcard VirtualHost and normalize hostname in
   ContextHandlerCollection

jetty-6.1.12.rc3 - 10 October 2008
 + JETTY-241 Support for web application overlays in rapid application
   development (jetty:run)
 + JETTY-686 LifeCycle.Listener
 + JETTY-715 AJP key size
 + JETTY-716 NPE for empty cometd message
 + JETTY-718 during ssl unwrap, return true if some bytes were read, even if
   underflow
 + JETTY-720 fix HttpExchange.waitForStatus
 + JETTY-721 Support wildcard in VirtualHosts configuration
 + JETTY-722 jndi related threadlocal not cleared after deploying webapp
 + JETTY-723 jetty.sh does not check if TMP already is set
 + JETTY-725 port JETTY-708 (jndi scoping) to jetty-6
 + JETTY-730 set SAX parser features to defaults
 + JETTY-731 DeliverListener for cometd
 + JETTY-732 Case Sensitive Basic Authentication Response Header
   Implementations
 + JETTY-736 Client Specific cometd advice
 + JETTY-738 If jetty.sh finds a pid file is does not check to see if a process
   with that pid is still running
 + JETTY-739 Race in QueuedThreadPool
 + JETTY-742 Private messages in cometd chat demo

jetty-6.1.12rc2 - 12 September 2008
 + JETTY-282 Support manually-triggered reloading
 + JETTY-331 SecureRandom hangs on systems with low entropy (connectors slow to
   startup)
 + JETTY-591 No server classes for jetty-web.xml
 + JETTY-670 $JETTY_HOME/bin/jetty.sh not worked in Solaris, because of
   /usr/bin/which has no error-code
 + JETTY-671 Configure DTD does not allow <Property> children
 + JETTY-672 Utf8StringBuffer doesn't properly handle null characters (char
   with byte value 0)
 + JETTY-676 ResourceHandler doesn't support HTTP HEAD requests
 + JETTY-677 GWT serialization issue
 + JETTY-680 Can't configure the ResourceCollection with maven
 + JETTY-681 JETTY-692 MultiPartFilter is slow for file uploads
 + JETTY-682 Added listeners and queue methods to cometd
 + JETTY-683 ResourceCollection works for jsp files but does not work for
   static resources under DefaultServlet
 + JETTY-687 Issue with servlet-mapping in dynamic servlet invoker
 + JETTY-688 Cookie causes NumberFormatException
 + JETTY-696 ./jetty.sh restart not working
 + JETTY-698 org.eclipse.resource.JarResource.extract does not close
   JarInputStream jin
 + JETTY-699 Optimize cometd sending of 1 message to many many clients
 + JETTY-709 Jetty plugin's WebAppConfig configured properties gets overridden
   by AbstractJettyRunMojo even when already set
 + JETTY-710 Worked around poor implementation of File.toURL()
 + JETTY-712 HttpClient does not handle request complete after response
   complete

jetty-7.0.0pre3 - 06 August 2008
 + JETTY-30 Externalize servlet-api to own project
 + JETTY-182 Support setting explicit system classpath for jasper
   Jsr199JavaCompiler
 + JETTY-319 Get unavailable exception and added startWithUnavailable option
 + JETTY-381 JETTY-622 Multiple Web Application Source Directory
 + JETTY-442 Accessors for mimeType on ResourceHandler
 + JETTY-502 forward of an include should hide include attributes
 + JETTY-562 RewriteHandler support for virtual hosts
 + JETTY-563 JETTY-482 OpenRemoteServiceServlet for GWT1.5M2+
 + JETTY-564 Consider optionally importing org.apache.jasper.servlet
 + JETTY-571 SelectChannelConnector throws Exception on close on Windows
 + JETTY-608 Suspend/Resume/Complete request listeners
 + JETTY-621 Improved LazyList javadoc
 + JETTY-626 Null protect reading the dtd resource from classloader
 + JETTY-628 Rewrite rule for rewriting scheme
 + JETTY-629 Don't hold timeout lock during expiry call
 + JETTY-632 OSGi tags for Jetty client
 + JETTY-633 Default form encoding 8859_1 rather than utf-8
 + JETTY-635 Correctly merge request parameters when doing forward
 + JETTY-636 Separate lifeycle of jsp build
 + JETTY-637 empty date headers throw IllegalArgumentException
 + JETTY-641 JDBC Realm purge cache problem
 + JETTY-642 NPE in LdapLoginModule
 + JETTY-644 LdapLoginModule uses proper filters when searching
 + JETTY-645 Do not provide jetty-util to the webapps
 + JETTY-646 Should set Cache-Control header when sending errors to avoid
   caching
 + JETTY-647 suspended POSTs with binary data do too many resumes
 + JETTY-650 Parse "*" URI for HTTP OPTIONS request
 + JETTY-651 Release resources during destroy
 + JETTY-653 Upgrade jta api specs to more recent version
 + JETTY-654 Allow Cometd Bayeux object to be JMX manageable
 + JETTY-655 Support parsing application/x-www-form-urlencoded parameters via
   http PUT
 + JETTY-656 HttpClient defaults to async mode
 + JETTY-659 ContentExchange and missing headers in HttpClient
 + JETTY-663 AbstractDatabaseLoginModule handle not found UserInfo and userName
 + JETTY-665 Support merging class directories
 + JETTY-666 scanTargetPatterns override the values already being set by
   scanTarget
 + JETTY-667 HttpClient handles chunked content
 + JETTY-669 Http methods other than GET and POST should not have error page
   content
 + JETTY-671 Configure DTD does not allow <Property> children
 + JETTY-672 Utf8StringBuffer doesn't properly handle null characters (char
   with byte value 0)
 + JETTY-675 ServletContext.getRealPath("") returns null instead of returning
   the root dir of the webapp
 + Upgrade jsp 2.1 to SJSAS-9_1_02-B04-11_Apr_2008

jetty-6.1.12rc1 - 01 August 2008
 + JETTY-319 Get unavailable exception and added startWithUnavailable option
 + JETTY-381 JETTY-622 Multiple Web Application Source Directory
 + JETTY-442 Accessors for mimeType on ResourceHandler
 + JETTY-502 forward of an include should hide include attributes
 + JETTY-562 RewriteHandler support for virtual hosts
 + JETTY-563 GWT OpenRemoteServiceServlet GWT1.5M2+
 + JETTY-564 Consider optionally importing org.apache.jasper.servlet
 + JETTY-571 SelectChannelConnector throws Exception on close on Windows
 + JETTY-596 Proxy authorization support in HttpClient
 + JETTY-599 handle buffers consistently handle invalid index for poke
 + JETTY-603 Handle IPv6 in HttpURI
 + JETTY-605 Added optional threadpool to BayeuxService
 + JETTY-606 better writeTo impl for BIO
 + JETTY-607 Add GigaSpaces session clustering
 + JETTY-610 jetty.class.path not being interpreted
 + JETTY-613 website module now generates site-component for jetty-site
 + JETTY-614 scanner allocated hashmap on every scan
 + JETTY-623 ServletContext.getServerInfo() non compliant
 + JETTY-626 Null protect reading the dtd resource from classloader
 + JETTY-628 Rewrite rule for rewriting scheme
 + JETTY-629 Don't hold timeout lock during expiry call
 + JETTY-632 OSGi tags for Jetty client
 + JETTY-633 Default form encoding 8859_1 rather than utf-8
 + JETTY-635 Correctly merge request parameters when doing forward
 + JETTY-637 empty date headers throw IllegalArgumentException
 + JETTY-641 JDBC Realm purge cache problem
 + JETTY-642 NPE in LdapLoginModule
 + JETTY-644 LdapLoginModule uses proper filters when searching
 + JETTY-646 Should set Cache-Control header when sending errors to avoid
   caching
 + JETTY-647 suspended POSTs with binary data do too many resumes
 + JETTY-650 Parse "*" URI for HTTP OPTIONS request
 + JETTY-651 Release resources during destroy
 + JETTY-654 Allow Cometd Bayeux object to be JMX manageable
 + JETTY-655 Support parsing application/x-www-form-urlencoded parameters via
   http PUT
 + JETTY-656 HttpClient defaults to async mode
 + JETTY-657 Backport jetty-7 sslengine
 + JETTY-658 backport latest HttpClient from jetty-7 to jetty-6
 + JETTY-659 ContentExchange and missing headers in HttpClient
 + JETTY-660 Backported QoSFilter
 + JETTY-663 AbstractDatabaseLoginModule handle not found UserInfo and userName
 + JETTY-665 Support merging class directories
 + JETTY-666 scanTargetPatterns override the values already being set by
   scanTarget
 + JETTY-667 HttpClient handles chunked content
 + JETTY-669 Http methods other than GET and POST should not have error page
   content
 + Upgrade jsp 2.1 to SJSAS-9_1_02-B04-11_Apr_2008

jetty-7.0.0pre2 - 30 June 2008
 + JETTY-336 413 error for header buffer full
 + JETTY-425 race in stopping SelectManager
 + JETTY-568 Avoid freeing DirectBuffers. New locking NIO ResourceCache
 + JETTY-569 Stats for suspending requests
 + JETTY-572 Unique cometd client ID
 + JETTY-576 servlet dtds and xsds not being loaded locally
 + JETTY-578 OSGI Bundle-RequiredExcutionEnvironment set to J2SE-1.5
 + JETTY-579 OSGI resolved management and servlet.resources import error
 + JETTY-580 Fixed SSL shutdown
 + JETTY-581 ContextPath constructor
 + JETTY-582 final ISO_8859_1
 + JETTY-584 handle null contextPath
 + JETTY-587 persist sessions to database
 + JETTY-588 handle Retry in ServletException
 + JETTY-589 Added Statistics Servlet
 + JETTY-590 Digest auth domain for root context
 + JETTY-592 expired timeout callback without synchronization
 + JETTY-595 SessionHandler only deals with base request session
 + JETTY-596 proxy support in HttpClient
 + JETTY-598 Added more reliable cometd message flush option
 + JETTY-599 handle buffers consistently handle invalid index for poke
 + JETTY-603 Handle IPv6 in HttpURI
 + JETTY-605 Added optional threadpool to BayeuxService
 + JETTY-606 better writeTo impl for BIO
 + JETTY-607 Add GigaSpaces session clustering
 + JETTY-609 jetty-client improvements for http conversations
 + JETTY-610 jetty.class.path not being interpreted
 + JETTY-611 make general purpose jar scanning mechanism
 + JETTY-612 scan for web.xml fragments
 + JETTY-613 various distribution related changes
 + JETTY-614 scanner allocates hashmap on every iteration
 + JETTY-615 Replaced CDDL servlet.jar with Apache-2.0 licensed version
 + JETTY-623 ServletContext.getServerInfo() non compliant

jetty-6.1.11 - 06 June 2008
 + JETTY-336 413 error for full header buffer
 + JETTY-425 race in stopping SelectManager
 + JETTY-580 Fixed SSL shutdown
 + JETTY-581 ContextPath constructor
 + JETTY-582 final ISO_8859_1
 + JETTY-584 handle null contextPath
 + JETTY-588 handle Retry in ServletException
 + JETTY-590 Digest auth domain for root context
 + JETTY-592 expired timeout callback without synchronization
 + JETTY-595 SessionHandler only deals with base request session
 + JETTY-596 Proxy support in HttpClient
 + JETTY-598 Added more reliable cometd message flush option

jetty-6.1.10 - 20 May 2008
 + JETTY-440 allow file name patterns for jsp compilation for jspc plugin
 + JETTY-529 CNFE when deserializing Array from session resolved
 + JETTY-537 JSON handles Locales
 + JETTY-547 Shutdown SocketEndpoint output before close
 + JETTY-550 Reading 0 bytes corrupts ServletInputStream
 + JETTY-551 Upgraded to Wadi 2.0-M10
 + JETTY-556 Encode all URI fragments
 + JETTY-557 Allow ServletContext.setAttribute before start
 + JETTY-558 optional handling of X-Forwarded-For/Host/Server
 + JETTY-566 allow for non-blocking behavior in jetty maven plugin
 + JETTY-572 unique cometd client ID
 + JETTY-579 osgi fixes with management and servlet resources
 + Use QueuedThreadPool as default

jetty-7.0.0pre1 - 03 May 2008
 + JETTY-440 allow file name patterns for jsp compilation for jspc plugin
 + JETTY-529 CNFE when deserializing Array from session resolved
 + JETTY-558 optional handling of X-Forwarded-For/Host/Server
 + JETTY-559 ignore unsupported shutdownOutput
 + JETTY-566 allow for non-blocking behavior in jetty maven plugin
 + address osgi bundling issue relating to build resources
 + Allow annotations example to be built regularly, copy to contexts-available
 + Improved suspend examples
 + Make annotations example consistent with servlet 3.0
 + Refactor JNDI impl to simplify

jetty-7.0.0pre0 - 21 April 2008
 + JETTY-282 Support manually-triggered reloading by maven plugin
 + JETTY-341 100-Continues sent only after getInputStream called
 + JETTY-386 backout fix and replaced with
   ContextHandler.setCompactPath(boolean)
 + JETTY-399 update OpenRemoteServiceServlet to gwt 1.4
 + JETTY-467 allow URL rewriting to be disabled
 + JETTY-468 unique holder names for addServletWithMapping
 + JETTY-471 LDAP JAAS Realm
 + JETTY-474 Fixed case sensitivity issue with HttpFields
 + JETTY-475 AJP connector in RPMs
 + JETTY-486 Improved jetty.sh script
 + JETTY-487 Handle empty chunked request
 + JETTY-494 Client side session replication
 + JETTY-519 HttpClient does not recycle closed connection
 + JETTY-522 Add build profile for macos for setuid
 + JETTY-523 Default servlet uses ServletContext.getResource
 + JETTY-524 Don't synchronize session event listener calls
 + JETTY-525 Fixed decoding for long strings
 + JETTY-526 Fixed MMBean fields on JMX MBeans
 + JETTY-528 Factor our cookie parsing to CookieCutter
 + JETTY-530 Improved JMX MBeanContainer lifecycle
 + JETTY-531 Optional expires on MovedContextHandler
 + JETTY-532 MBean properties for QueuedThreadPool
 + JETTY-535 Fixed Bayeux server side client memory leak
 + JETTY-537 JSON handles Locales
 + JETTY-538 test harness fix for windows
 + JETTY-540 Servlet-3.0 & java5 support (work in progress)
 + JETTY-543 Atomic batch get and put of files
 + JETTY-545 Rewrite handler
 + JETTY-546 Webapp runner. All in one jar to run a webapps
 + JETTY-547 Shutdown SocketEndpoint output before close
 + JETTY-550 Reading 0 bytes corrupts ServletInputStream
 + JETTY-551 Wadi 2.0-M10
 + JETTY-553 Fixed customize override
 + JETTY-556 Encode all URI fragments
 + JETTY-557 Allow ServletContext.setAttribute before start
 + JETTY-560 Allow decoupling of jndi names in web.xml
 + Added option to dispatch to suspended requests.
 + BayeuxClient use a single connection for polling
 + Delay 100 continues until getInputStream
 + Ensure Jotm tx mgr can be found in jetty-env.xml
 + HttpClient supports pipelined request
 + Jetty-6.1.8 Changes
 + Make javax.servlet.jsp optional osgi import for jetty module
 + QueuedThreadPool default
 + Refactor of Continuation towards servlet 3.0 proposal
 + Renamed modules management and naming to jmx and jndi.
 + RetryRequest exception now extends ThreadDeath

jetty-6.1.9 - 26 March 2008
 + JETTY-399 update OpenRemoteServiceServlet to gwt 1.4
 + JETTY-471 LDAP JAAS Realm
 + JETTY-475 AJP connector in RPMs
 + JETTY-482 update to JETTY-399
 + JETTY-519 HttpClient does not recycle closed connection
 + JETTY-522 Add build profile for macos for setuid
 + JETTY-525 Fixed decoding for long strings
 + JETTY-526 Fixed MMBean fields on JMX MBeans
 + JETTY-532 MBean properties for QueuedThreadPool
 + JETTY-535 Fixed Bayeux server side client memory leak
 + JETTY-538 test harness fix for windows
 + JETTY-541 Cometd per client timeouts
 + Ensure Jotm tx mgr can be found in jetty-env.xml
 + Make javax.servlet.jsp optional osgi import for jetty module

jetty-6.1.8 - 28 February 2008
 + JETTY-350 log ssl errors on SslSocketConnector
 + JETTY-417 JETTY_LOGS environment variable not queried by jetty.sh
 + JETTY-433 ContextDeployer constructor fails unnecessarily when using a
   security manager if jetty.home not set
 + JETTY-434 ContextDeployer scanning of sub-directories should be optional
 + JETTY-481 Handle empty Bayeux response
 + JETTY-489 Improve doco on the jetty.port property for plugin
 + JETTY-490 Fixed JSONEnumConvertor
 + JETTY-491 opendocument mime types
 + JETTY-492 Null pointer in HashSSORealm
 + JETTY-493 JSON handles BigDecimals
 + JETTY-498 Improved cookie parsing
 + JETTY-507 Fixed encoding from JETTY-388 and test case
 + JETTY-508 Extensible cometd handlers
 + JETTY-509 Fixed JSONP transport for changing callback names
 + JETTY-511 jetty.sh mishandled JETTY_HOME when launched from a relative path
 + JETTY-512 add slf4j as optional to manifest
 + JETTY-513 Terracotta session replication does not work when the initial page
   on each server does not set any attributes
 + JETTY-515 Timer is missing scavenging Task in HashSessionManager
 + Add "mvn jetty:stop"
 + Added BayeuxService
 + Added JSON.Convertor and non static JSON instances
 + Added QueuedThreadPool
 + add removeHandler(Handler) method to HandlerContainer interface
 + AJP handles bad mod_jk methods
 + Allow code ranges on ErrorPageErrorHandler
 + allow sessions to be periodically persisted to disk
 + Cookie support in BayeuxClient
 + Fixed JSON negative numbers
 + further Optimizations and improvements of Cometd
 + grizzly fixed for posts
 + Improved Bayeux API
 + Improved Cometd timeout handling
 + JSON unquotes /
 + Long cache for JSON
 + Optimizations and improvements of Cometd, more pooled objects
 + Optimized QuotedStringTokenizer.quote()
 + Remove duplicate commons-logging jars and include sslengine in jboss sar

jetty-6.1.7 - 22 December 2007
 + JETTY-386 CERT-553235 backout fix and replaced with
   ContextHandler.setCompactPath(boolean)
 + JETTY-467 allow URL rewriting to be disabled
 + JETTY-468 unique holder names for addServletWithMapping
 + JETTY-474 Fixed case sensitivity issue with HttpFields
 + JETTY-486 Improved jetty.sh script
 + JETTY-487 Handle empty chunked request
 + Add "mvn jetty:stop"
 + Added BayeuxService
 + Added JSON.Convertor and non static JSON instances
 + allow sessions to be periodically persisted to disk
 + Cookie support in BayeuxClient
 + grizzly fixed for posts
 + jetty-6.1 branch created from 6.1.6 and r593 of jetty-contrib trunk
 + Optimizations and improvements of Cometd, more pooled objects
 + Update java5 patch

jetty-6.1.6 - 18 November 2007
 + JETTY-455 Optional cometd id
 + JETTY-459 Unable to deploy from Eclipse into the root context
 + JETTY-461 fixed cometd unknown channel
 + JETTY-464 typo in ErrorHandler
 + JETTY-465 System.exit() in constructor exception for MultiPartOutputStream
 + rudimentary debian packaging
 + updated grizzly connector to 1.6.1

jetty-6.1.6rc1 - 05 November 2007
 + JETTY-388 Handle utf-16 and other multibyte non-utf-8 form content
 + JETTY-409 String params that denote files changed to File
 + JETTY-438 handle trailing . in vhosts
 + JETTY-439 Fixed 100 continues clash with Connection:close
 + JETTY-443 windows bug causes Acceptor thread to die
 + JETTY-445 removed test code
 + JETTY-448 added setReuseAddress on AbstractConnector
 + JETTY-450 Bad request for response sent to server
 + JETTY-451 Concurrent modification of session during invalidate
 + JETTY-452 CERT VU#237888 Dump Servlet - prevent cross site scripting
 + JETTY-453 updated Wadi to 2.0-M7
 + JETTY-454 handle exceptions with themselves as root cause
 + JETTY-456 allow null keystore for osX
 + JETTY-457 AJP certificate chains
 + Added configuration file for capturing stderr and stdout
 + CERT VU#38616 handle single quotes in cookie names.
 + Give bayeux timer name
 + Give Terracotta session scavenger a name
 + Housekeeping on poms
 + Improved JSON parsing from Readers
 + Jetty Eclipse Plugin 1.0.1: force copy of context file on redeploy
 + Moved some impl classes from jsp-api-2.1 to jsp-2.1
 + Updated for dojo 1.0(rc) cometd
 + Upgrade jsp 2.1 to SJSAS-9_1-B58G-FCS-08_Sept_2007

jetty-6.1.6rc0 - 03 October 2007
 + JETTY-259 SystemRoot set for windows CGI
 + JETTY-311 avoid json keywords
 + JETTY-376 allow anything but CRLF in reason string
 + JETTY-398 Allow same WADI Dispatcher to be used across multiple web-app
   contexts
 + JETTY-400 consume CGI stderr
 + JETTY-402 keep HashUserRealm in sync with file
 + JETTY-403 Allow long content length for range requests
 + JETTY-404 WebAppDeployer sometimes deploys duplicate webapp
 + JETTY-405 Default date formate for reqest log
 + JETTY-407 AJP handles unknown content length
 + JETTY-413 Make rolloveroutputstream timer daemon
 + JETTY-422 Allow <Property> values to be null in config files
 + JETTY-423 Ensure javax.servlet.forward parameters are latched on first
   forward
 + JETTY-425 Handle duplicate stop calls better
 + JETTY-430 improved cometd logging
 + JETTY-431 HttpClient soTimeout
 + Add ability to persist sessions with HashSessionManager
 + Added ConcatServlet to combine javascript and css
 + Added jetty.lib system property to start.config
 + Added JPackage RPM support
 + Added JSON.Convertable
 + Adding setUsername,setGroupname to setuid and mavenizing native build
 + Add jetty.host system property
 + AJP13 Fix on chunked post
 + Allow properties files on the XmlConfiguration command line.
 + Allow scan interval to be set after Scanner started
 + Avoid FULL exception in window between blockForOutput and remote close
 + Cached user agents strings in the /org/mortbay/jetty/useragents resource
 + CVE-2007-5615 Added protection for response splitting with bad headers.
 + Ensure session is completed only when leaving context.
 + Fix cached header optimization for extra characters
 + Fix Host header for async client
 + Fix patch for java5 to include cometd module
 + Fix typo in async client onResponsetHeader method name
 + Give deployment file Scanner threads a unique name
 + Make default time format for RequestLog match NCSA default
 + Make mx4j used only if runtime uses jdk<1.5
 + Moved Grizzly to contrib
 + Prevent infinite loop on stopping with temp dir
 + Removal of unneeded dependencies from management, maven-plugin, naming &
   plus poms
 + SetUID option to support setgid
 + Tweak OSGi manifests to remove unneeded imports
 + Updated README, test index.html file and jetty-plus.xml file
 + Update jasper2.1 to tag SJSAS-9_1-B58C-FCS-22_Aug_2007
 + Update terracotta to 2.4.1 and exclude ssl classes
 + Use terracotta repo for build; make jetty a terracotta module
 + UTF-8 for bayeux client

jetty-6.1.5 - 19 July 2007
 + JETTY-392 updated LikeJettyXml example
 + Fixed GzipFilter for dispatchers
 + Fixed reset of reason
 + Upgrade to Jasper 2.1 tag SJSAS-9_1-B50G-BETA3-27_June_2007

jetty-6.1.5rc0 - 15 July 0200
 + JETTY-253 Improved graceful shutdown
 + JETTY-373 Stop all dependent lifecycles
 + JETTY-374 HttpTesters handles large requests/responses
 + JETTY-375 IllegalStateException when committed
 + JETTY-376 allow spaces in reason string
 + JETTY-377 allow sessions to be wrapped with
   AbstractSesssionManager.SessionIf
 + JETTY-378 handle JVMs with non ISO/UTF default encodings
 + JETTY-380 handle pipelines of more than 4 requests
 + JETTY-385 EncodeURL for new sessions from dispatch
 + JETTY-386 Allow // in file resources
 + Added GzipFilter and UserAgentFilter
 + Dispatch SslEngine expiry (non atomic)
 + Improved Request log configuration options
 + make jetty plus example webapps use ContextDeployer
 + make OSGi manifests for jetty jars
 + Make SLF4JLog impl public, add mbean descriptors
 + Protect SslSelectChannelConnector from exceptions during close
 + remove call to open connectors in jetty.xml
 + SetUID option to only open connectors before setUID.
 + SPR-3682 - dont hide forward attr in include.
 + update links on website
 + update terracotta configs for tc 2.4 stable1
 + update terracotta session clustering to terracotta 2.4
 + Upgrade to Jasper 2.1 tag SJSAS-9_1-B50G-BETA3-27_June_2007

jetty-6.1.4 - 15 June 2007
 + JETTY-370 ensure idleTimeout<=0 means connections never expire
 + JETTY-371 Fixed chunked HEAD response
 + JETTY-372 make test for cookie caching more rigorous
 + fixed early open() call in NIO connectors

jetty-6.1.4rc1 - 10 June 2007
 + JETTY-310 better exception when no filter file for cometd servlet
 + JETTY-323 handle htaccess without a user realm
 + JETTY-346 add wildcard support to extra scan targets for maven plugin
 + JETTY-355 extensible SslSelectChannelConnector
 + JETTY-357 cleaned up ssl buffering
 + JETTY-360 allow connectors, userRealms to be added from a <jettyConfig> for
   maven plugin
 + JETTY-361 prevent url encoding of dir listings for non-link text
 + JETTY-362 More object locks
 + JETTY-365 make needClientAuth work on SslSelectChannelConnector
 + JETTY-366 JETTY-368 Improved bayeux disconnect
 + async client improvements
 + fixed handling of large streamed files
 + Fixed synchronization conflict SslSelectChannel and SelectChannel
 + moved documentation for jetty and jspc maven plugins to wiki
 + Optional static content cache
 + Work around IBM JVM socket close issue

jetty-6.1.4rc0 - 01 June 2007
 + JETTY-257 fixed comet cross domain
 + JETTY-309 fix applied to sslEngine
 + JETTY-317 rollback inclusion of cometd jar for maven plugin
 + JETTY-318 Prevent meta channels being created
 + JETTY-330 Allow dependencies with scope provided for jspc plugin
 + JETTY-335 SslEngine overflow fix
 + JETTY-337 deprecated get/setCipherSuites and added
   get/setExcludeCipherSuites
 + JETTY-338 protect isMoreInBuffer from destroy
 + JETTY-339 MultiPartFiler deletes temp files on IOException
 + JETTY-340 FormAuthentication works with null response
 + JETTY-344 gready fill in ByteArrayBuffer.readFrom
 + JETTY-345 fixed lost content with blocked NIO
 + JETTY-347 Fixed type util init
 + JETTY-352 Object locks
 + Add (commented out) jspc precompile to test-webapp
 + Add ability to run cometd webapps to maven plugin
 + Add slf4j-api for upgraded version
 + Allow XmlConfiguration properties to be configured
 + Change scope of fields for Session
 + Delay ssl handshake until after dispatch in sslSocketConnector
 + fixed JSP close handling
 + fixed waiting continuation reset
 + improved date header handling
 + Optional send Date header. Server.setSendDateHeader(boolean)
 + Reorganized import of contrib modules
 + Set so_timeout during ssl handshake as an option on SslSocketConnector
 + Unified JMX configuration
 + Updated junit to 3.8.2
 + Updated slf4j version to 1.3.1
 + update etc/jetty-ssl.xml with new handshake timeout setting

jetty-6.1.3 - 04 May 2007
 + JETTY-309 don't clear writable status until dispatch
 + JETTY-315 suppressed warning
 + JETTY-322 AJP13 cping and keep alive
 + Handle CRLF for content in header optimization

jetty-6.1.2 - 01 May 2007
 + JETTY-322 fix ajp cpong response and close handling
 + JETTY-324 fix ant plugin
 + JETTY-328 updated jboss
 + Added static member definition in WadiSessionManager
 + Fixed session invalidation error in WadiSessionManager
 + Improved unavailabile handling
 + sendError resets output state
 + Updated Wadi to version 2.0-M3

jetty-6.1.2rc5 - 24 April 2007
 + JETTY-305 delayed connection destroy
 + JETTY-309 handle close in multivalue connection fields
 + JETTY-314 fix for possible NPE in Request.isRequestedSessionIdValid
 + Allow jsp-file to be / or /*
 + removed some compile warnings
 + set default keystore for SslSocketConnector

jetty-6.1.2rc4 - 19 April 2007
 + JETTY-294 Fixed authentication reset
 + JETTY-299 handle win32 paths for object naming
 + JETTY-300 removed synchronized on dispatch
 + JETTY-302 correctly parse quoted content encodings
 + JETTY-303 fixed dual reset of generator
 + JETTY-304 Fixed authentication reset

jetty-6.1.2rc3 - 16 April 2007
 + JETTY-283 Parse 206 and 304 responses in client
 + JETTY-285 enable jndi for mvn jetty:run-war and jetty:run-exploded
 + JETTY-289 fixed javax.net.ssl.SSLException on binary file upload
 + JETTY-292 Fixed error page handler error pages
 + JETTY-293 fixed NPE on fast init
 + JETTY-294 Response.reset() resets headers as well as content
 + JETTY-295 Optional support of authenticated welcome files
 + JETTY-296 Close direct content inputstreams
 + JETTY-297 Recreate tmp dir on stop/start
 + JETTY-298 Names in JMX ObjectNames for context, servlets and filters
 + AJP redirects https requests correctly
 + Fixed writes of unencoded char arrays.
 + Improved performance and exclusions for TLD scanning
 + Improvements to allow simple setting of Cache-Control headers
 + MBean properties assume writeable unless marked RO
 + refactor of SessionManager and SessionIdManager for clustering

jetty-6.1.2rc2 - 27 March 2007
 + JETTY-125 maven plugin: ensure test dependencies on classpath for
   <useTestClasspath>
 + JETTY-246 path encode cookies rather than quote
 + JETTY-254 prevent close of jar entry by bad JVMs
 + JETTY-256 fixed isResumed and work around JVM bug
 + JETTY-258 duplicate log message in ServletHandler
 + JETTY-260 Close connector before stop
 + JETTY-262 Allow acceptor thread priority to be adjusted
 + JETTY-263 Added implementation for authorizationType Packets
 + JETTY-265 Only quote cookie values if needed
 + JETTY-266 Fix deadlock with shutdown
 + JETTY-271 ResourceHandler uses resource for MimeType mapping
 + JETTY-272 Activate and Passivate events for sessions
 + JETTY-274 Improve flushing at end of request for blocking
 + JETTY-276 Partial fix for reset/close race
 + JETTY-277 Improved ContextHandlerCollection
 + JETTY-278 Session invalidation delay until no requests
 + JETTY-280 Fixed deadlock with two flushing threads
 + JETTY-284 Fixed stop connector race
 + JETTY-286 isIntegral and isConfidential methods overridden in
   SslSelectChannelConnector
 + Added RestFilter for PUT and DELETE from Aleksi Kallio
 + AJP13 CPING request and CPONG response implemented
 + AJP13 remoteUser, contextPath, servletPath requests implemented
 + AJP13 Shutdown Request from peer implemented
 + Change some JNDI logging to debug level instead of info
 + Enable the SharedStoreContextualiser for the WadiSessionManager(Database
   store for clustering)
 + Make annotations work for maven plugin
 + Optimized multi threaded init on startup servlets
 + Refactor Scanner to increase code reuse with maven/ant plugins
 + Removed unneeded specialized TagLibConfiguration class from maven plugin
 + Update jasper to glassfish tag SJSAS-9_1-B39-RC-14_Mar_2007

jetty-6.1.2rc1 - 08 March 2007
 + JETTY-157 make CGI handle binary data
 + JETTY-175 JDBCUserRealm use getInt instead of getObject
 + JETTY-188 Use timer for session scavaging
 + JETTY-235 default realm name
 + JETTY-242 fix race condition with scavenging sessions when stopping
 + JETTY-243 FULL
 + JETTY-244 Fixed UTF-8 buffer overflow
 + JETTY-245 Client API improvements
 + JETTY-246 spaces in cookies
 + JETTY-248 setContentLength after content written
 + JETTY-250 protect attribute enumerations from modification
 + JETTY-252 Fixed stats handling of close connection
 + JETTY-254 prevent close of jar file by bad JVMs
 + add ajp connector jar to jetty-jboss sar
 + Added option to allow null pathInfo within context
 + Added support for lowResourcesIdleTime to SelectChannelConnector
 + BoundedThreadPool queues rather than blocks excess jobs.
 + call preDestroy() after servlet/filter destroy()
 + Ensure jetty/jboss uses servlet-spec classloading order
 + Fix constructor for Constraint to detect wildcard role
 + fix Dump servlet to handle primitive array types
 + handle comma separated values for the Connection: header
 + Improved Context setters for wadi support
 + Improved handling of early close in AJP
 + Support null pathInfo option for webservices deployed to jetty/jboss
 + TagLibConfiguration uses resource input stream
 + Workaround to call SecurityAssocation.clear() for jboss webservices calls to
   ejbs

jetty-6.1.2rc0 - 15 February 2007
 + JETTY-223 Fix disassociate of UserPrincipal on dispatches
 + JETTY-226 Fixed SSLEngine close issue
 + JETTY-232 Fixed use of override web.xml
 + JETTY-236 Buffer leak
 + JETTY-237 AJPParser Buffer Data Handling
 + JETTY-238 prevent form truncation
 + Coma separated cookies
 + Cometd timeout clients
 + Patches from sybase for ClientCertAuthenticator

jetty-6.1.2pre1 - 05 February 2007
 + JETTY-224 run build up to process-test before invoking jetty:run
 + Added error handling for incorrect keystore/truststore password in
   SslSelectChannelConnector
 + added win32service to standard build
 + allow ResourceHandler to use resource base from an enclosing ContextHandler
 + fixed bug with virtual host handling in ContextHandlerCollection
 + refactored cometd to be continuation independent

jetty-6.1.2pre0 - 01 February 2007
 + JETTY-213 request.isUserInRole(String) fixed
 + JETTY-215 exclude more transitive dependencies from tomcat jars for jsp-2.0
 + JETTY-216 handle AJP packet fragmentation
 + JETTY-218 handle AJP ssl key size and integer
 + JETTY-219 fixed trailing encoded chars in cookies
 + JETTY-220 fixed AJP content
 + JETTY-222 fix problem parsing faces-config.xml
 + Added cometd jsonp transport from aabeling
 + Added terracotta cluster support for cometd
 + add support for Annotations in servlet, filter and listener sources
 + enable SslSelectChannelConnector to modify the SslEngine's client
   authentication settings
 + Fixed 1.4 method in jetty plus
 + Fixed generation of errors during jsp compilation for jsp-2.1
 + handle virtual hosts in ContextHandlerCollection
 + improved writer buffering
 + moved JSON parser to util to support reuse

jetty-6.1.1 - 15 January 2007

jetty-6.1.1rc1 - 12 January 2007
 + JETTY-210 Build jsp-api-2.0 for java 1.4
 + Use timers for Rollover logs and scanner

jetty-6.1.1rc0 - 10 January 2007
 + JETTY-209 Added ServletTester.createSocketConnector
 + JETTY-210 Build servlet-api-2.5 for java 1.4
 + JETTY-211 fixed jboss build
 + CGI servlet fails without exception
 + ensure response headers on AjaxFilter messsages turn off caching
 + extras/win32service download only if no JavaServiceWrapper exist
 + Fixed unpacking WAR
 + MultiPartFilter deleteFiles option
 + simplified chat demo
 + start webapps on deployment with jboss, use isDistributed() method from
   WebAppContext

jetty-6.1.0 - 09 January 2007
 + Fixed unpacking WAR

jetty-6.1.0 - 05 January 2007
 + JETTY-206 fixed AJP getServerPort and getRemotePort
 + Added extras/win32service
 + Added WebAppContext.setCopyWebDir to avoid JVM jar caching issues.
 + GERONIMO-2677 refactor of session id handling for clustering
 + Improved config of java5 threadpool
 + Protect context deployer from Errors
 + ServletTester sets content length

jetty-6.1.0rc3 - 02 January 2007
 + JETTY-195 fixed ajp ssl_cert handling
 + JETTY-197 fixed getRemoteHost
 + JETTY-203 initialize ServletHandler if no Context instance
 + JETTY-204 setuid fix
 + extras/servlet-tester
 + implement resource injection and lifecycle callbacks declared in web.xml
 + setLocale does not use default content type
 + Use standard releases of servlet and jsp APIs.

jetty-6.1.0rc2 - 20 December 2006
 + JETTY-167 cometd refactor
 + JETTY-194 doubles slashes are significant in URIs
 + JETTY-201 make run-as work for both web container and ejb container in jboss
 + AJP13Parser, throw IllegalStateException on unimplemented AJP13 Requests
 + ContextHandlerCollection is noop with no handlers
 + ensure classpath passed to jspc contains file paths not urls
 + ensure com.sun.el.Messages.properties included in jsp-2.1 jar
 + ensure servlets initialized if only using ServletHandler
 + fixed Jetty-197 AJP13 getRemoteHost()
 + Refactored AbstractSessionManager for ehcache
 + remove code to remove SecurityHandler if no constraints present

jetty-6.1.0rc1 - 14 December 2006
 + JETTY-193 MailSessionReference without authentication
 + JETTY-199 newClassPathResource
 + added cache session manager(pre-alpha)
 + ensure unique name for ServletHolder instances
 + simplified idle timeout handling

jetty-6.1.0rc0 - 08 December 2006
 + JETTY-123 fix improved
 + JETTY-181 Allow injection of a java:comp Context
 + JETTY-182 Optionally set JSP classpath initparameter
 + JETTY-184 cometd connect non blocking
 + JETTY-185 tmp filename generation
 + JETTY-189 ProxyConnection
 + 403 for BASIC authorization failure
 + Added extras/gwt
 + Added org.mortbay.thread.concurrent.ThreadPool
 + Added spring ejb3 demo example
 + DefaultHandler links virtual hosts.
 + Dispatcher does not protect javax.servlet attributes
 + Fixed cachesize on invalidate
 + Fixed idle timeout
 + flush if content-length written
 + forward query attribute fix
 + Handle request content encodings
 + null for unknown named dispatches
 + Optimization of writers
 + ServletHandler allows non REQUEST exceptions to propogate
 + Servlet role ref
 + session attribute listener
 + Support for RFC2518 102-processing response
 + TCK fixes from Sybase:
 + update jasper to glassfish SJSAS-9_1-B27-EA-07_Dec_2006

jetty-6.1.0pre3 - 22 November 2006
 + JETTY-154 Cookies are double quotes only
 + JETTY-180 XBean support for context deploy
 + CVE-2006-6969 Upgraded session ID generation to use SecureRandom
 + Expose isResumed on Continuations
 + fixed NIO endpoint flush. Avoid duplicate sends
 + Refactored AJP generator
 + Support TLS_DHE_RSA_WITH_AES_256_CBC_SHA
 + updated glassfish jasper to tag SJSAS-9_1-B25-EA-08_Nov_2006

jetty-6.0.2 - 22 November 2006
 + JETTY-118 ignore extra content after close
 + JETTY-119 cleanedup Security optimizatoin
 + JETTY-123 handle windows UNC paths
 + JETTY-126 handle content > Integer.MAX_VALUE
 + JETTY-129 ServletContextListeners called after servlets are initialized
 + JETTY-151 Idle timeout only applies to blocking operations
 + JETTY-154 Cookies are double quotes only
 + JETTY-171 Fixed filter mapping
 + JETTY-172 use getName() instead of toString
 + JETTY-173 restore servletpath after dispatch
 + (re)make JAAS classes available to webapp classloader
 + add <Property> replacement in jetty xml config files
 + Added concept of bufferred endpoint
 + Added conversion Object -> ObjectName for the result of method calls made on
   MBeans
 + Added DataFilter configuration to cometd
 + added examples/test-jaas-webapp
 + Added extraClassPath to WebAppContext
 + Added hierarchical destroy of mbeans
 + Added ID constructor to AbstractSessionManager.Session
 + added isStopped() in LifeCycle and AbstractLifeCycle
 + Added override descriptor for deployment of RO webapps
 + Allow session cookie to be refreshed
 + alternate optimizations of writer (use -Dbuffer.writers=true)
 + Apply queryEncoding to getQueryString
 + CGI example in test webapp
 + change examples/test-jndi-webapp so it can be regularly built
 + Default soLinger is -1 (disabled)
 + ensure "" returned for ServletContext.getContextPath() for root context
 + ensure sessions nulled out on request recycle; ensure session null after
   invalidate
 + ensure setContextPath() works when invoked from jetty-web.xml
 + fixed NIO endpoint flush. Avoid duplicate sends
 + Fixed NPE in bio.SocketEndPoint.getRemoteAddr()
 + Fixed resource cache flushing
 + Fixed tld parsing for maven plugin
 + HttpGenerator can generate requests
 + Improved *-mbean.properties files and specialized some MBean
 + Major refactor of SelectChannel EndPoint for client selector
 + make .tag files work in packed wars
 + Moved all modules updates from 6.1pre2 to 6.0
 + Plugin shutdown context before stopping it.
 + Refactored session lifecycle and additional tests
 + release resource lookup in Default servlet
 + Reverted UnixCrypt to use coersions (that effected results)
 + Session IDs can change worker ID
 + Simplified ResourceCache and Default servlet
 + SocketConnector closes all connections in doStop
 + Support TLS_DHE_RSA_WITH_AES_256_CBC_SHA
 + updated glassfish jasper to tag SJSAS-9_1-B25-EA-08_Nov_2006
 + Upgraded session ID generation to use SecureRandom

jetty-5.1.14 - 09 August 2007
 + JETTY-155 force close with content length
 + JETTY-369 failed state in Container
 + patched with correct version

jetty-5.1.13
 + Sourceforge 1648335: problem setting version for AJP13

jetty-5.1.12 - 22 November 2006
 + JETTY-154 Cookies ignore single quotes
 + Added support for TLS_DHE_RSA_WITH_AES_256_CBC_SHA
 + AJP protected against bad requests from mod_jk
 + Quote single quotes in cookies
 + Upgraded session ID generation to use SecureRandom

jetty-4.2.27 - 22 November 2006
 + AJP protected against bad requests from mod_jk
 + Upgraded session ID generation to use SecureRandom

jetty-6.1.0pre2 - 20 November 2006
 + Added extraClassPath to WebAppContext
 + Clean up jboss module licensing
 + Fixed resource cache flushing

jetty-6.1.0pre1 - 19 November 2006
 + JETTY-151 Idle timeout only applies to blocking operations
 + JETTY-171 Fixed filter mapping
 + JETTY-172 use getName() instead of toString
 + JETTY-173 restore servletpath after dispatch
 + Added extras/jboss
 + Added hierarchical destroy of mbeans
 + Added override descriptor for deployment of RO webapps
 + alternate optimizations of writer (use -Dbuffer.writers=true)
 + Fixed NPE in bio.SocketEndPoint.getRemoteAddr()
 + Major refactor of SelectChannel EndPoint for client selector
 + release resource lookup in Default servlet
 + Reverted UnixCrypt to use coersions (that effected results)
 + Simplified ResourceCache and Default servlet
 + Use ContextDeployer as main deployer in jetty.xml

jetty-6.1.0pre0 - 21 October 2006
 + JETTY-112 ContextHandler checks if started
 + JETTY-113 support optional query char encoding on requests
 + JETTY-114 removed utf8 characters from code
 + JETTY-115 Fixed addHeader
 + JETTY-118 ignore extra content after close
 + JETTY-119 cleanedup Security optimizatoin
 + JETTY-121 init not called on externally constructed servlets
 + JETTY-123 handle windows UNC paths
 + JETTY-124 always initialize filter caches
 + JETTY-126 handle content > Integer.MAX_VALUE
 + JETTY-129 ServletContextListeners called after servlets are initialized
 + (re)make JAAS classes available to webapp classloader
 + add <Property> replacement in jetty xml config files
 + add a maven-jetty-jspc-plugin to do jspc precompilation
 + added cometd chat demo
 + Added concept of bufferred endpoint
 + Added conversion Object -> ObjectName for the result of method calls made on
   MBeans
 + Added DataFilter configuration to cometd
 + added examples/test-jaas-webapp
 + Added extras/setuid to support start as root
 + Added ID constructor to AbstractSessionManager.Session
 + added isStopped() in LifeCycle and AbstractLifeCycle
 + add hot deployment capability
 + AJP Connector
 + Allow session cookie to be refreshed
 + Apply queryEncoding to getQueryString
 + CGI example in test webapp
 + change examples/test-jndi-webapp so it can be regularly built
 + Default soLinger is -1 (disabled)
 + ensure "" returned for ServletContext.getContextPath() for root context
 + ensure sessions nulled out on request recycle; ensure session null after
   invalidate
 + ensure setContextPath() works when invoked from jetty-web.xml
 + Factored ErrorPageErrorHandler out of WebAppContext
 + fixed ClassCastException in JAASUserRealm.setRoleClassNames(String[])
 + fixed isUserInRole checking for JAASUserRealm
 + Fixed tld parsing for maven plugin
 + HttpGenerator can generate requests
 + Improved *-mbean.properties files and specialized some MBean
 + Improved charset handling in URLs
 + JETYY-120 SelectChannelConnector closes all connections on stop
 + make .tag files work in packed wars
 + minor optimization of bytes to UTF8 strings
 + Plugin shutdown context before stopping it.
 + Ported HtAccessHandler
 + Refactored ErrorHandler to avoid statics
 + Refactored session lifecycle and additional tests
 + Session IDs can change worker ID
 + SocketConnector closes all connections in doStop
 + Start of a client API
 + Transforming classloader does not transform resources.

jetty-5.1.11 - 08 October 2006
 + Default servlet only uses setContentLength on wrapped responses
 + Fixed AJP chunk header (1507377)
 + Fixed AJP handling of certificate length (1494939)
 + fixed ByteBufferOutputStream capacity calculation
 + Fixed order of destruction event calls
 + Fix to HttpOutputStream from M.Traverso

jetty-4.2.26 - 08 October 2006
 + Backport of AJP fixes

jetty-6.0.1 - 24 September 2006
 + JETTY-112 ContextHandler checks if started
 + JETTY-113 support optional query char encoding on requests
 + JETTY-114 removed utf8 characters from code
 + JETTY-115 Fixed addHeader
 + JETTY-121 init not called on externally constructed servlets
 + JETTY-124 always initialize filter caches
 + Factored ErrorPageErrorHandler out of WebAppContext
 + fixed ClassCastException in JAASUserRealm.setRoleClassNames(String[])
 + fixed isUserInRole checking for JAASUserRealm
 + Improved charset handling in URLs
 + JETYY-120 SelectChannelConnector closes all connections on stop
 + minor optimization of bytes to UTF8 strings
 + Refactored ErrorHandler to avoid statics

jetty-6.0.0 - 10 September 2006
 + Conveniance builder methods for listeners and filters
 + Plugin shutdown context before stopping it.
 + SocketConnector closes all connections in doStop
 + Transforming classloader does not transform resources.

jetty-6.0.0rc4 - 05 September 2006
 + JETTY-107 Poor cast in SessionDump demo
 + bind jetty-env.xml entries to java:comp/env
 + Set charset on error pages

jetty-6.0.0rc3 - 01 September 2006
 + JETTY-68 Complete request after sendRedirect
 + JETTY-104 (raised glassfish ISSUE-1044) hide JSP forced path attribute
 + Avoid double error handling of Bad requests
 + don't warn for content length on head requests
 + JETTY-103
 + Less verbose handling of BadResources from bad URLs
 + Move MailSessionReference to org.mortbay.naming.factories
 + pulled 6.0.0 branch
 + Transferred the sslengine patch from the patches directory to extras

jetty-6.0.0rc2 - 25 August 2006
 + added org.apache.commons.logging package to system classes that can't be
   overridden by a webapp classloader
 + Destroy HttpConnection to improve buffer pooling
 + Direct buffer useage is optional
 + Fixed NPE when no resource cache
 + Moved more utility packagtes to the util jar
 + mvn -Djetty.port=x jetty:run uses port number given for the default
   connector
 + Refactored WebXmlConfiguration to allow custom web.xml resource
 + Timestamp in StdErrLog
 + use mvn -Dslf4j=false jetty:run to disable use of slf4j logging with
   jdk1.4/jsp2.0

jetty-6.0.0rc1 - 16 August 2006
 + JETTY-85 JETTY-86 (TrustManager and SecureRandom are now configurable;
   better handling of null/default values)
 + add <requestLog> config param to jetty plugin
 + added modules/spring with XmlBeanFactory configuration
 + Added simple ResourceHandler and FileServer example
 + added start of cometd implementation (JSON only)
 + added start of grizzly connector
 + Added TransformingWebAppClassLoader for spring 2.0 byte code modification
   support
 + Allow direct filling of buffers for uncached static content.
 + Change path mapping so that a path spec of /foo/* does not match /foo.bar :
   JETTY-88
 + -DSTOP.PORT must be specified.
 + fixed bug that caused Response.setStatus to ignore the provided message
 + Fixed FD leak for bad TCP acks. JETTY-63
 + JETTY-87
 + JETTY-90
 + JETTY-91
 + moved optional modules to extras
 + parse jsp-property-group in web.xml for additional JSP servlet mappings
 + protected setContentType from being set during include
 + refactored resource cache
 + removed org.mortbay. from context system classes configuration
 + removed support for lowResources from SelectChannelConnector
 + Support for binding References and Referenceables and javax.mail.Sessions in
   JNDI

jetty-6.0.0rc0 - 07 July 2006
 + add ability to have a lib/ext dir from which to recursively add all jars and
   zips to the classpath
 + Added 8 random letters&digits to Jetty-generated tmp work dir name to ensure
   uniqueness
 + added html module from jetty 5 - but deprecated until maintainer found
 + Added maximum limit to filter chain cache.
 + added setters and getters on SessionManager API for session related config:
   cookie name, url parameter name, domain, max age and path.
 + added StatisticsHandler and statistics on Connector.
 + Added WebAppContextClassLoader.newInstance to better support exensible
   loaders.
 + allow <key> or <name> in <systemProperty> for plugin
 + changed ServletContext.getResourcePaths()  to not return paths containing
   double slashes
 + change name of generated tmp directory to be
   "Jetty_"+host+"_"+port+"_"+contextpath+"_"+virtualhost
 + change prefix from "jetty6" to just "jetty" for plugin: eg is now mvn
   jetty:run
 + Cleaned up idle expiry.
 + ContextHandlerCollection addContext and setContextClass
 + Discard excess bytes in header buffer if connection is closing
 + Do not wrap EofException with EofException
 + ensure explicitly set tmp directory called "work" is not deleted on exit
 + Ensure mvn clean cleans the build
 + ensure war is only unpacked if war is newer than "work" directory
 + fixed classesDirectory param for maven plugin to be configurable
 + fixed HttpGenerator convertion of non UTF-8: JETTY-82
 + immutable getParameterMap()
 + patch to allow Jetty to use JSP2.1 from Glassfish instead of Jasper from
   Tomcat
 + refactor HttpChannelEndPoint in preparation for SslEngine
 + reverse order for destroy event listeners
 + simplified jetty.xml with new constructor injections
 + Simplified Servlet Context API
 + Simplify runtime resolution of JSP library for plugin
 + Ssl algorithm taken from system property
 + support <load-on-startup> for SingleThreadModel
 + support graceful shutdown
 + Threadpool does not need to be a LifeCycle
 + Updated javax code from
   http://svn.apache.org/repos/asf/tomcat/tc6.0.x/trunk/java/javax@417727

jetty-6.0.0beta17 - 01 June 2006
 + Added clover reports and enough tests to get >50% coverage
 + Added config to disable file memory mapped buffers for windows
 + Added Request.isHandled()
 + BoundedThreadPool.doStop waits for threads to complete
 + Connector lowResourceMaxIdleTime  implemented.
 + ContextHandler.setConnectors replace setHosts
 + Default servlet checks for aliases resources
 + don't reset headers during forward
 + Fixed IE SSL issue.
 + Flush will flush all bytes rather than just some.
 + Implemented runAs on servlets
 + Protected WEB-INF and META-INF
 + Recovered repository from Codehaus crash
 + Refactored Synchronization of SelectChannelConnector

jetty-6.0.0beta16 - 12 May 2006
 + remove a couple of System.err.printlns
 + replace backwards compativle API in UrlEncoded

jetty-6.0.0beta15 - 11 May 2006
 + Added <scanTargets> parameter to allow other locations to scan for plugin
 + Added automatic scan of all WEB-INF/jetty-*.xml files for plugin
 + Added embedded examples
 + Added Server attribute org.mortbay.jetty.Request.maxFormContentSize
 + Added taglib resources to 2.1 jsp api jar
 + Added ThrottlingFilter and fixed race in Continuations
 + Added --version to start.jar
 + ContextHandler.setContextPath can be called after start.
 + don't accept partial authority in request line.
 + enforce 204 and 304 have no content
 + Fixed handling of params after forward
 + Improved HttpException
 + improved MBeanContainer object removal
 + improved MBean names
 + improved support for java5 jconsole
 + Major refactor to simplify Server and handler hierarchy
 + Moved more resources to resources
 + readded BoundedThreadPool shrinking (and then fixed resulting deadlock)
 + removed SelectBlockingChannelConnector (unmaintained)
 + Renamed NotFoundHandler to DefaultHandler
 + Reset of timer task clears expiry
 + Session scavenger threads from threadpool
 + setSendServerVersion method added to Server to control sending of Server:
   http header
 + Simplified DefaultServlet static content buffering
 + Thread names include URI if debug set

jetty-6.0.0beta14 - 09 April 2006
 + added configurability for webdefault.xml in maven plugin
 + Added Jasper 2.1 as jesper (jasper without JCL)
 + added jetty-util.jar module
 + Added JSP 2.1 APIs from apache
 + added ProxyServlet
 + added reset to Continuation
 + added support for stopping jetty using "java -jar start.jar --stop"
 + adding InvokerServlet
 + Change tmp dir of plugin to work to be in line with jetty convention
 + fixed forward bug (treated as include)
 + fixed HttpField iterator
 + fixed priority of port from url over host header
 + ignore dirs and files that don't exist in plugin scanner
 + implemented request.isUserInRole
 + improved contentType handling and test harness
 + Modify plugin to select JSP impl at runtime
 + moved test webapps to examples directory
 + securityHandler removed if not used.
 + Started readding logging to jesper using jdk logging
 + stop JDBCUserRealm coercing all credentials to String
 + Use start.config to select which JSP impl at runtime based on jdk version

jetty-6.0.0beta12 - 16 March 2006
 + Added JSP2.0 demos to test webapp
 + Added provider support to SslListener
 + Fixed error handling in error page
 + Fixed JettyPlus for root contexts
 + Fixed maven plugin JNDI for redeploys
 + Fixed tld discovery for plugin (search dependencies)
 + Log ERROR for runtimeExceptions
 + Upgraded jasper to 5.5.15

jetty-6.0.0beta11 - 14 March 2006
 + Added HttpURI and improved UTF-8 parsing.
 + added JAAS
 + added missing Configurations for maven plugin
 + added patch to use joda-time
 + added webapp-specific JNDI entries
 + fixed ; decoding in URIs
 + fixed FORM authentication
 + moved dtd and xsd to standard javax location
 + refactored configuration files and start()
 + refactored session ID management
 + refactored writers and improved UTF-8 generation.

jetty-6.0.0beta10 - 25 February 2006
 + added getLocalPort() to connector
 + Added support for java:comp/env
 + Added support for pluggable transaction manager
 + Additional accessors for request logging
 + Fixed content-type for range requests
 + Fixed default servlet handling of includes
 + Fix for myfaces and include with close
 + Fix for sf1435795 30sec delay from c taylor
 + Fix http://jira.codehaus.org/browse/JETTY-6. hi byte reader
 + Fix sf1431936 don't chunk the chunk
 + Forward masks include attributes and vice versa
 + Updates javax to MR2 release

jetty-6.0.0beta9 - 09 February 2006
 + Added CGI servlet.
 + Added request log.
 + Added TLD tag listener handling.
 + Continuation cleanup
 + Fixed dispatch of wrapped requests.
 + Fixed double flush of short content.
 + fixed setLocale bug sf1426940
 + Fixed unraw decoding of query string
 + Force a tempdir to be set.
 + Force jasper scratch dir.
 + PathMap for direct context mapping.
 + Refactored chat demo and upgraded prototype.js

jetty-6.0.0beta8 - 24 January 2006
 + conveniance addHandler removeHandler methods
 + fixed bug in overloaded write method on HttpConnection (reported against
   Tapestry4.0)
 + fixed dispatch of new session problem. sf:1407090
 + Handle pipeline requests without hangs
 + hid org.apache.commons.logging and org.slf4j packages from webapp
 + improve buffer return mechanism.
 + improved caching of content types
 + maven-jetty6-plugin: ensure compile is done before invoking jetty
 + maven-jetty6-plugin: support all types of artifact dependencies
 + maven-jetty6-plugin stopped transitive inclusion of log4j and
   commons-logging from commons-el for jasper
 + patch to remove spurious ; in HttpFields
 + reinstated rfc2616 test harness
 + Removed queue from thread pool.

jetty-6.0.0Beta7
 + Faster header name lookup
 + Fixed infinite loop with chunk handling
 + maven-jetty6-plugin added tmpDirectory property
 + maven-jetty6-plugin stopped throwing an error if there is no target/classes
   directory
 + null dispatch attributes not in names
 + reduced info verbosity
 + removed singleton Container

jetty-6.0.0Beta6
 + Fixed issue with blocking reads
 + Fixed issue with unknown headers
 + optimizations

jetty-6.0.0Beta5
 + Added management module for mbeans
 + Fixed writer char[] creations
 + Moved to SVN

jetty-6.0.0Beta4
 + CVE-2006-2758 Fixed JSP visibility security issue.
 + Improved jetty-web.xml access to org.mortbay classes.
 + Jasper 5.5.12
 + System property support in plugin

jetty-6.0.0Beta3
 + Fixed classloader issue with server classes
 + Fixed error in block read
 + Named dispatch.

jetty-6.0.0Beta2
 + Improved buffer return
 + Improved reuse of HttpField values and cookies.
 + loosely coupled with JSP servlet
 + loosely coupled with SLF4J
 + merged util jar back into jetty jar
 + Simpler continuation API

jetty-6.0.0Beta1
 + Error pages
 + Implemented all listeners
 + maven2 plugin
 + Multiple select sets
 + refactored start/stop
 + Servlet 2.5 API
 + shutdown hook
 + SSL connector
 + Virtual hosts

jetty-6.0.0Beta0
 + Dispatcher parameters
 + Fixed blocking read
 + Maven 2 build
 + UTF-8 encoding for URLs

jetty-6.0.0APLPA3
 + Added demo for Continuations
 + Jasper and associated libraries.

jetty-6.0.0ALPHA2
 + Continuations - way cool way to suspend a request and retry later.
 + Dispatchers
 + Security

jetty-6.0.0ALPHA1
 + Filters
 + web.xml handling

jetty-6.0.0ALPHA0
 + file may be sent as sent is a single operation.
 + Improved "dependancy injection" and "inversion of control" design of
   components
 + Improved "interceptor" design of handlers
 + Missing Request Dispatchers
 + Missing Security
 + Missing war support
 + Missing web.xml based configuration
 + Optional use of NIO Buffering so that efficient direct buffers and memory
   mapped files can be used.
 + Optional use of NIO gather writes, so that for example a HTTP header and a
   memory mapped
 + Optional use of NIO non-blocking scheduling so that threads are not
   allocated per connection.
 + Smart split buffer design allows large buffers to only be allocated to
   active connections. The resulting memory savings allow very large buffers to
   be used, which increases the chance of efficient asynchronous flushing and
   of avoiding chunking.
 + Totally rearchitected and rebuilt, so 10 years of cruft could be removed!

jetty-5.1.11RC0 - 05 April 2006
 + Added provider support to SslListener
 + Fixed AJP handling of ;jsessionid.
 + force close with shutdownOutput for win32
 + improved contentType param handling
 + logging improvements for servlet and runtime exceptions
 + NPE protection if desirable client certificates
 + stop JDBCUserRealm forcing all credentials to be String

jetty-5.1.10 - 05 January 2006
 + Fixed path aliasing with // on windows.
 + Fix for AJP13 with encoded path
 + Fix for AJP13 with multiple headers
 + Put POST content default back to iso_8859_1. GET is UTF-8 still
 + Remove null dispatch attributes from getAttributeNames

jetty-4.2.25 - 04 January 2006
 + Fixed aliasing of // for win32

jetty-5.1.9 - 07 December 2005
 + Fixed wantClientAuth(false) overriding netClientAuth(true)

jetty-6.0.0betaX
 + See http://jetty.mortbay.org/jetty6 for 6.0 releases

jetty-5.1.8 - 07 December 2005
 + Fixed space in URL issued created in 5.1.6

jetty-5.1.7 - 07 December 2005

jetty-5.1.7rc0 - 06 December 2005
 + better support for URI character encodings
 + char encoding for MultiPartRequest
 + fixed merging of POST params in dispatch query string.
 + improved server stats
 + JSP file servlet mappings copy JspServlet init params.
 + Prefix servlet context logs with org.mortbay.jetty.context
 + protect from NPE in dispatcher getValues
 + Updated to 2.6.2 xerces
 + use commons logging jar instead of api jar.

jetty-5.1.6 - 18 November 2005
 + CVE-2006-2758 Fixed JSP visibility security issue.
 + Improved jetty-web.xml access to org.mortbay classes.

jetty-5.1.5 - 10 November 2005
 + Improved mapping of JSP files.
 + Improved shutdown hook
 + Improved URL Decoding

jetty-5.1.5rc2 - 07 October 2005
 + ProxyHandler can handle chained proxies
 + public ServerMBean constructor
 + ReFixed merge of Dispatcher params
 + Response.setLocale will set locale even if getWriter called.
 + Reverted dispatcher params to RI rather than spec behaviour.
 + unsynchronized ContextLoader
 + UTF-8 encoding for URLs

jetty-5.1.5rc1 - 23 August 2005
 + Encoded full path in ResourceHandler directory listing
 + Fixed 100-continues with chunking and early commit
 + Fixed illegal state with chunks and 100 continue - Tony Seebregts
 + Fixed merge of Dispatcher parameters
 + Fixed PKCS12Import input string method
 + handle extra params after charset in header
 + Release commons logging factories when stopping context.
 + upgraded to commons logging 1.0.4

jetty-5.1.5rc0 - 16 August 2005
 + Applied ciphersuite patch from tonyj
 + Authenticators use servlet sendError
 + CGI sets SCRIPT_FILENAME
 + Expect continues only sent if input is read.
 + Facade over commons LogFactory so that discovery may be avoided.
 + Fixed component remove memory leak for stop/start cycles
 + HttpTunnel timeout
 + NPE protection for double stop in ThreadedServer

jetty-5.1.4 - 05 June 2005
 + Change JAAS impl to be more flexible on finding roles
 + Fixed FTP close issue.
 + ModelMBean handles null signatures
 + NPE protection in ThreadedServer
 + set classloader during webapp doStop
 + setup MX4J with JDK1.5 in start.config

jetty-5.1.4rc0 - 19 April 2005
 + Allow ServletHandler in normal HttpContext again.
 + HttpServer delegates component handling to Container.
 + More protection from null classloaders.
 + ServletHttpContext correctly calls super.doStop.
 + Stop start.jar putting current directory on classpath.
 + Turn off web.xml validation for JBoss.

jetty-5.1.3 - 07 April 2005
 + Some minor code janitorial services

jetty-4.2.24 - 07 April 2005

jetty-5.1.3rc4 - 31 March 2005
 + Allow XmlConfiguration to start with no object.
 + make java:comp/env immutable for webapps as per J2EE spec
 + Moved servlet request wrapping to enterContextScope for geronimo security
 + refixed / mapping for filters
 + rework InitialContextFactory to use static 'default' namespace
 + updated to mx4j 3.0.1

jetty-5.1.3rc3 - 20 March 2005
 + fixed "No getter or setter found" mbean errors
 + removed accidental enablement of DEBUG for JettyPlus jndi in
   log4j.properties

jetty-5.1.3rc2 - 16 March 2005
 + Fixed context to _context refactory error
 + Updated JSR154Filter for ERROR dispatch

jetty-5.1.3rc1 - 13 March 2005
 + Fixed principal naming in FormAuthenticator
 + Fixed typo in context-param handling.
 + JettyPlus updated to JOTM 2.0.5, XAPool 1.4.2
 + update to demo site look and feel.

jetty-4.2.24rc1
 + Fixed principal naming in FormAuthenticator

jetty-5.1.3rc0 - 08 March 2005
 + Added logCookie and logLatency support to NCSARequestLog
 + Added new JAAS callback to allow extra login form fields in authentication
 + Added simple xpath support to XmlParser
 + Added SslListener for 1.4 JSSE API.
 + Added TagLibConfiguration to search for listeners in TLDs.
 + Allow system and server classes to be configured for context loader.
 + Fixed HTAccess crypt salt handling.
 + Fixed JSR154 error dispatch with explicit pass of type.
 + Fixed moderate load preventing ThreadPool shrinking.
 + Fixed rollover filename format bug
 + Flush filter chain caches on servlet/filter change
 + IOException if EOF read during chunk.

jetty-4.2.24rc0 - 08 March 2005
 + Added logCookie and logLatency support to NCSARequestLog
 + Back ported Jetty 5 ThreadedServer and ThreadPool

jetty-5.1.2 - 18 January 2005
 + Added id and ref support to XmlConfiguration
 + Apply patch #1103953
 + Cleaned up AbstractSessionManager synchronization.
 + Fixed potential concurrent login problem with JAAS

jetty-4.2.23 - 16 January 2005
 + Cleaned up AbstractSessionManager synchronization.
 + Fixed potential concurrent login problem with JAAS

jetty-5.1.2pre0 - 22 December 2004
 + Added global invalidation to AbstractSessionManager
 + Fixed case of Cookie parameters
 + Fixed suffix filters
 + Modified useRequestedID handling to only use IDs from other contexts
 + Support Secure and HttpOnly in session cookies
 + UnavailableException handling from handle

jetty-4.2.23RC0 - 17 December 2004
 + Added LogStream to capture stderr and stdout to logging
 + Build unsealed jars
 + LineInput handles readers with small internal buffer
 + Support Secure and HttpOnly in session cookies

jetty-5.1.1 - 01 December 2004

jetty-5.1.1RC1
 + Allow double // within URIs
 + Applied patch for MD5 hashed credentials for MD5
 + Fixed ordering of filters with multiple interleaved mappings.
 + Made more WebApplicationHandle configuration methods public.
 + Some minor findbugs code cleanups

jetty-5.1.1RC0 - 17 November 2004
 + added new contributed shell start/stop script
 + excluded ErrorPageHandler from standard build in extra/jdk1.2 build
 + fix commons logging imports to IbmJsseListener
 + fix for adding recognized EventListeners

jetty-5.1.0 - 14 November 2004

jetty-5.1.RC1 - 24 October 2004
 + Allow JSSE listener to be just confidential or just integral.
 + Allow multiple accepting threads
 + Build unsealed jars
 + default / mapping does not apply to Filters
 + Fixed NPE for null contenttype
 + improved clean targets
 + many minor cleanups suggested from figbug utility
 + Partially flush writers on every write so content length can be detected.
 + when committed setHeader is a noop rather than IllegalStateException

jetty-5.1.RC0 - 11 October 2004
 + Added filter chain cache
 + Added JSR77 servlet statistic support
 + Added LifeCycle events and generic container.
 + Added LogStream to capture stderr and stdout to logging
 + Fixed HTAccessHandler
 + Fixed many minor issues from J2EE 1.4 TCK testing See sf.net bugs 1031520 -
   1032205
 + JBoss 4.0.0 support
 + LineInput handles readers with small internal buffer
 + Refactored, simplified and optimized HttpOutputStream
 + Refactored webapp context configurations
 + Upgraded to ant-1.6 for jasper

jetty-5.0.0 - 10 September 2004

jetty-5.0.RC4 - 05 September 2004
 + Fixed configuration of URL alias checking
 + JettyJBoss: Use realm-name from web.xml if present, otherwise use
   security-domain from jboss-web.xml

jetty-5.0.RC3 - 28 August 2004
 + Added parameters for acceptQueueSize and lowResources level.
 + Always say close for HTTP/1.0 non keep alive.
 + Changed default URI encoding to UTF-8
 + DIGEST auth handles qop, stale and maxNonceAge.
 + fixed deployment of ejb-link elements in web.xml with jboss
 + fixed jaas logout for jetty-jboss
 + Fixes to work with java 1.5
 + JettyPlus addition of pluggable DataSources
 + JettyPlus upgrade to XAPool 1.3.3. and HSQLDB 1.7.2
 + Less verbose warning for non validating xml parser.
 + Update to jasper 5.0.27

jetty-4.2.22
 + Added parameters for acceptQueueSize and lowResources level.
 + fixed deployment of ejb-link elements in web.xml for jboss
 + fixed jaas logout for jetty-jboss integration

jetty-5.0.RC2 - 02 July 2004
 + add JMX support for JettyPlus
 + add listing of java:comp/env for webapp with JMX
 + Default servlet may use only pathInfo for resource
 + Error dispatchers are always GET requests.
 + Fixed DIGEST challenge delimiters
 + Fixed JAAS logout
 + Fixed no-role security constraint combination.
 + Fixed session leak in j2ee
 + Fix to use runas roles during servlet init and destroy
 + HTAccess calls UnixCrypt correctly
 + HttpContext sendError for authentication errors
 + integrated jetty-jboss with jboss-3.2.4
 + make choice of override of JNDI ENC entries: config.xml or web.xml
 + OPTIONS works for all URLs on default servlet

jetty-4.2.21 - 02 July 2004
 + add JMX support for JettyPlus
 + add listing of java:comp/env for webapp with JMX
 + Fixed JAAS logout
 + integrated jetty-jboss with jboss-3.2.4
 + make choice of override of JNDI ENC entries: config.xml or web.xml

jetty-5.0.RC1 - 24 May 2004
 + added extra/etc/start-plus.config to set up main.class for jettyplus
 + Changed to apache 2.0 license
 + Fixed HTTP tunnel timeout setting.
 + FORM auth redirects to context on a re-auth
 + Handle multiple virutal hosts from JBoss 3.2.4RC2
 + Improved handling of exception from servlet init.
 + maxFormContentLength may be unlimited with <0 value

jetty-4.2.20 - 22 May 2004
 + Fixed HTTP tunnel timeout setting.
 + FORM auth redirects to context on a re-auth
 + Improved handling of exception from servlet init.
 + maxFormContentLength may be unlimited with <0 value

jetty-5.0.0RC0 - 07 April 2004
 + Changed dist naming convention to lowercase
 + Default servlet respectes servlet path
 + Factored out XML based config from WebApplicationContext
 + Fixed Default servlet for non empty servlet paths
 + Fixed DOS problem
 + Fixed j2se 1.3 problem with HttpFields
 + Fixed setCharacterEncoding for parameters.
 + Forced close of connections over stop/start
 + Improved RequestLog performance
 + ProxiedFor field support added to NCSARequestLog
 + ServletContext attributes wrap HttpContext attributes.
 + Updated jasper to 5.0.19
 + Updated JettyPlus to JOTM 1.4.3 (carol-1.5.2, xapool-1.3.1)
 + Updated mx4j to V2
 + Worked around bad jboss URL handler in XMLParser

jetty-4.2.20RC0 - 07 April 2004
 + Changed dist naming convention to lowercase
 + Fixed Default servlet for non empty servlet paths
 + Forced close of connections over stop/start
 + HttpFields protected headers
 + ProxiedFor field support added to NCSARequestLog
 + Worked around bad jboss URL handler in XMLParser

jetty-4.2.19 - 19 March 2004
 + Fixed DOS attack problem

jetty-5.0.beta2 - 12 February 2004
 + Added experimental NIO listeners again.
 + Added log4j context repository to jettyplus
 + Added skeleton JMX MBean for jetty plus
 + FileResource better handles non sun JVM
 + Fixed busy loop in threadpool run
 + fixed filter dispatch configuration.
 + Fixed HEAD with empty chunk bug.
 + Fixed jetty.home/work handling
 + fixed lazy authentication with FORMs
 + Fixed SessionManager init
 + Fixed setDate thread safety
 + Improved low thread handling
 + Monitor closes socket before exit
 + NPE guard for no-listener junit deployment
 + Reorganized ServletHolder init
 + RequestDispatcher uses request encoding for query params
 + Updated to Japser 5.0.16

jetty-4.2.18 - 01 March 2004
 + Added log4j context repository to jettyplus
 + Default servlet respectes servlet path
 + Fixed j2se 1.3 problem with HttpFields
 + Improved log performance
 + NPE guard for no-listener junit deployment
 + Suppress some more IOExceptions

jetty-4.2.17 - 01 February 2004
 + Fixed busy loop in threadpool run
 + Reorganized ServletHolder init

jetty-4.2.16 - 30 January 2004
 + FileResource better handles non sun JVM
 + Fixed HttpTunnel for JDK 1.2
 + Fixed setDate multi-cpu race
 + Improved low thread handling
 + Monitor closes socket before exit
 + RequestDispatcher uses request encoding for query params
 + Update jasper to 4.1.29

jetty-5.0.beta1 - 24 December 2003
 + Added patch for JBoss realm single sign on
 + Env variables for CGI
 + Fixed UnixCrypt handling in HTAccessHandler
 + Removed support for old JBoss clustering
 + Reorganized FAQ
 + SecurityConstraints not reset by stop() on custom context

jetty-4.2.15 - 24 December 2003
 + Added patch for JBoss realm single sign on
 + Environment variables for CGI
 + Fixed UnixCrypt handling in HTAccessHandler
 + Removed support for old JBoss clustering
 + SecurityConstraints not reset by stop() on custom context

jetty-5.0.beta0 - 22 November 2003
 + Added MsieSslHandler to handle browsers that don't grok persistent SSL (msie
   5)
 + Added org.mortbay.http.ErrorHandler for error pages.
 + Allow per listener handlers
 + Expire pages that contain set-cookie as per RFC2109 recommendation
 + Fixed init race in HttpFields cache
 + JBoss integration uses writer rather than stream for XML config handling
 + PathMap uses own Map.Entry impl for IBM JVMs
 + Protect ThreadPool.run() from interrupted exceptions
 + Removed support for HTTP trailers
 + Removed the CMR/CMP distributed session implementation
 + Respect content length when decoding form content.
 + Updated jasper to 5.0.14beta
 + Use ${jetty.home}/work or WEB-INF/work for temp directories if present

jetty-4.2.15rc0 - 22 November 2003
 + Added org.mortbay.http.ErrorHandler for error pages.
 + JsseListener checks UserAgent for browsers that can't grok persistent SSL
   (msie5)
 + PathMap uses own Map.Entry impl for IBM JVMs
 + Protect ThreadPool.run() from interrupted exceptions
 + Race in HttpFields cache
 + Removed the CMR/CMP distributed session implementation
 + Use ${jetty.home}/work or WEB-INF/work for temp directories if present

jetty-4.2.14 - 04 November 2003
 + Expire pages that contain set-cookie as per RFC2109 recommendation
 + Fixed NPE in SSO
 + JBoss integration uses writer rather than stream for XML config handling
 + respect content length when decoding form content.

jetty-5.0.alpha3 - 19 October 2003
 + Allow customization of HttpConnections
 + Failed requests excluded from duration stats
 + FileClassPath derived from walk of classloader hierarchy.
 + Fixed null pointer if no sevices configured for JettyPlus
 + Implemented security constraint combinations
 + Lazy authentication if no auth constraint.
 + Priority added to ThreadPool
 + replaced win32 service with http://wrapper.tanukisoftware.org
 + Restore servlet handler after dispatch
 + Reworked Dispatcher to better support cross context sessions.
 + Set TransactionManager on JettyPlus datasources and pools
 + Updated jasper and examples to 5.0.12
 + Use File.toURI().toURL() when jdk 1.2 alternative is available.

jetty-4.2.14RC1 - 19 October 2003
 + Added UserRealm.logout and arrange for form auth
 + Allow customization of HttpConnections
 + Failed requests excluded from
 + Reworked Dispatcher to better support cross context sessions.

jetty-4.2.14RC0 - 07 October 2003
 + Build fileclasspath from a walk of the classloaders
 + cookie timestamps are in GMT
 + Correctly setup context classloader in cross context dispatch.
 + Fixed comments with embedded double dashes on jettyplus.xml file
 + Fixed handling of error pages for IO and Servlet exceptions
 + Fixed null pointer if no sevices configured for JettyPlus
 + Priority on ThreadedServer
 + Put a semi busy loop into proxy tunnels for IE problems
 + replaced win32 service with http://wrapper.tanukisoftware.org
 + Set TransactionManager on JettyPlus datasources and pools
 + updated extra/j2ee to jboss 3.2.1+
 + Use File.toURI().toURL() when jdk 1.2 alternative is available.

jetty-5.0.alpha2 - 19 September 2003
 + Correctly setup context classloader in cross context dispatch.
 + Fixed error page handling of IO and Servlet exceptions.
 + Implemented ServletRequestListeners as optional filter.
 + Improved JMX start.
 + minor doco updates.
 + Moved error page mechanism to be webapp only.
 + moved mailing lists to sourceforge.
 + MultipartRequest supports multi value headers.
 + Put a semi busy loop into proxy tunnels for IE problems
 + Turn off validation without non-xerces errors
 + Update jakarta examples
 + Use commons logging.
 + Use log4j if extra is present.
 + XML entity resolution uses URLs not Resources

jetty-5.0.alpha1 - 12 August 2003
 + Implemented locale encoding mapping.
 + Improve combinations of Security Constraints
 + Server javadoc from war
 + Switched to mx4j
 + Synced with 4.2.12
 + Updated to Jasper 5.0.7

jetty-5.0.alpha0 - 16 July 2003
 + Compiled against 2.4 servlet spec.
 + Implemented Dispatcher forward attributes.
 + Implemented filter-mapping <dispatcher> element
 + Implemented remote/local addr/port methods
 + Implemented setCharaterEncoding
 + Updated authentication so that a normal Principal is used.
 + updated to jasper 5.0.3

jetty-4.2.12 - 12 August 2003
 + Added missing S to some OPTIONS strings
 + Added open method to threaded server.
 + Fixed MIME types for chemicals
 + Fixed parameter ordering for a forward request.
 + Fixed up HTAccessHandler
 + FORMAuthenticator does 403 with empty error page.
 + Improved error messages from ProxyHandler
 + Padding for IE in RootNotFoundHandler
 + Removed protection of org.mortbay.http attributes
 + Restore max inactive interval for session manager

jetty-4.2.11 - 12 July 2003
 + Branched for Jetty 5 development.
 + Cookie params all in lower case.
 + Fixed race in servlet initialization code.
 + Prevent AJP13 from reordering query.
 + Simplified AJP13 connection handling.
 + Support separate Monitor class for start

jetty-4.2.10 - 07 July 2003
 + Updates to JettyPlus documentation
 + Updates to Jetty tutorial for start.jar, jmx etc

jetty-4.2.10pre2 - 04 July 2003
 + Addition of mail service for JettyPlus
 + Allow multiple security-role-ref elements per servlet.
 + Cleaned up alias handling.
 + Confidential redirection includes query
 + Fixed cookie handling for old cookies and safari
 + handle multiple security role references
 + Handle Proxy-Connection better
 + Improvement to JettyPlus config of datasources and connection pools
 + Many improvements in JettyPlus java:comp handling
 + Move to Service-based architecture for JettyPlus features
 + Re-implementation of JNDI
 + Restricted ports in ProxyHandler.
 + Session statistics
 + URI always encodes %
 + XmlConfiguration can get/set fields.

jetty-4.2.10pre1 - 02 June 2003
 + Added SSO implementation for FORM authentication.
 + Added stop.jar
 + Deprecated forced chunking.
 + Fixed AJP13 protocol so that request/response header enums are correct.
 + Fixed form auth success redirect after retry, introduced in 4.2.9rc1
 + Fixed JSP code visibility problem introduced in Jetty-4.2.10pre0
 + Fixed problem with shared session for inter context dispatching.
 + Form authentication remembers URL over 403
 + ProxyHandler has improved test for request content
 + Removed support of org.mortbay.http.User role.
 + Trace support is now optional (in AbstractHttpHandler).
 + WebApplicationContext does not reassign defaults descriptor value.

jetty-4.2.10pre0 - 05 May 2003
 + Added ability to override jetty startup class by using -Djetty.server on
   runline
 + Allow params in form auth URLs
 + Allow query params in error page URL.
 + Apply the append flag of RolloverFileOutputStream constructor.
 + Fixed CRLF bug in MultiPartRequest
 + Fixed table refs in JDBCUserRealm.
 + FORM Authentication is serializable for session distribution.
 + getAuthType maps the HttpServletRequest final strings.
 + getAuthType returns CLIENT_CERT instead of CLIENT-CERT.
 + Incorporate jetty extra and plus into build
 + Incorporate JettyPlus jotm etc into build.
 + Integrate with JAAS
 + Massive reorg of the CVS tree.
 + Merge multivalued parameters in dispatcher.
 + Moved Log4JLogSink into JettyPlus
 + New look and feel for www site.
 + ProxyHandler checks black and white lists for Connect.
 + RolloverFileOutputStream manages Rollover thread.
 + Updated to jasper jars from tomcat 4.1.24
 + Warn if max form content size is reached.

jetty-4.2.9 - 19 March 2003
 + Conditional headers check after /dir to /dir/ redirection.

jetty-4.2.9rc2 - 16 March 2003
 + Added X-Forwarded-For header in ProxyHandler
 + Allow dispatch to j_security_check
 + Defaults descriptor has context classloader set.
 + Fixed build.xml for source release
 + Made rfc2068 PUT/POST Continues support optional.
 + Updated included jmx jars

jetty-4.2.9rc1 - 06 March 2003
 + Added requestlog to HttpContext.
 + Added support for client certs to AJP13.
 + Added trust manager support to SunJsseListener.
 + Allow delegated creation of WebApplication derivations.
 + Check Data contraints before Auth constraints
 + Cleaned up includes
 + Dump servlet can load resources for testing now.
 + Optional 2.4 behaviour for sessionDestroyed notification.
 + ProxyHandler has black and white host list.
 + Reduced default context cache sizes (Total 1MB file 100KB).
 + Removed checking for single valued headers.
 + Stop proxy url from doing user interaction.
 + Turn request log buffering off by default.
 + Work around URLClassloader not handling leading /

jetty-4.2.8_01 - 18 February 2003
 + Added a SetResponseHeadersHandler, can set P3P headers etc.
 + Added MBeans for Servlets and Filters
 + Added option to resolve remote hostnames.  Defaults to off.
 + Default servlet can have own resourceBase.
 + Fixed AdminServlet to handle changed getServletPath better.
 + Fixed CGI servlet to handle multiple headers.
 + Moved ProxyHandler to the src1.4 tree
 + Patched first release of 4.2.8 with correct version number
 + ProxyHandler can handle multiple cookies.
 + Rolled back SocketChannelListener to 4.2.5 version

jetty-4.2.7 - 04 February 2003
 + Changed PathMap to conform to / getServletPath handling.
 + Fixed proxy tunnel for non persistent connections.
 + Relative sendRedirect handles trailing / correctly.
 + Upgraded to JSSE 1.0.3_01 to fix security problem.

jetty-4.2.6 - 24 January 2003
 + Added HttpContext.setHosts to restrict context by real interface.
 + Added MBeans for session managers
 + Added version to HttpServerMBean.
 + Allow AJP13 buffers to be resized.
 + ClientCertAuthentication updates request.
 + Fixed LineInput problem with expanded buffers.
 + Fixed rel sendRedirects for root context.
 + Improved SocketChannelListener contributed.
 + Improved synchronization on AbstractSessionManager.

jetty-4.2.5 - 14 January 2003
 + Added Log4jSink in the contrib directory.
 + Don't process conditional headers and ranges for includes
 + Fixed pathParam bug for ;jsessionid
 + Fixed requestedSessionId null bug.

jetty-4.2.4 - 04 January 2003
 + Added MBeans for handlers
 + Clear context attributes after stop.
 + Clear context listeners after stop.
 + Fixed stop/start handling of servlet context
 + HTAccessHandler checks realm as well as htpassword.
 + Reuse empty LogSink slots.
 + Upgraded jasper to 4.1.18
 + Use requestedSessionId as default session ID.

jetty-4.2.4rc0 - 12 December 2002
 + Added gzip content encoding support to Default and ResourceHandler
 + Added HttpContext.flushCache
 + Allow empty host header.
 + Avoid optional 100 continues.
 + Better access to session manager.
 + Character encoding handling for GET requests.
 + Cheap clear for HttpFields
 + Cleaned up some unused listener throws.
 + Code logs objects rather than strings.
 + Configurable root context.
 + Dir listings in UTF8
 + Fixed dir listing from jars.
 + Fixed isSecure and getScheme for SSL over AJP13
 + Fixed setBufferSize NPE.
 + Handle = in param values.
 + Handle chunked form data.
 + Implemented RFC2817 CONNECT in ProxyHandler
 + Improved ProxyHandler to the point is works well for non SSL.
 + Improved setBufferSize handling
 + Limit form content size.
 + Removed container transfer encoding handling.
 + RootNotFoundHandler to help when no context found.
 + Simplified ThreadedServer
 + Update jasper to 4.1.16beta
 + Use ThreadLocals for ByteArrayPool to avoid synchronization.
 + Use Version to reset HttpFields

jetty-4.2.3 - 02 December 2002
 + Added links to Jetty Powered page
 + added main() to org.mortbay.http.Version
 + Added PKCS12Import class to import PKCS12 key directly
 + Check form authentication config for leading /
 + Cleaner servlet stop to avoid extra synchronization on handle
 + Clean up of ThreadedServer.stop()
 + Fixed some typos
 + org.mortbay.http.HttpContext.FileClassPathAttribute
 + Removed aggressive threadpool shrinkage to avoid deadlock on SMP machines.
 + removed old HttpContext.setDirAllowed()
 + Updated bat scripts

jetty-4.2.2 - 20 November 2002
 + Added EOFException to reduce log verbosity on closed connections.
 + Avoided bad buffer status after closed connection.
 + Fixed handling of empty headers
 + Fixed sendRedirect for non http URLS
 + Fixed URI query recycling for persistent connections

jetty-4.2.1 - 18 November 2002
 + Fixed bad optimization in UrlEncoding
 + Re-enabled UrlEncoding test harnesses

jetty-4.2.0 - 16 November 2002
 + Added definitions for RFC2518 WebDav response codes.
 + Added upload demo to dump servlet.
 + Fixed AJP13 buffer size.
 + Fixed include of Invoker servlet.
 + Fixed remove listener bug.
 + Lowercase jsessionid for URLs only.
 + Made NCSARequestLog easier to extend.
 + Many more optimizations.
 + Removed jasper source and just include jars from 4.1.12
 + Removed remaining non portable getBytes() calls
 + Restrict 304 responses to seconds time resolution.
 + Use IE date formatting for speed.
 + Worked around JVM1.3 bug for JSPs

jetty-4.1.4 - 16 November 2002
 + Fixed ContextLoader parent delegation bug
 + Fixed Invoker servlet for RD.include
 + Fixed remove SocketListener bug.
 + Last modified handling uses second resolution.
 + Made NCSARequestLog simpler to extend.
 + Use IE date formatting for last-modified efficiency

jetty-4.2.0rc1 - 02 November 2002
 + Fixed ContextLoader parent delegation bug.
 + Fixed directory resource bug in JarFileResource.
 + Fixed firstWrite after commit.
 + Fixed problem setting the size of chunked buffers.
 + Fixed servletpath on invoker for named servlets.
 + Improved handling of 2 byte encoded characters within forms.
 + Recycling of HttpFields class.
 + Removed unused Servlet and Servlet-Engine headers.
 + Renamed Filter application methods.
 + Support default mime mapping defined by *

jetty-4.2.0rc0 - 24 October 2002
 + Added authenticator to admin.xml
 + Added embedded iso8859 writer to HttpOutputStream.
 + Fixed RolloverFileOutputStream without date.
 + Fixed SessionManager initialization
 + Fixed Session timeout NPE.
 + Greg's birthday release!
 + Removed duplicate classes from jar

jetty-4.1.3 - 24 October 2002
 + Added authenticator to admin.xml
 + Fixed RolloverFileOutputStream without date.
 + Fixed SessionManager initialization
 + Fixed Session timeout NPE.

jetty-4.0.6 - 24 October 2002
 + Clear interrupted status in ThreadPool
 + fixed forward attribute handling for jsp-file servlets
 + Fixed forward query string handling
 + Fixed handling of relative sendRedirect after forward.
 + Fixed setCharacterEncoding to work with getReader
 + Fixed virtual hosts temp directories.

jetty-4.2.0beta0 - 13 October 2002
 + 404 instead of 403 for WEB-INF requests
 + Allow %3B encoded ; in URLs
 + Allow anonymous realm
 + Build without jmx
 + Fixed bad log dir detection
 + Fixed caching of directories to avoid shared buffers.
 + Fix Session invalidation bug
 + FORM authentication sets 403 error page
 + getNamedDispatcher(null) returns containers default servlet.
 + New AJP13 implementation.
 + New Buffering implementation.
 + New ThreadPool implementation.
 + Removed Dispatcher dependancy on ServletHttpContext
 + Stop/Start filters in declaration order.
 + unquote charset in content type
 + Update jasper to 4.1.12 tag
 + Use "standard" names for default,jsp & invoker servlets.

jetty-4.1.2 - 13 October 2002
 + 404 instead of 403 for WEB-INF requests
 + Allow %3B encoded ; in URLs
 + Allow anonymous realm
 + Build without jmx
 + Fixed bad log dir detection
 + Fixed caching of directories to avoid shared buffers.
 + Fix Session invalidation bug
 + FORM authentication sets 403 error page
 + getNamedDispatcher(null) returns containers default servlet.
 + Some AJP13 optimizations.
 + Stop/Start filters in declaration order.
 + unquote charset in content type
 + Update jasper to 4.1.12 tag
 + Use "standard" names for default,jsp & invoker servlets.

jetty-4.1.1 - 30 September 2002
 + Avoid setting sotimeout for optimization.
 + Cache directory listings.
 + Deprecated maxReadTime.
 + Fixed client scripting vulnerability with jasper2.
 + Fixed infinite recursion in JDBCUserRealm
 + Fixed space in resource name handling for jdk1.4
 + Merged LimitedNCSARequestLog into NCSARequestLog
 + Moved launcher/src to src/org/mortbay/start
 + String comparison of If-Modified-Since headers.
 + Touch files when expanding jars

jetty-4.1.0 - 22 September 2002
 + Added LimitedNCSARequestLog
 + ClientCertAuthenticator protected from null subjectDN
 + Context Initparams to control session cookie domain, path and age.
 + Fixed AJP13 handling of mod_jk loadbalancing.
 + Fixed CGI+windows security hole.
 + Handle unremovable tempdir.
 + NCSARequest log buffered default
 + Sorted directory listings.
 + Stop servlets in opposite order to start.
 + Use javac -target 1.2 for normal classes
 + WEB-INF/classes before WEB-INF/lib

jetty-4.1.0RC6 - 14 September 2002
 + Added logon.jsp for no cookie form authentication.
 + Added redirect to welcome file option.
 + Cleaned up old debug.
 + Don't URL encode FileURLS.
 + Encode URLs of Authentication redirections.
 + Extended Session API to pass request for jvmRoute handling
 + Fixed problem with AJP 304 responses.
 + FormAuthenticator uses normal redirections now.
 + Improved HashUserRealm doco
 + Improved look and feel of demo

jetty-4.1.0RC5 - 08 September 2002
 + Added commandPrefix init param to CGI
 + AJP13Listener caught up with HttpConnection changes.
 + Implemented security-role-ref for isUserInRole.
 + Improved errors for misconfigured realms.
 + More cleanup in ThreadPool for idle death.

jetty-4.1.0RC4 - 30 August 2002
 + Created statsLock sync objects to avoid deadlock when stopping.
 + Included IbmJsseListener in the contrib directory.
 + Reverted to 302 for all redirections as all clients do not understand 303
 + Updated jasper2 to 4.1.10 tag.

jetty-4.1.0RC3 - 28 August 2002
 + Added buffering to request log
 + Added defaults descriptor to addWebApplications.
 + addWebApplications encodes paths to allow for spaces in file names.
 + Allow FORM auth pages to be within security constraint.
 + Allow WebApplicationHandler to be used with other handlers.
 + Created and integrated the Jetty Launcher
 + Fixed security problem for suffix matching with trailing "/"
 + Improved handling of path encoding in Resources for bad JVMs
 + Improved handling of PUT,DELETE & MOVE.
 + Made Resource canonicalize it's base path for directories

jetty-4.1.0RC2 - 20 August 2002
 + Added HttpListener.bufferReserve
 + Build ant, src and zip versions with the release
 + Clear interrupted status in ThreadPool
 + Conveninace setClassLoaderJava2Compliant method.
 + Fixed HttpFields cache overflow
 + Improved ByteArrayPool to handle multiple sizes.
 + Updated to Jasper2 (4_1_9 tag)
 + Use system line separator for log files.

jetty-4.1.0RC1 - 11 August 2002
 + Fixed forward query string handling
 + Fixed forward to jsp-file servlet
 + Fixed getContext to use canonical contextPathSpec
 + Fixed handling of relative sendRedirect after forward.
 + Fixed setCharacterEncoding to work with getReader
 + Improved the return codes for PUT
 + Made HttpServer serializable
 + Updated international URI doco
 + Updated jasper to CVS snapshot 200208011920

jetty-4.1.0RC0 - 31 July 2002
 + Added DigestAuthenticator
 + Added ExpiryHandler which can set a default Expires header.
 + Added link to a Jetty page in Korean.
 + Changed URI default charset back to ISO_8859_1
 + Fixed getRealPath for packed war files.
 + Restructured Password into Password and Credentials

jetty-4.0.5 - 31 July 2002
 + Fixed getRealPath for packed war files.
 + Fixed getRequestURI for RD.forward to return new URI.
 + Reversed order of ServletContextListener.contextDestroyed calls

jetty-4.1.B1 - 19 July 2002
 + Added 2.4 Filter dispatching support.
 + Added PUT,DELETE,MOVE support to webapps.
 + CGI Servlet, catch and report program invocation failure status.
 + CGI Servlet, fixed suffix mapping problem.
 + CGI Servlet, pass all HTTP headers through.
 + CGI Servlet, set working directory for exec
 + Moved dynamic servlet handling to Invoker servlet.
 + Moved webapp resource handling to Default servlet.
 + Reversed order of ServletContextListener.contextDestroyed calls
 + Sessions create attribute map lazily.
 + Support HTTP/0.9 requests again
 + Updated mini.http.jar target

jetty-3.1.9 - 15 July 2002
 + Allow doHead requests to be forwarded.
 + Fixed race in ThreadPool for minThreads <= CPUs

jetty-4.1.B0 - 13 July 2002
 + Added work around of JDK1.4 bug with NIO listener
 + Allow filter init to access servlet context methods.
 + close rather than disable stream after forward
 + Fixed close problem with load balancer.
 + Fixed ThreadPool bug when minThreads <= CPUs
 + Keep notFoundContext out of context mapping lists.
 + mod_jk FAQ
 + Moved 3rd party jars to $JETTY_HOME/ext
 + NCSARequestLog can log to stderr
 + RD.forward changes getRequestURI.
 + Stopped RD.includes closing response.

jetty-4.1.D2 - 24 June 2002
 + Added AJP13 listener for apache integration.
 + Allow comma separated cookies and headers
 + Back out Don't chunk 30x empty responses.
 + Better recycling of HttpRequests.
 + Conditional header tested against welcome file not directory.
 + Fixed ChunkableOutputStream close propagation
 + Improved ThreadedServer stopping on bad networks
 + Moved jmx classes from JettyExtra to here.
 + Protect session.getAttributeNames from concurrent modifications.
 + Set contextloader during webapplicationcontext.start
 + Support trusted external authenticators.
 + Use ThreadLocals to avoid unwrapping in Dispatcher.

jetty-4.0.4 - 23 June 2002
 + Back out change: Don't chunk 30x empty responses.
 + Conditional header tested against welcome file not directory.
 + Improved ThreadedServer stopping on bad networks

jetty-4.0.3 - 20 June 2002
 + Allow comma separated cookies and headers
 + Allow session manager to be initialized when set.
 + Better recycling of HttpRequests.
 + Fixed close propagation of on-chunked output streams
 + Fixed japanese locale
 + Force security disassociation.
 + Protect session.getAttributeNames from concurrent modifications.
 + WebapplicationContext.start sets context loader

jetty-4.1.D1 - 08 June 2002
 + Added simple buffer pool.
 + Don't chunk 30x empty responses.
 + Fixed /foo/../bar// bug in canonical path.
 + Fixed "" contextPaths in Dispatcher.
 + Merged ResourceBase and SecurityBase into HttpContext
 + Recycle servlet requests and responses
 + Removed race for the starting of session scavaging
 + Reworked output buffering to keep constant sized buffers.

jetty-4.0.2 - 06 June 2002
 + Added OptimizeIt plug
 + Don't chunk 30x empty responses.
 + Fixed /foo/../bar// bug in canonical path.
 + Fixed "" contextPaths in Dispatcher.
 + Fixed handler/context start order.
 + Fixed web.dtd references.
 + Removed race for the starting of session scavaging

jetty-3.1.8 - 06 June 2002
 + Fixed /foo/../bar// bug in canonical path.
 + Fixed no slash context redirection.
 + Fixed singled threaded dynamic servlets
 + Made SecurityConstraint.addRole() require authentication.

jetty-4.1.D0 - 05 June 2002
 + Added OptimizeIt plug.
 + Added TypeUtil to reduce Integer creation.
 + BRAND NEW WebApplicationHandler & WebApplicationContext
 + Experimental CLIENT-CERT Authenticator
 + Fixed handler/context start order.
 + Fixed web.dtd references.
 + General clean up of the API for for MBean getters/setters.
 + Removed the HttpMessage facade mechanism
 + Restructured ResourceHandler into ResourceBase
 + The 4.1 Series started looking for even more performance within the 2.3
   specification.

jetty-4.0.1 - 22 May 2002
 + Fixed "null" return from getRealPath
 + Fixed contextclassloader on ServletContextEvents.
 + OutputStreamLogSink config improvements
 + Support graceful stopping of context and server.
 + Updated jasper to 16 May snapshot

jetty-4.0.1RC2 - 14 May 2002
 + 3DES Keylength was being reported as 0. Now reports 168 bits.
 + Added confidential and integral redirections to HttpListener
 + Better error for jre1.3 with 1.4 classes
 + Cleaned up RD query string regeneration.
 + Fixed ServletResponse.reset() to resetBuffer.
 + Implemented the run-as servlet tag.

jetty-4.0.1RC1 - 29 April 2002
 + Avoid flushes during RequestDispatcher.includes
 + Better handling if no realm configured.
 + Expand ByteBuffer full limit with capacity.
 + Fixed double filtering of welcome files.
 + Fixed FORM authentication auth of login page bug.
 + Fixed setTempDirectory creation bug
 + Improved flushing of chunked responses

jetty-4.0.1RC0 - 18 April 2002
 + AbstractSessionManager sets contextClassLoader for scavanging
 + Added extract arg to addWebApplications
 + DTD allows static "Get" and "Set" methods to be invoked.
 + Extended facade interfaces to HttpResponse.sendError
 + Fixed delayed response bug: Stopped HttpConnection consuming input from
   timedout connection.
 + Moved basic auth handling to HttpRequest
 + Pass pathParams via welcome file forward for jsessionid
 + Set thread context classloader for webapp load-on-startup inits
 + Updated Jasper to CVS snapshot from Apr 18 18:50:59 BST 2002

jetty-4.0.0 - 22 March 2002
 + Added IPAddressHandler for IP restrictions
 + Jetty.sh cygwin support
 + Minor documentation updates.
 + Updated contributors.
 + Updated tutorial configure version

jetty-4.0.RC3 - 20 March 2002
 + Changed html attribute order for mozilla quirk.
 + ContextInitialized notified before load-on-startup servlets.
 + Fixed ZZZ offset format to +/-HHMM
 + JDBCUserRealm instantiates JDBC driver
 + Suppress WriterOutputStream warning.
 + Updated history

jetty-4.0.RC2 - 12 March 2002
 + Added experimental nio SocketChannelListener
 + Added skeleton load balancer
 + Disabled the Password EXEC mechanism by default
 + Dont try to extract directories
 + Fixed column name in JDBCUserRealm
 + Fixed empty referrer in NCSA log.
 + Fixed security constraint problem with //
 + Fixed version for String XmlConfigurations
 + Removed redundant sessionID check.
 + Remove last of the Class.forName calls.
 + Security FAQ

jetty-3.1.7 - 12 March 2002
 + Fixed security problem with constraints being bypassed with // in URLs

jetty-4.0.RC1 - 06 March 2002
 + Added ContentEncodingHandler for compression.
 + Call response.flushBuffer after service to flush wrappers.
 + contextDestroyed event sent before destruction.
 + Contributors list as an image to prevent SPAM!
 + Empty suffix for temp directory.
 + FileResource depends less on FilePermissions.
 + Fixed filter vs forward bug.
 + Fixed recursive DEBUG loop in Logging.
 + Improved efficiency of quality list handling
 + Minor changes to make HttpServer work on J2ME CVM
 + Simplified filter API to chunkable streams
 + Updated jetty.sh to always respect arguments.
 + Warn if jdk 1.4 classes used on JVM <1.4
 + WebApplication will use ContextLoader even without WEB-INF directory.
 + XmlParser is validating by default. use o.m.x.XmlParser.NotValidating
   property to change.

jetty-3.1.6 - 28 February 2002
 + Dispatcher.forward dispatches directly to ServletHolder to avoid premature
   exception handling.
 + Empty suffix for temp directory.
 + Fixed HttpFields remove bug
 + HttpResponse.sendError makes a better attempt at finding an error page.
 + Implemented 2.3 clarifications to security constraint semantics PLEASE
   REVIEW YOUR SECURITY CONSTRAINTS (see README).
 + LineInput can handle any sized marks
 + Set Listeners default scheme

jetty-4.0.B2 - 25 February 2002
 + Accept jetty-web.xml or web-jetty.xml in WEB-INF
 + Added LoggerLogSink to direct Jetty Logs to JDK1.4 Log.
 + Added optional JDK 1.4 src tree
 + Added org.mortbay.http.JDBCUserRealm
 + Added String constructor to XmlConfiguration.
 + Adjust servlet facades for welcome redirection
 + Improved default jetty.xml
 + Improve handling of unknown URL protocols.
 + Init classloader for JspServlet
 + Minor Jasper updates
 + o.m.u.Frame uses JDK1.4 stack frame handling
 + Simplified addWebApplication
 + Slightly more agressive eating unused input from non persistent connection.
 + Start ServletHandler as part of the FilterHandler start.
 + User / mapping rather than /* for servlet requests to static content

jetty-4.0.B1 - 13 February 2002
 + Added setClassLoader and moved getFileClassPath to HttpContext
 + getRequestURI returns encoded path
 + HttpConnection always eats unused bodies
 + LineInput waits for LF after CF if seen CRLF before.
 + Merged HttpMessage and Message
 + Servlet request destined for static content returns paths as default servlet
 + Suppress error only for IOExceptions not derivitives.
 + Updated examples webapp from tomcat
 + WriterOutputStream so JSPs can include static resources.

jetty-4.0.B0 - 04 February 2002
 + Added AbstractSessionManager
 + Added Array element to XMLConfiguration
 + Added hack for compat tests in watchdog for old tomcat stuff
 + Added index links to tutorial
 + Allow listener schemes to be set.
 + Common handling of TRACE
 + Factor out RolloverFileOutputStream from OutputStreamLogSink
 + Fixed HttpFields remove bug
 + Handle special characters in resource file names better.
 + HttpContext destroy
 + Implemented 2.3 security constraint semantics PLEASE REVIEW YOUR SECURITY
   CONSTRAINTS (see README).
 + Reduce object count and add hash width to StringMap
 + Release process builds JettyExtra
 + Removed triggers from Code.
 + Remove request logSink and replace with RequestLog using
   RolloverFileOutputStream
 + Renamed getHttpServers and added setAnonymous
 + Stop and remove NotFound context for HttpServer
 + Support Random Session IDs in HashSessionManager.
 + Updated crimson to 1.1.3
 + Updated tutorial and FAQ
 + Welcome file dispatch sets requestURI.
 + Welcome files may be relative

jetty-4.0.D4 - 14 January 2002
 + Added BlueRibbon campaign.
 + Added isAuthenticated to UserPrincipal
 + Extract WAR files to standard temp directory
 + Fixed noaccess auth demo.
 + FORM auth caches UserPrincipal
 + Handle ServletRequestWrappers for Generic Servlets
 + Improved handling of UnavailableException
 + Improved HttpResponsse.sendError error page matching.
 + Prevent output after forward
 + RequestDispatcher uses cached resources for include
 + URI uses UTF8 for % encodings.

jetty-4.0.D3 - 31 December 2001
 + cookies with maxAge==0 expire on 1 jan 1970
 + Corrected name to HTTP_REFERER in CGI Servlet.
 + DateCache handles misses better.
 + Fixed cached filter wrapping.
 + Fixed ContextLoader lib handling.
 + Fixed getLocale again
 + Fixed UrlEncoding for % + combination.
 + Generalized temp file handling
 + HttpFields uses DateCache more.
 + Made Frame members private and fixed test harness
 + Moved admin port to 8081 to avoid JBuilder
 + Patch jasper to 20011229101000
 + Removed limits on mark in LineInput.
 + setCookie always has equals

jetty-3.1.5 - 11 December 2001
 + Allow POSTs to static resources.
 + Branched at Jetty_3_1
 + cookies with maxage==0 expired 1 jan 1970
 + Fixed ChunableInputStream.resetStream bug.
 + Fixed formatting of redirectURLs for NS4.08
 + Ignore IO errors when trying to persist connections.
 + setCookie always has equals for cookie value
 + stopJob/killStop in ThreadPool to improve stopping ThreadedServer on some
   platforms.

jetty-4.0.D2 - 02 December 2001
 + added addWebApplications auto discovery
 + Allow POSTs to static resources.
 + Better handling of charset in form encoding.
 + Disabled last forwarding by setPath()
 + Fixed ChunableInputStream.resetStream bug.
 + Fixed formatting of redirect URLs.
 + Ignore IO errors when trying to persist connections.
 + Made the root context a webapplication.
 + Moved demo docroot/servlets to demo directory
 + New event model to decouple from beans container.
 + Removed Demo.java (until updated).
 + Removed ForwardHandler.
 + Removed most of the old doco, which needs to be rewritten and added again.
 + Removed Request set methods (will be replaced)
 + Restructured for demo and test hierarchies
 + stopJob/killStop in ThreadPool to improve stopping ThreadedServer on some
   platforms.

jetty-4.0.D1 - 14 November 2001
 + Added Context and Session Event Handling
 + Added FilterHandler
 + Added FilterHolder
 + Changed HandlerContext to HttpContext
 + Fixed bug with request dispatcher parameters
 + Fixed ServletHandler with no servlets
 + New ContextLoader implementation.
 + New Dispatcher implementation
 + Removed destroy methods
 + Simplified MultiMap
 + Simplified ServletHandler

jetty-4.0.D0 - 06 November 2001
 + 1.2 JSP API
 + 2.3 Servlet API
 + Added examples webapp from tomcat4
 + Branched at Jetty_3_1
 + Branched from Jetty_3_1 == Jetty_3_1_4
 + Jasper from tomcat4
 + Start SessionManager abstraction.

jetty-3.1.4 - 06 November 2001
 + Added RequestLogFormat to allow extensible request logs.
 + Default PathMap separator changed to ":,"
 + Generate session unbind events on a context.stop()
 + getRealPath accepts \ URI separator on platforms using \ file separator.
 + HTAccessHandler made stricter on misconfiguration
 + PathMap now ignores paths after ; or ? characters.
 + Remove old stuff from contrib that had been moved to extra
 + Support the ZZZ timezone offset format in DateCache

jetty-3.1.3 - 26 October 2001
 + Allow a per context UserRealm instance.
 + Correct dispatch to error pages with javax attributes set.
 + Fixed binary files in CVS
 + Fixed several problems with external role authentication. Role
   authentication in JBoss was not working correctly and there were possible
   object leaks. The fix required an API change to UserPrinciple and UserRealm.
 + Fixed Virtual hosts to case insensitive.
 + Fix security problem with trailing special characters. Trailing %00 enabled
   JSP source to be viewed or other servlets to be bypassed.
 + Improved FORM auth handling of role failure.
 + Improved Jasper debug output.
 + Improved ThreadedServer timeout defaults
 + PathMap spec separator changed from ',' to ':'. May be set with
   org.mortbay.http.PathMap.separators system property.
 + Upgraded JSSE to 1.0.2

jetty-3.1.2 - 13 October 2001
 + Added run target to ant
 + Added ServletHandler.sessionCount()
 + Added short delay to shutdown hook for JVM bug.
 + Changed 304 responses for Opera browser.
 + Changed JSESSIONID to jsessionid
 + Changed unsatisfiable range warnings to debug.
 + Fixed attr handling in XmlParser.toString
 + Fixed authentication role handling in FORM auth.
 + Fixed double entry on PathMap.getMatches
 + Fixed FORM Authentication username.
 + Fixed NotFoundHandler handling of unknown methods
 + Fixed request log date formatting
 + Fixed servlet handling of non session url params.
 + FORM authentication passes query params.
 + Further improvements in handling of shutdown.
 + Log OK state after thread low warnings.

jetty-3.1.1 - 27 September 2001
 + Correctly ignore auth-constraint descriptions.
 + Fixed jar manifest format - patched 28 Sep 2001
 + Fixed ServletRequest.getLocale().
 + Handle requestdispatcher during init.
 + Reduced verbosity of bad URL errors from IIS virus attacks
 + Removed incorrect warning for WEB-INF/lib jar files.
 + Removed JDK 1.3 dependancy
 + Use lowercase tags in html package to be XHTML-like.

jetty-3.1.0 - 21 September 2001
 + Added HandlerContext.registerHost
 + Added long overdue Tutorial documentation.
 + Fix .. handling in URI
 + Fix flush on stop bug in logs.
 + Fix FORM authentication on exact patterns
 + Fix Jetty.bat for spaces.
 + Fix param reading on CGI servlet
 + Fix REFFERER in CGI
 + Fix ResourceHandler cache invalidate.
 + Fix reuse of Resource
 + Fix ServletResponse.setLocale()
 + Improved closing of listeners.
 + Improved some other documentation.
 + New simplified jetty.bat
 + Optimized List creation
 + Removed win32 service.exe

jetty-3.1.rc9 - 02 September 2001
 + Added bin/orgPackage.sh script to change package names.
 + Added handlerContext.setClassPaths
 + Added lowResourcePersistTimeMs for more graceful degradation when we run out
   of threads.
 + Added support for Nonblocking listener.
 + Changed to org.mortbay domain names.
 + Fixed bug with non cookie sessions.
 + Fixed handling of rel form authentication URLs
 + Format cookies in HttpFields.
 + Form auth login and error pages relative to context path.
 + Patched Jasper to 3.2.3.

jetty-3.1.rc8 - 22 August 2001
 + Added HttpServer statistics
 + Allow contextpaths without leading /
 + Allow per context log files.
 + Buffer allocation
 + Don't add notfound context.
 + Fixed handling of default mime types
 + ISO8859 conversion
 + Many major and minor optimizations:
 + OutputStreamLogSink replaces WriterLogSink
 + Removed race from dynamic servlet initialization.
 + Separation of URL params in HttpHandler API.
 + StringMap
 + Support WEB-INF/web-jetty.xml configuration extension for webapps
 + Updated sponsors page
 + URI canonicalPath
 + URI pathAdd

jetty-3.1.rc7 - 09 August 2001
 + Added doco for Linux port redirection.
 + Added FORM authentication.
 + Added method handling to HTAccessHandler.
 + Added shutdown hooks to Jetty.Server to trap Ctl-C
 + Added UML diagrams to Jetty architecture documentation.
 + Added utility methods to ServletHandler for wrapping req/res pairs.
 + Don't persist connections if low on threads.
 + Dump Servlet displays cert chains
 + Fix bug in sendRedirect for HTTP/1.1
 + Fixed bug with session ID generation.
 + Fixed redirect handling by the CGI Servlet.
 + Fixed request.getPort for redirections from 80
 + Optimized HttpField handling to reduce object creatiyon.
 + Remove old context path specs
 + ServletRequest SSL attributes in line with 2.2 and 2.3 specs.
 + ServletResponse.sendRedirect puts URLs into absolute format.
 + Use Enumerations to reduce conversions for servlet API.

jetty-3.1.rc6 - 10 July 2001
 + Added Client authentication to the JsseListener
 + Added debug and logging config example to demo.xml
 + Added Get element to the XmlConfiguration class.
 + Added getResource to HandleContext.
 + Added Static calls to the XmlConfiguration class.
 + Avoid script vulnerability in error pages.
 + Cleaned up destroy handling of listeners and contexts.
 + Cleaned up Win32 Service server creation.
 + Close persistent HTTP/1.0 connections on missing Content-Length
 + Fixed a problem with Netscape and the acrobat plugin.
 + Fixed bug in B64Code. Optimised B64Code.
 + Fixed XmlParser to handle xerces1.3 OK
 + Improved debug output for IOExceptions.
 + Improved SSL debugging information.
 + KeyPairTool can now load cert chains.
 + KeyPairTool is more robust to provider setup.
 + Moved gimp image files to Jetty3Extra
 + Moved mime types and encodings to property bundles.
 + Removed getConfiguration from LifeCycleThread to avoid JMX clash.
 + RequestDispatch.forward() uses normal HandlerContext.handle() path if
   possible.
 + Updated to JSSE-1.0.2, giving full strength crypto.
 + Use exec for jetty.sh run
 + WebApps initialize resourceBase before start.
 + Win32 Service uses Jetty.Server instead of HttpServer.

jetty-3.1.rc5 - 01 May 2001
 + Added build target for mini.jetty.jar - see README.
 + Added HTaccessHandler to authenitcate against apache .htaccess files.
 + Added query param handling to ForwardHandler
 + Added ServletHandler().setUsingCookies().
 + Added UnixCrypt support to c.m.U.Password
 + Fixed EOF handling in MultiPartRequest.
 + Fixed forwarding to null pathInfo requests.
 + Fixed handling of empty responses at header commit.
 + Fixed handling of multiple cookies.
 + Fixed jetty.bat classpath problems.
 + Fixed ResourceHandler handling of ;JSESSIONID
 + Fixed sync of ThreadPool idleSet.
 + Major restructing of packages to separate servlet dependancies. c.m.XML  -
   moved XML dependant classes from c.m.Util c.m.HTTP - No servlet or XML
   dependant classes: c.m.Jetty.Servlet - moved from c.m.HTTP.Handler.Servlet
   c.m.Servlet - received some servlet dependant classes from HTTP.
 + Optimized canonical path calculations.
 + Request log contains bytes actually returned.
 + Warn and close connections if content-length is incorrectly set.

jetty-3.0.6 - 26 April 2001
 + Fixed EOF handlding in MultiPartRequest.
 + Fixed forwarding to null pathInfo requests.
 + Fixed handling of empty responses at header commit.
 + Fixed ResourceHandler handling of ;JSESSIONID
 + Fixed sync of ThreadPool idleSet.
 + Load-on-startup the JspServlet so that precompiled servlets work.

jetty-3.1.rc4 - 14 April 2001
 + Added idle thread getter to ThreadPool.
 + Include full versions of JAXP and Crimson
 + Load-on-startup the JspServlet so that precompiled servlets work.
 + Removed stray debug println from the Frame class.

jetty-3.0.5 - 14 April 2001
 + Branched from 3.1 trunk to fix major errors
 + Created better random session ID
 + Don't chunk if content length is known.
 + fixed getLocales handling of quality params
 + Fixed LineInput bug EOF
 + Fixed session invalidation unbind notification to conform with spec
 + Improved flush ordering for forwarded requests.
 + Load-on-startup the JspServlet so that precompiled servlets work.
 + Resource handler strips URL params like JSESSION.
 + Turned off range handling by default until bugs resolved

jetty-3.1.rc3 - 09 April 2001
 + Added ContentHandler Observer to XmlParser.
 + Allow webapp XmlParser to be observed for ejb-ref tags etc.
 + Cleaned up handling of exceptions thrown by servlets.
 + Created better random session ID
 + Frame handles more JIT stacks.
 + Handle zero length POSTs
 + Implemented multi-part ranges so that acrobat is happy.
 + Improved flush ordering for forwarded requests.
 + Improved ThreadPool stop handling
 + Simplified multipart response class.
 + Start session scavenger if needed.

jetty-3.1.rc2 - 30 March 2001
 + Added MultiException to throw multiple nested exceptions.
 + added options to turn off ranges and chunking to support acrobat requests.
 + fixed getLocales handling of quality params
 + fixed getParameter(name) handling for multiple values.
 + Improved handling of Primitive classes in XmlConfig
 + Improved logging of nested exceptions.
 + Lifecycle.start() may throw Exception
 + Only one instance of default MIME map.
 + Renamed getConnection to getHttpConnection
 + Use reference JAXP1.1 for XML parsing.y
 + Version 1.1 of configuration dtd supports New objects.

jetty-3.1.rc1 - 18 March 2001
 + Added Jetty documentation pages from JettyWiki
 + Cleaned up build.xml script
 + Fixed problem with ServletContext.getContext(uri)
 + Minimal handling of Servlet.log before initialization.
 + Moved JMX and SASL handling to Jetty3Extra release
 + Resource handler strips URL params like JSESSION.
 + Various SSL cleanups

jetty-3.1.rc0 - 23 February 2001
 + Added JMX management framework.
 + Changed getter and setter methods that did not conform to beans API.
 + Dynamic servlets may be restricted to Context classloader.
 + Fixed init order for unnamed servlets.
 + Fixed session invalidation unbind notification to conform with spec
 + Improved handling of primitives in utilities.
 + Improved InetAddrPort and ThreadedServer to reduce DNS lookups.
 + Reoganized packages to allowed sealed Jars
 + Socket made available via HttpConnection.
 + Use Thread context classloader as default context loader parent.

jetty-3.0.4 - 23 February 2001
 + Fixed LineInput bug with split CRLF.

jetty-3.0.3 - 03 February 2001
 + Allow Log to be disabled before initialization.
 + Fixed handling of directories without trailing /
 + Fixed pipelined request buffer bug.
 + Handle empty form content without exception.
 + Implemented web.xml servlet mapping to a JSP
 + Included new Jetty Logo

jetty-3.0.2 - 13 January 2001
 + Added etc/jetty.policy as example policy file.
 + Allow '+' in path portion of a URL.
 + Context specific security permissions.
 + Greatly improved buffering in ChunkableOutputStream
 + Handle unknown status reasons in HttpResponse
 + Ignore included response updates rather than IllegalStateException
 + Improved HTML.Block efficiency
 + Improved jetty.bat
 + Improved jetty.sh
 + Padded error bodies for IE bug.
 + Removed classloading stats which were causing circular class loading
   problems.
 + Replaced ResourceHandler FIFO cache with LRU cache.
 + Restructured demo site pages.
 + Try ISO8859_1 encoding if can't find ISO-8859-1

jetty-3.0.1 - 20 December 2000
 + Fixed value unbind notification for session invalidation.
 + Removed double null check possibility from ServletHolder

jetty-3.0.0 - 17 December 2000
 + Fixed rel path handling in default configurations.
 + Fixed rollover bug in WriterLogSink
 + Fixed taglib parsing
 + Fixed WriterLogSink init bug
 + Improved dtd resolution in XML parser.
 + Improved jetty.sh logging
 + Optional extract war files.
 + Use inner class to avoid double null check sync problems

jetty-3.0.0.rc8 - 13 December 2000
 + Added ForwardHandler
 + Change PathMap handling of /* to give precedence over suffix mapping.
 + Default log options changed if in debug mode.
 + Forward to welcome pages rather than redirect.
 + getSecurityHandler creates handler at position 0.
 + Improved exit admin handling
 + Jetty.Server catches init exceptions per server
 + Mapped *.jsp,*.jsP,*.jSp,*.jSP,*.Jsp,*.JsP,*.JSp,*.JSP
 + Optional alias checking added to FileResource.  Turned on by default on all
   platforms without the "/" file separator.
 + Patched jasper to tomcat 3.2.1
 + Protected META-INF as well as WEB-INF in web applications.
 + Removed security constraint on demo admin server.
 + Removed some unused variables.
 + Removed special characters from source.
 + SysV unix init script
 + Tidied handling of ".", ".." and "//" in resource paths

jetty-3.0.0.rc7 - 02 December 2000
 + Added Com.mortbay.HTTP.Handler.Servlet.Context.LogSink attribute to Servlet
   Context. If set, it is used in preference to the system log.
 + Added NotFoundServlet
 + Added range handling to ResourceHandler.
 + Allow dynamic servlets to be served from /
 + Auto add a NotFoundHandler if needed.
 + CGI servlet handles not found better.
 + Changed log options to less verbose defaults.
 + Conditionals apply to puts, dels and moves in ResourceHandler.
 + Depreciated RollOverLogSink and moved functionality to an improved
   WriterLogSink.
 + Don't set MIME-Version in response.
 + Double null lock checks use ThreadPool.__nullLockChecks.
 + Extended security constraints (see README and WebApp Demo).
 + Fixed security problem with lowercase WEB-INF uris on windows.
 + Handle multiple inits of same servlet class.
 + PUT, MOVE disabled in WebApplication unless defaults file is passed.
 + Set the AcceptRanges header.
 + Set thread context classloader during handler start/stop calls.
 + Split Debug servlet out of Admin Servlet.
 + ThreadedServer.forceStop() now makes a connection to itself to handle
   non-premptive close.
 + URIs accept all characters < 0xff.
 + WEB-INF protected by NotFoundServlet rather than security constraint.

jetty-3.0.0.rc6 - 20 November 2000
 + Added ServletWriter that can be disabled.
 + Added Win32 service support
 + Admin servlet uses unique links for IE.
 + Allow HttpMessage state to be manipulated.
 + Allow load-on-startup with no content.
 + Allow multiple set cookies.
 + Corrected a few of the many spelling mistakes.
 + don't include classes in release.
 + Don't set connection:close for normal HTTP/1.0 responses.
 + Don't start HttpServer log sink on add.
 + Fixed RollOverFileLogSink bug with extra log files.
 + Implemented customizable error pages.
 + Implemented resource aliases in HandlerContext - used by Servlet Context
 + Improved Log defaults
 + Javadoc improvements.
 + Map tablib configuration to resource aliases.
 + Prevent reloading dynamic servlets at different paths.
 + Put extra server and servlet info in header.
 + Reduced risk of double null check sync problem.
 + RequestDispatcher.forward() only resets buffer, not headers.
 + RequestDispatcher new queries params replace old.
 + Resource gets systemresources from it's own classloader.
 + Servlet init order may be negative.
 + Session cookies are given context path
 + Sessions try version 1 cookies in set-cookie2 header.
 + Simple stats in ContextLoader.
 + Version details in header can be suppressed with System property
   java.com.mortbay.HTTP.Version.paranoid
 + Warn for missing WEB-INF or web.xml
 + Webapps serve dynamics servlets by default.

jetty-3.0.0.rc5 - 12 November 2000
 + Added debug form to Admin servlet.
 + Allow null cookie values
 + Avoid jprobe race warnings in DateCache
 + Default writer encoding set by mime type if not explicitly set.
 + Implemented servlet load ordering.
 + Many javadoc cleanups.
 + Merged DynamicHandler into ServletHandler.
 + Moved JSP classpath hack to ServletHolder
 + Pass flush through ServletOut
 + Relax webapp rules, accept no web.xml or no WEB-INF
 + Removed Makefile build system.
 + RequestDispatcher can dispatch static resources.
 + Servlet exceptions cause 503 unavailable rather than 500 server error

jetty-2.4.9 - 12 November 2000
 + HtmlFilter handles non default encodings
 + HttpListener default max idle time = 20s
 + HttpListener ignore InterruptedIOExceptions
 + HttpRequest.write uses ISO8859_1 encoding.
 + Writing HttpRequests encodes path

jetty-3.0.0.rc4 - 06 November 2000
 + Fixed mime type mapping bug introduced in RC3
 + Fixed mis-synchronization in ThreadPool.stop()
 + Ignore more IOExceptions (still visible with debug).
 + Provide default JettyIndex.properties

jetty-3.0.0.rc3 - 05 November 2000
 + Added bin/jetty.sh run script.
 + Added context class path dynamic servlet demo
 + Added gz tgz tar.gz .z mime mappings.
 + Added HandlerContext.setHttpServerAccess for trusted contexts.
 + Changed ThreadPool.stop for IBM 1.3 JVM
 + Fixed default mimemap initialization bug
 + Further clean up of the connection close actions
 + Handle mime suffixes containing dots.
 + Implemented mime mapping in webapplications.
 + Moved unused classes from com.mortbay.Util to com.mortbay.Tools in new
   distribution package.
 + Optimized persistent connections by recycling objects
 + Prevent servlet setAttribute calls to protected context attributes.
 + Removed redundant context attributes.
 + Set MaxReadTimeMs in all examples
 + Set the thread context class loader in HandlerContext.handle
 + Strip ./ from relative resources.
 + upgraded build.xml to ant v1.2

jetty-3.0.0.rc2 - 29 October 2000
 + Accept HTTP/1. as HTTP/1.0 (for netscape bug).
 + Accept public DTD for XmlConfiguration (old style still supported).
 + Cleaned up non persistent connection close.
 + ErlEncoding treats params without values as empty rather than null.
 + Fixed thread name problem in ThreadPool
 + Pass file based classpath to JspServlet (see README).
 + Prevented multiple init of ServletHolder
 + Replaced ISO-8859-1 literals with StringUtil static

jetty-3.0.0.rc1 - 22 October 2000
 + Added CGI to demo
 + Added HashUserRealm and cleaned up security constraints
 + Added Multipart request and response classes from Jetty2
 + Added simple admin servlet.
 + All attributes in javax. java. and com.mortbay. name spaces to be set.
 + Cleaned up exception handling.
 + Initialize JSP with classloader.
 + Moved and simplified ServletLoader to ContextLoader.
 + Partial handling of 0.9 requests.
 + removed Thread.destroy() calls.

jetty-2.4.8 - 23 October 2000
 + Fixed bug with 304 replies with bodies.
 + Fixed closing socket problem
 + Improved win32 make files.

jetty-3.0.B05 - 18 October 2000
 + Added default webapp servlet mapping /servlet/name/*
 + Cleaned up response committing and flushing
 + Fixed JarFileResource to handle jar files without directories.
 + Handler RFC2109 cookies (like any browser handles them!)
 + Implemented security-role-ref for servlets
 + Implemented war file support
 + improved ant documentation.
 + Improved default log format for clarity.
 + Improved null returns to get almost clean watchdog test.
 + Improved path spec interpretation by looking at 2.3 spec
 + Java2 style classloading
 + Made test harnesses work with ant.
 + Protected servletConfig from downcast security problems
 + Removed most deprecation warnings
 + Separated context attributes and initParams.

jetty-3.0.B04 - 12 October 2000
 + Added modified version of JasperB3.2 for JSP
 + Added webdefault.xml for web applications.
 + Do not try multiple servlets for a request.
 + Filthy hack to teach jasper JspServer Jetty classpath
 + Fixed problem with session ID in paths
 + Implemented Context.getContext(uri)
 + Merged and renamed third party jars.
 + Moved FileBase to docroot
 + Redirect to index files, so index.jsp works.
 + Restricted context mapping to simple model for servlets.

jetty-3.0.B03 - 09 October 2000
 + Added append mode in RolloverFileLogSink
 + Added release script
 + Catch stop and destroy exceptions in HttpServer.stop()
 + Expanded import package.*; lines
 + Expanded leading tabs to spaces
 + Handle ignorable spaces in WebApplication
 + Handle ignorable spaces in XmlConfiguration
 + Implemented request dispatching.
 + Improved Context to Handler contract.
 + Improved handler toString
 + Improved Log rollover.
 + Made LogSink a Lifecycle interface
 + Parse but not handler startup ordering in web applications.
 + Pass object to LogSink
 + Redirect context only paths.
 + Redo dynamic servlets handling
 + Remove 411 checks as IE breaks this rule after redirect.
 + Removed last remnants JDK 1.1 support
 + Send request log via a LogSink
 + Simplified path translation and real path calculation.
 + Warn about explicit sets of WebApplication

jetty-2.4.7 - 06 October 2000
 + Added encode methods to URI
 + Allow Objects to be passed to LogSink
 + fixes to SSL doco
 + Improved win32 build
 + Set content length on errors for keep alive.
 + Support key and keystore passwords
 + Various improvements to  ServletDispatch, PropertyTree and associated
   classes.

jetty-3.0.B02 - 24 August 2000
 + Added CGI servlet
 + Fixed bug in TestRFC2616
 + Fixed HTTP/1.0 input close bug
 + Fixed LineInput bug with SSL giving CR pause LF.
 + Improved ThreadedServer stop and destroy
 + Use resources in WebApplication

jetty-3.0.B01 - 21 August 2000
 + Implemented more webapp configuration
 + Partial implementation of webapp securitycontraints
 + SSL implemented with JsseListener
 + Switched to the aelfred XML parser from microstar, which is only partially
   validating, but small and lightweight

jetty-2.4.6 - 16 August 2000
 + Added passive mode methods to FTP
 + com.mortbay.Util.KeyPairTool added to handle openSSL SSL keys.
 + JsseListener & SunJsseListener added and documented
 + Minor changes to compile with jikes.
 + Turn Linger off before closing sockets, to allow restart.

jetty-3.0.A99 - 10 August 2000
 + Added Resource abstraction
 + Added Xmlconfiguration utility
 + Implemented jetty.xml configuration
 + Make it compile cleanly with jikes.
 + Re-added commented out imports for JDK-1.1 compile
 + Removed FileBase. Now use ResourceBase instead
 + Replaced FileHandler with ResourceHandler
 + ServletLoader simplied and uses ResourcePath
 + Use SAX XML parsing instead of DOM for space saving.

jetty-3.0.A98 - 20 July 2000
 + Allow HttpRequest.toString() handles bad requests.
 + Fixed constructor to RolloverFileLogSink
 + Implemented Jetty demos and Site as Web Application.
 + Implemented WebApplicationContext
 + Improved synchronization on LogSink
 + ServletRequest.getServerPort() returns 80 rather than 0
 + Switched to JDK1.2 only

jetty-3.0.A97 - 13 July 2000
 + Added error handling to LifeCycleThread
 + Added WML mappings
 + Better tuned SocketListener parameters
 + Fixed makefiles for BSD ls
 + Fixed persistent commits with no content (eg redirect+keep-alive).
 + Formatted version in server info string.
 + implemented removeAttribute on requests
 + Implemented servlet getLocale(s).
 + Implemented servlet isSecure().
 + Less verbose debug
 + Protect setContentLength from a late set in default servlet HEAD handling.
 + Started RequestDispatcher implementation.
 + Tempory request log implementation

jetty-2.4.5 - 09 July 2000
 + Added HtmlExpireFilter and removed response cache revention from HtmlFilter.
 + Don't mark a session invalid until after values unbound.
 + Fixed transaction handling in JDBC wrappers
 + Formatted version in server info.

jetty-3.0.A96 - 27 June 2000
 + Fixed bug with HTTP/1.1 Head reqests to servlets.
 + Supressed un-needed chunking EOF indicators.

jetty-3.0.A95 - 24 June 2000
 + Fixed getServletPath for default "/"
 + Handle spaces in file names in FileHandler.

jetty-3.0.A94 - 19 June 2000
 + Added HandlerContext to allow grouping of handlers into units with the same
   file, resource and class configurations.
 + Cleaned up commit() and added complete() to HttpResponse
 + Implemented Sessions.
 + PathMap exact matches can terminate with ; or # for URL sessions and
   targets.
 + Updated license to clarify that commercial usage IS OK!

jetty-3.0.A93 - 14 June 2000
 + Lots of changes and probably unstable
 + Major rethink! Moved to 2.2 servlet API

jetty-3.0.A92 - 07 June 2000
 + Added HTML classes to jar
 + Fixed redirection bug in FileHandler

jetty-2.4.4 - 03 June 2000
 + Added build-win32.mak
 + Added HTML.Composite.replace
 + Added RolloverFileLogSink
 + Added uk.org.gosnell.Servlets.CgiServlet to contrib
 + BasicAuthHandler uses getResourcePath so it can be used behind request
   dispatching
 + FileHandler implements IfModifiedSince on index files.
 + HttpRequest.setRequestPath does not null pathInfo.
 + Improved LogSink configuration
 + Many debug call optimizations
 + Support System.property expansions in PropertyTrees.

jetty-3.0.A91 - 03 June 2000
 + Abstracted ServletHandler
 + Added HTML classes from Jetty2
 + Implemented realPath and getResource methods for servlets.
 + Improved LogSink mechanism
 + Simplified class loading
 + Simplified HttpServer configuration methods and arguments

jetty-3.0.A9 - 07 May 2000
 + File handler checks modified headers on directory indexes.
 + Fixed double chunking bug in SocketListener.
 + Improvided finally handling of output end game.
 + ServletLoader tries unix then platform separator for zip separator.

jetty-3.0.A8 - 04 May 2000
 + addCookie takes an int maxAge rather than a expires date.
 + Added LogSink extensible log architecture.
 + Added Tenlet class for reverse telnet.
 + Code.ignore only outputs when debug is verbose.
 + Moved Sevlet2_1 handler to com.mortbay.Servlet2_1
 + Servlet2_1 class loading re-acrchitected. See README.

jetty-2.4.3 - 04 May 2000
 + Allow CRLF in UrlEncoded
 + Pass Cookies with 0 max age to browser.

jetty-2.4.2 - 23 April 2000
 + Added GNUJSP to JettyServer.prp file.
 + Added LogSink and FileLogSink classes to allow extensible Log handling.
 + Handle nested RequestDispatcher includes.
 + Modified GNUJSP to prevent close in nested requests.

jetty-3.0.A7 - 15 April 2000
 + Added InetGateway to help debug IE5 problems
 + added removeValue method to MultiMap
 + fixed flush problem with chunked output for IE5
 + Include java 1.2 source hierarchy
 + removed excess ';' from source

jetty-2.4.1 - 09 April 2000
 + Fixed bug in HtmlFilter for tags split between writes.
 + Removed debug println from ServletHolder.
 + Set encoding before exception in FileHandler.

jetty-3.0.A6 - 09 April 2000
 + added bin/useJava2Collections to convert to JDK1.2
 + Dates forced to use US locale
 + Improved portability of Frame and Debug.
 + Integrated skeleton 2.1 Servlet container
 + Removed Converter utilities and InetGateway.

jetty-2.4.0 - 24 March 2000
 + Absolute URIs are returned by getRequestURI (if sent by browser).
 + Added doc directory with a small start
 + Added per servlet resourceBase configuration.
 + Added VirtualHostHandler for virtual host handling
 + Fixed bug with RequestDispatcher.include()
 + Fixed caste problem in UrlEncoded
 + Fixed null pointer in ThreadedServer with stopAll
 + Form parameters only decoded for POSTs
 + Implemented full handling of cookie max age.
 + Improved parsing of stack trace in debug mode.
 + Moved SetUID native code to contrib hierarchy
 + RequestDispatcher handles URI parameters
 + Upgraded to gnujsp 1.0.0

jetty-2.3.5 - 25 January 2000
 + Added configuration option to turn off Keep-Alive in HTTP/1.0
 + Added contrib/com/kiwiconsulting/jetty JSSE SSL adaptor to release.
 + Allow configured servlets to be auto reloaded.
 + Allow properties to be configured for dynamic servlets.
 + Fixed expires bug in Cookies
 + Fixed nasty bug with HTTP/1.1 redirects.
 + Force locale of date formats to US.
 + ProxyHandler sends content for POSTs etc.

jetty-2.3.4 - 18 January 2000
 + Cookie map keyed on domain as well as name and path.
 + DictionaryConverter handles null values.
 + Fixed IllegalStateException handling in DefaultExceptionHandler
 + Fixed interaction with resourcePaths and proxy demo.
 + Improved HtmlFilter.activate header modifications.
 + include from linux rather than genunix for native builds
 + MethodTag.invoke() is now public.
 + Servlet properties allow objects to be stored.
 + URI decodes applies URL decoding to the path.

jetty-3.0.A5 - 19 October 1999
 + Do our own URL string encoding with 8859-1
 + Replaced LF wait in LineInput with state boolean.
 + Use char array in UrlEncoded.decode
 + Use ISO8859_1 instead of UTF8 for headers etc.

jetty-2.3.3 - 19 October 1999
 + Do our own URL encoding with ISO-8859-1
 + HTTP.HTML.EmbedUrl uses contents encoding.
 + Replaced UTF8 encoding with ISO-8859-1 for headers.
 + Use UrlEncoded for form parameters.

jetty-2.3.2 - 17 October 1999
 + Fixed getReader bug with HttpRequest.
 + Updated UrlEncoded with Jetty3 version.

jetty-3.0.A4 - 16 October 1999
 + Added LF wait after CR to LineInput.
 + Basic Authentication Handler.
 + Request attributes
 + UTF8 in UrlDecoded.decodeString.

jetty-2.3.1 - 14 October 1999
 + Added assert with no message to Code
 + Added Oracle DB adapter
 + Changed demo servlets to use writers in preference to outputstreams
 + Fixed GNUJSP 1.0 resource bug.
 + Force UTF8 for FTP commands
 + Force UTF8 for HTML
 + HTTP/1.0 Keep-Alive (about time!).
 + NullHandler/Server default name.name.PROPERTIES to load
   prefix/name.name.properties
 + Prevented thread churn on idle server.
 + ThreadedServer calls setSoTimeout(_maxThreadIdleMs) on accepted sockets.
   Idle reads will timeout.
 + Use UTF8 in HTTP headers

jetty-3.0.A3 - 14 October 1999
 + Added LifeCycle interface to Utils implemented by ThreadPool,
   ThreadedServer, HttpListener & HttpHandler
 + Added service method to HttpConnection for specialization.
 + MaxReadTimeMs added to ThreadedServer.
 + StartAll, stopAll and destroyAll methods added to HttpServer.

jetty-3.0.A2 - 13 October 1999
 + Added cookie support and demo.
 + Cleaned up Util TestHarness.
 + Fixed LineInput problem with repeated CRs
 + HEAD handling.
 + HTTP/1.0 Keep-alive (about time!)
 + NotFound Handler
 + OPTION * Handling.
 + Prevent entity content for responses 100-199,203,304
 + Reduced flushing on writing response.
 + TRACE handling.
 + UTF8 handling on raw output stream.
 + Virtual Hosts.

jetty-3.0.A1 - 12 October 1999
 + Added HttpHandler interface with start/stop/destroy lifecycle
 + Added MultiMap for common handling of multiple valued parameters.
 + Added parameters to HttpRequest
 + Added PathMap implementing mapping as defined in the 2.2 API specification
   (ie. /exact, /prefix/*, *.extention & default ).
 + Implemented simple extension architecture in HttpServer.
 + LineInput uses own buffering and uses character encodings.
 + Quick port of FileHandler
 + Setup demo pages.
 + Updated HttpListener is start/stop/destroy lifecycle.

jetty-3.0.A0 - 09 October 1999
 + Added generalized HTTP Connection.
 + Added support for servlet 2.2 outbut buffer control.
 + Added support for transfer and content encoding filters.
 + Cleaned up chunking code to use LineInput and reduce buffering.
 + Cleanup and abstraction of ThreadPool.
 + Cleanup of HttpRequest and decoupled from Servlet API
 + Cleanup of HttpResponse and decoupled from Servlet API
 + Cleanup of LineInput, using 1.2 Collections.
 + Cleanup of URI, using 1.2 Collections.
 + Cleanup of UrlEncoded, using 1.2 Collections.
 + Created RFC2616 test harness.
 + Extended URI to handle absolute URLs
 + Generalized notification of outputStream events.
 + gzip and deflate request transfer encodings
 + HttpExceptions now produce error pages with specific detail of the
   exception.
 + HttpMessage supports chunked trailers.
 + HttpMessage supports message states.
 + Moved com.mortbay.Base classes to com.mortbay.Util
 + Moved HttpInput/OutputStream to ChunkableInput/OutputStream.
 + Split HttpHeader into HttpFields and HttpMessage.
 + Started fresh repository in CVS
 + TE field coding and trailer handler
 + ThreadedServer based on ThreadPool.

jetty-2.3.0 - 05 October 1999
 + Added SetUID class with native Unix call to set the effective User ID.
 + FTP closes files after put/get.
 + FTP uses InetAddress of command socket for data socket.

jetty-2.3.0A - 22 September 1999
 + Added "Powered by Jetty" button.
 + Added BuildJetty.java file.
 + Added GNUJSP 1.0 for the JSP 1.0 API.
 + Expanded tabs to spaces in source.
 + Made session IDs less predictable and removed race.
 + ServerContext available to HtmlFilters via context param
 + Use javax.servlet classes from JWSDK1.0

jetty-2.2.8 - 15 September 1999
 + Added disableLog() to turn off logging.
 + Allow default table attributes to be overriden.
 + Fixed bug in Element.attribute with empty string values.
 + Improved quoting in HTML element values
 + Made translation of getRequestURI() optional.
 + Removed recursion from TranslationHandler

jetty-2.2.7 - 09 September 1999
 + Added default row, head and cell elements to Table.
 + Added GzipFilter for content encoding.
 + FileHandler passes POST request through if the file does not exist.
 + Reverted semantics of getRequestURI() to return untranslated URI.

jetty-2.2.6 - 05 September 1999
 + Added destroy() method on all HttpHandlers.
 + Added ServletRunnerHandler to the contrib directories.
 + Allow the handling of getPathTranslated to be configured in ServletHandler.
 + class StyleLink added.
 + Cookies always available from getCookies.
 + Cookies parameter renamed to CookiesAsParameters
 + cssClass, cssID and style methods added to element.
 + FileHandler does not server files ending in '/'
 + Fixed Cookie max age order of magnitude bug.
 + HttpRequest.getSession() always returns a session as per the latest API
   spec.
 + Ignore duplicate single valued headers, rather than reply with bad request,
   as IE4 breaks the rules.
 + media added to Style
 + New implementation of ThreadPool, avoids a thread leak problem.
 + Removed JRUN options from ServletHandler configuration.
 + ServletHandler.destroy destroys all servlets.
 + SPAN added to Block
 + Updated HTML package to better support CSS:

jetty-2.2.5 - 19 August 1999
 + Always close connection after a bad request.
 + Better default handling of ServletExceptions
 + Close loaded class files so Win32 can overwrite them before GC (what a silly
   file system!).
 + Don't override the cookie as parameter option.
 + Fixed bug with closing connections in ThreadedServer
 + Improved error messages from Jetty.Server.
 + Limited growth in MultiPartResponse boundary.
 + Made start and stop non final in ThreadedServer
 + Set Expires header in HtmlFilter.

jetty-2.2.4 - 02 August 1999
 + Better help on Jetty.Server
 + Fixed bugs in HtmlFilter parser and added TestHarness.
 + HtmlFilter blanks IfModifiedSince headers on construction
 + HttpRequests may be passed to HttpFilter constructors.
 + Improved cfg RCS script.
 + ThreadedServer can use subclasses of Thread.

jetty-2.2.3 - 27 July 1999
 + Added stop call to HttpServer, used by Exit Servlet.
 + FileHandler defaults to allowing directory access.
 + Fixed parser bug in HtmlFilter
 + Improved performance of com.mortbay.HTML.Heading
 + JDBC tests modified to use cloudscape as DB.
 + Made setInitialize public in ServletHolder
 + Simplified JDBC connection handling so that it works with Java1.2 - albeit
   less efficiently.

jetty-2.2.2 - 22 July 1999
 + File handler passes through not allowed options for non existant files.
 + Fixed bug in com.mortbay.Util.IO with thread routines.
 + Fixed bug in HtmlFilter that prevented single char buffers from being
   written.
 + Fixed bug with CLASSPATH in FileJarServletLoader after attempt to load from
   a jar.
 + Implemented getResourceAsStream in FileJarServletLoader
 + Improved com.mortbay.Base.Log handling of different JVMs
 + Minor fixes to README
 + Moved more test harnesses out of classes.
 + NotFoundHandler can repond with SC_METHOD_NOT_ALLOWED.

jetty-2.2.1 - 18 July 1999
 + Added optional resourceBase property to HttpConfiguration. This is used as a
   URL prefix in the getResource API and was suggested by the JSERV and Tomcat
   implementors.
 + Added TerseExceptionHandler
 + Comma separate header fields.
 + Decoupled ExceptionHandler configuration from Handler stacks. Old config
   style will produce warning and Default behavior. See new config file format
   for changes.
 + Handle continuation lines in HttpHeader.
 + HtmlFilter resets last-modified and content-length headers.
 + Ignore IOException in ThreadedServer.run() when closing.
 + Implemented com.mortbay.Util.IO as a ThreadPool
 + Less verbose debug in PropertyTree
 + Limit maximum line length in HttpInputStream.
 + Protect against duplicate single valued headers.
 + Response with SC_BAD_REQUEST rather than close in more circumstances

jetty-2.2.0 - 01 July 1999
 + Added Protekt SSL HttpListener
 + Exit servlet improved (a little).
 + Fixed some of the javadoc formatting.
 + Improved feature description page.
 + Moved GNUJSP and Protekt listener to a contrib hierarchy.
 + ThreadedServer.stop() closes socket before interrupting threads.

jetty-2.2.Beta4 - 29 June 1999
 + Added comments to configuration files.
 + Added getGlobalProperty to Jetty.Server and used this to configure default
   page type.
 + Added JettyMinimalDemo.prp as an example of an abbreviated configuration.
 + Added property handling to ServletHandler to read JRUN servlet configuration
   files.
 + Altered meaning of * in PropertyTree to assist in abbreviated configuration
   files.
 + Expanded Mime.prp file
 + FileHandler flushes files from cache in DELETE method.
 + Made ServerSocket and accept call generic in ThreadedServer for SSL
   listeners.
 + Options "allowDir" added to FileHandler.
 + Restructured com.mortbay.Jetty.Server for better clarity and documentation.
 + ThreadedServer.stop() now waits until all threads are stopped.
 + Updated README.txt

jetty-2.2.Beta3 - 22 June 1999
 + Added alternate constructors to HTML.Include for InputStream.
 + Added file cache to FileHandler
 + Applied contributed patch of spelling and typo corrections
 + Fixed bug in HttpResponse flush.
 + Fixed file and socket leaks in Include and Embed tags.
 + Implemented efficient version of ServletContext.getResourceAsStream() that
   does not open a new socket connection (as does getResource()).
 + Improved Block.write.
 + LookAndFeelServlet uses getResourceAsStream to get the file to wrap. This
   allows it to benefit from any caching done and to wrap arbitrary content
   (not just files).
 + Ran dos2unix on all text files
 + Re-implemented ThreadedServer to improve and balance performance.
 + Restructure demo so that LookAndFeel content comes from simple handler
   stack.
 + Server.shutdown() clears configuration so that server may be restarted in
   same virtual machine.

jetty-2.2.Beta2 - 12 June 1999
 + Added all write methods to HttpOutputStream$SwitchOutputStream
 + Added com.mortbay.Jetty.Server.shutdown() for gentler shutdown of server.
   Called from Exit servlet
 + Handle  path info of a dynamic loaded servlets and correctly set the servlet
   path.
 + HttpRequest.getParameterNames() no longer alters the order returned by
   getQueryString().
 + Standardized date format in persistent cookies.

jetty-2.2.Beta1 - 07 June 1999
 + Allow configuration of MinListenerThreads, MaxListenerThreads,
   MaxListenerThreadIdleMs
 + Close files after use to avoid "file leak" under heavy load.
 + Defined abstract ServletLoader, derivations of which can be specified in
   HttpConfiguration properties.
 + Destroy requests and responses to help garbage collector.
 + Don't warn about IOExceptions unless Debug is on.
 + Fixed cache in FileJarServletLoader
 + Fixed incorrect version numbers in a few places.
 + Fixed missing copyright messages from some contributions
 + HtmlFilter optimized for being called by a buffered writer.
 + Implemented all HttpServer attribute methods by mapping to the
   HttpConfiguration properties.  Dynamic reconfiguration is NOT supported by
   these methods (but we are thinking about it).
 + Improved ThreadPool synchronization and added minThreads.
 + Included GNUJSP 0.9.9
 + Limit the job queue only grow to the max number of threads.
 + Optional use of DateCache in log file format
 + Restructure ThreadedServer to reduce object creation.

jetty-2.2.Beta0 - 31 May 1999
 + Added "Initialize" attribute to servlet configuration to allow servlet to be
   initialized when loaded.
 + Added HttpResponse.requestHandled() method to avoid bug with servlet doHead
   method.
 + Added Page.rewind() method to allow a page to be written multiple times
 + Handle malformed % characters in URLs.
 + HttpRequest.getCookies returns empty array rather than null for no cookies.
 + Included and improved version of ThreadPool for significant performance
   improvement under high load.
 + Included contributed com.mortbay.Jetty.StressTester class
 + LogHandler changed to support only a single outfile and optional append.
 + Removed support for STF
 + Servlet loader handles jar files with different files separator.
 + ThreadedServer gently shuts down.
 + Token effort to keep test files out of the jar

jetty-2.2.Alpha1 - 07 May 1999
 + Call destroy on old servlets when reloading.
 + Dynamic servlets can have autoReload configured
 + Fixed bug in SessionDump
 + Made capitalization of config file more consistent(ish)
 + ServletHolder can auto reload servlets
 + Wait for requests to complete before reloading.

jetty-2.2.Alpha0 - 06 May 1999
 + Added reload method to ServletHolder, but no way to call it yet.
 + Added ServletLoader implementation if ClassLoader.
 + Changed options for FileServer
 + Dynamic loading of servlets.
 + Fixed date overflow in Cookies
 + HttpHandlers given setProperties method to configure via Properties.
 + HttpListener class can be configured
 + HttpResponse.sendError avoids IllegalStateException
 + Implemented ServletServer
 + Improved PropertyTree implementation
 + Improved SessionDump servlet
 + Mime suffix mapping can be configured.
 + New Server class using PropertyTree for configuration
 + Old Jetty.Server class renamed to Jetty.Server21
 + Removed historic API from sessions
 + Removed SimpleServletServer

jetty-2.1.7 - 22 April 1999
 + Fixed showstopper bug with getReader and getWriter in requests and
   responses.
 + HttpFilter uses package interface to get HttpOutputStream

jetty-2.1.6 - 21 April 1999
 + Added additional date formats for HttpHeader.getDateHeader
 + New simpler version of PropertyTree
 + Reduced initial size of most hashtables to reduce default memory overheads.
 + Return EOF from HttpInputStream that has a content length.
 + Throw IllegalStateException as required from gets of
   input/output/reader/writer in requests/responses.
 + Updated PropertyTreeEditor

jetty-2.1.5 - 15 April 1999
 + Added setType methods to com.mortbay.FTP.Ftp
 + Fixed alignment bug in TableForm
 + Fixed bug in ServletDispatch for null pathInfo
 + Fixed bugs with invalid sessions
 + Form parameters protected against multiple decodes when redirected.
 + HtmlFilter now expands <!=SESSION> to the URL encoded session if required.
 + Implemented HttpRequest.getReader()
 + Instrumented most of the demo to support URL session encoding.
 + Moved SessionHandler to front of stacks
 + Page factory requires response for session encoding
 + Reduced session memory overhead of sessions
 + Removed RFCs from package
 + Servlet log has been diverted to com.mortbay.Base.Log.event() Thus debug
   does not need to be turned on to see servlet logs.
 + Session URL encoding fixed for relative URLs.

jetty-2.1.4 - 26 March 1999
 + fixed bug in getRealPath
 + Fixed problem compiling PathMap under some JDKs.
 + getPathTranslated now call getRealPath with pathInfo (as per spec).
 + HttpRequest attributes implemented.
 + pathInfo returns null for zero length pathInfo (as per spec). Sorry if this
   breaks your servlets - it is a pain!
 + Reduced HTML dependence in HTTP package to allow minimal configuration
 + Session max idle time implemented.
 + Tightened license agreement so that binary distributions are required to
   include the license file.

jetty-2.1.3 - 19 March 1999
 + Added support for suffixes to PathMap
 + Included GNUJSP implementation of Java Server Pages
 + Use Java2 javadoc

jetty-2.1.2 - 09 March 1999
 + API documentation for JSDK 2.1.1
 + Cascading style sheet HTML element added.
 + Converted most servlets to HttpServlets using do Methods.
 + Fixed trailing / bug in FileHandler (again!).
 + JSDK 2.1.1

jetty-2.1.1 - 05 March 1999
 + com.mortbay.Base.DateCache class added and used to speed date handling.
 + Fast char buffer handling in HttpInputStream
 + Faster version of HttpHeader.read()
 + Faster version of HttpInputStream.readLine().
 + Faster version of HttpRequest
 + Handle '.' in configured paths (temp fix until PropertyTrees)
 + Reduced number of calls to getRemoteHost for optimization
 + Size all StringBuffers

jetty-2.1.0 - 22 February 1999
 + Deprecated com.mortbay.Util.STF
 + getServlet methods return null.
 + image/jpg -> image/jpeg
 + PropertyTrees (see new Demo page)
 + ServletDispatch (see new Demo page)
 + Session URL Encoding

jetty-2.1.B1 - 13 February 1999
 + Added video/quicktime to default MIME types.
 + Fixed bug with if-modified-since in FileHandler
 + Fixed bug with MultipartRequest.
 + Implemented getResource and getResourceAsStream (NOT Tested!).
 + Implemented Handler translations and getRealPath.
 + Implemented RequestDispatcher (NOT Tested!).
 + Improved handling of File.separator in FileHandler.
 + Replace package com.mortbay.Util.Gateway with class
   com.mortbay.Util.InetGateway
 + Updated DefaultExceptionHandler.
 + Updated InetAddrPort.
 + Updated URI.

jetty-2.1.B0 - 30 January 1999
 + Added plug gateway classes com.mortbay.Util.Gateway
 + Added support for PUT, MOVE, DELETE in FileHandler
 + FileHandler now sets content length.
 + Fixed command line bug with SimpleServletConfig
 + Minor changes to support MS J++ and its non standard language extensions -
   MMMmmm should have left it unchanged!
 + Uses JSDK2.1 API, but not all methods implemented.

jetty-2.0.5 - 15 December 1998
 + added getHeaderNoParams
 + Temp fix to getCharacterEncoding

jetty-2.0.4 - 10 December 1998
 + Implement getCharacterEncoding
 + Improved default Makefile behaviour
 + Improved error code returns
 + Portability issues solved for Apple's
 + Removed MORTBAY_HOME support from Makefiles
 + Use real release of JSDK2.0 (rather than beta).

jetty-2.0.3 - 13 November 1998
 + Fix bug with index files for Jetty.Server. Previously servers configured
   with com.mortbay.Jetty.Server would not handle index.html files.  Need to
   make this configurable in the prp file.
 + Fixed errors in README file: com.mortbay.Jetty.Server was called
   com.mortbay.HTTP.Server
 + Limit threads in ThreadedServer and low priority listener option greatly
   improve performance under worse case loads.

jetty-2.0.2 - 01 November 1998
 + Add thread pool to threaded server for significant performance improvement.
 + Buffer files during configuration
 + Buffer HTTP Response headers.
 + Use JETTY_HOME rather than MORTBAY_HOME for build environment

jetty-2.0.1 - 27 October 1998
 + Released under an Open Source license.

jetty-2.0.0 - 25 October 1998
 + Added multipart/form-data demo.
 + Fixed Code.formatObject handling of null objects.
 + Removed Chat demo (too many netscape dependencies).
 + Removed exceptional case from FileHandler redirect.

jetty-2.0.Beta3 - 29 September 1998
 + Added com.mortbay.HTTP.MultiPartRequest to handle file uploads
 + Added com.mortbay.Jetty.Server (see README.Jetty)
 + Demo converted to an instance of com.mortbay.Jetty.Server
 + Fixed Log Handler again.
 + Ignore exception from HttpListener
 + Properly implemented multiple listening addresses
 + Send 301 for directories without trailing / in FileHandler

jetty-2.0Beta2 - 01 July 1998
 + Fixed Log Handler for HTTP/1.1
 + Slight improvement in READMEEs

jetty-2.0Beta1 - 01 June 1998
 + Fixed bug with calls to service during initialization of servlet
 + Handle full URLs in HTTP requests (to some extent)
 + Improved performance of Code.debug() calls, significantly in the case of non
   matching debug patterns.
 + Improved performance with special asciiToLowerCase
 + Provided addSection on com.mortbay.HTML.Page
 + Provided reset on com.mortbay.HTML.Composite.
 + Proxy demo in different server instance
 + Warn if MSIE used for multi part MIME.

jetty-2.0Alpha2 - 01 May 1998
 + Added date format to Log
 + Added timezone to Log
 + Handle params in getIntHeader and getDateHeader
 + Handle Single Threaded servlets with servlet pool
 + JDK1.2 javax.servlet API
 + Removed HttpRequest.getByteContent
 + Use javax.servlet.http.Cookie
 + Use javax.servlet.http.HttpSession
 + Use javax.servlet.http.HttpUtils.parsePostData

jetty-1.3.5 - 01 May 1998
 + Added date format to Log
 + Correct handling of multiple parameters
 + Debug triggers added to com.mortbay.Base.Code
 + Fixed socket inet bug in FTP

jetty-2.0Alpha1 - 08 April 1998
 + accept chunked data
 + Add HTTP/1.1 Date: header
 + Correct formatting of Date HTTP headers
 + Debug triggers added to com.mortbay.Base.Code
 + Fixed forward bug with no port number
 + handle extra spaces in HTTP headers
 + Handle file requests with If-Modified-Since: or If-Unmodified-Since:
 + Handle HEAD properly
 + Handle HTTP/1.1 Host: header
 + HttpTests test harness
 + persistent connections
 + Really fixed handling of multiple parameters
 + Removed HttpRequestHeader class
 + Requires Host: header for 1.1 requests
 + Send 100 Continue for HTTP/1.1 requests (concerned about push???)
 + Send Connection: close
 + Sends chunked data for 1.1 responses of unknown length.

jetty-1.3.4 - 15 March 1998
 + Dump servlet enhanced to exercise these changes.
 + Fixed handling of multiple parameters in query and form content.
   "?A=1%2C2&A=C%2CD" now returns two values ("1,2" & "C,D") rather than 4.
 + ServletHandler now takes an optional file base directory name which is used
   to set the translated path for pathInfo in servlet requests.

jetty-1.3.3
 + Closed exception window in HttpListener.java
 + Fixed TableForm.addButtonArea bug.
 + TableForm.extendRow() uses existing cell

jetty-1.3.2
 + Added per Table cell composite factories
 + Fixed proxy bug with no port number

jetty-1.3.1
 + Better handling of InvocationTargetException in debug
 + ForwardHandler only forwards as http/1.0 (from Tobias.Miller)
 + Improved parsing of stack traces
 + Minor fixes in SmtpMail
 + Minor release adjustments for Tracker

jetty-1.3.0
 + Added DbAdaptor to JDBC wrappers
 + Beta release of Tracker

jetty-1.2.0
 + Alternate look and feel for Jetty
 + Better Debug configuration
 + DebugServlet
 + Fixed install bug for nested classes
 + Reintroduced STF

jetty-1.1.1
 + Improved documentation

jetty-1.1
 + Improved connection caching in java.mortbay.JDBC
 + Moved HttpCode to com.mortbay.Util

jetty-1.0.1
 + Bug fixes

jetty-1.0
 + First release in com.mortbay package structure
 + Included Util, JDBC, HTML, HTTP, Jetty
<|MERGE_RESOLUTION|>--- conflicted
+++ resolved
@@ -1,7 +1,4 @@
-<<<<<<< HEAD
 jetty-9.4.0-SNAPSHOT
-=======
-jetty-9.3.12-SNAPSHOT
 
 jetty-9.3.11.v20160721 - 21 July 2016
  + 592 Support no-value Host header in HttpParser
@@ -60,7 +57,6 @@
    stream
  + 661 JsrExtension is missing hashCode() and equals()
  + 756 Filter problematic headers from CGI and FastCGIProxy
->>>>>>> a4601143
 
 jetty-9.3.11.M0 - 22 June 2016
  + 425 Incorrect @ServerEndpoint Encoder/Decoder lifecycle
