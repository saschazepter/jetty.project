--- conflicted
+++ resolved
@@ -1,32 +1,4 @@
-<<<<<<< HEAD
-jetty-9.3.9.M0 - 05 April 2016
- + 184 Empty Realm for BasicAuthentication
- + 371 update apache jsp to 8.0.27
- + 418 Add osgi capability for endpoint configurator
- + 424 Jetty impl. of Websocket ServerEndpointConfig.Configurator lifecycle out
-   of spec
- + 427 Squelch intentional exceptions seen during websocket testing
- + 431 
- + 434 RequestTest stack traces
- + 435 adjust debug log message
- + 437 Avoid NPE on receiving empty message though MessageHandler.Partial
- + 438 File and Path Resources with control characters should be rejected
- + 446 jetty-quickstart path normalization uses improper paths on Windows
- + 448 RFC2616 Compliance Mode should track and report RFC7230 violations
- + 450 Client AuthenticationProtocolHandler sends request failures to response
-   failure listener
- + 451 RFC2616 Compliance mode should support empty headers
- + 453 Change logging of setting session maxInactiveInterval to DEBUG from WARN
- + 454 DoSFilter does not send an error status code when closing a connection,
-   because of timeout
- + 458 Improve Quality list handling
- + 467 Compact // rule
- + 469 Update to Apache Jasper 8.0.33
- + 470 AsyncContextState NPE if called after reset
- + 472 Use LongAdder for statistics
- + 476 HttpClient should not send absolute-form target with non HttpProxy
-=======
-jetty-9.2.17-SNAPSHOT
+jetty-9.3.9-SNAPSHOT
 
 jetty-9.2.16.v20160414 - 14 April 2016
  + 85 Expose TLS protocol used for connection in SecureRequestCustomizer
@@ -58,17 +30,12 @@
  + 504 HTTP/2 client transport cannot send request after idle timeout
 
  jetty-9.3.9.M0 - 05 April 2016
->>>>>>> c99c02e2
  + 184 Empty Realm for BasicAuthentication
  + 371 update apache jsp to 8.0.27
  + 418 Add osgi capability for endpoint configurator
  + 424 Jetty impl. of Websocket ServerEndpointConfig.Configurator lifecycle out
    of spec
  + 427 Squelch intentional exceptions seen during websocket testing
-<<<<<<< HEAD
- + 431
-=======
->>>>>>> c99c02e2
  + 434 RequestTest stack traces
  + 435 adjust debug log message
  + 437 Avoid NPE on receiving empty message though MessageHandler.Partial
