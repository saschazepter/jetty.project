//
// ========================================================================
// Copyright (c) 1995 Mort Bay Consulting Pty Ltd and others.
//
// This program and the accompanying materials are made available under the
// terms of the Eclipse Public License v. 2.0 which is available at
// https://www.eclipse.org/legal/epl-2.0, or the Apache License, Version 2.0
// which is available at https://www.apache.org/licenses/LICENSE-2.0.
//
// SPDX-License-Identifier: EPL-2.0 OR Apache-2.0
// ========================================================================
//

package org.eclipse.jetty.ee10.servlet;

import java.io.Closeable;
import java.io.IOException;
import java.io.OutputStream;
import java.io.OutputStreamWriter;
import java.io.PrintWriter;
import java.util.ArrayList;
import java.util.Collections;
import java.util.Enumeration;
import java.util.List;
import java.util.Locale;
import java.util.Map;
import java.util.Objects;

import jakarta.servlet.DispatcherType;
import jakarta.servlet.RequestDispatcher;
import jakarta.servlet.ServletException;
import jakarta.servlet.ServletOutputStream;
import jakarta.servlet.ServletRequest;
import jakarta.servlet.ServletResponse;
import jakarta.servlet.WriteListener;
import jakarta.servlet.http.HttpServletMapping;
import jakarta.servlet.http.HttpServletRequest;
import jakarta.servlet.http.HttpServletRequestWrapper;
import jakarta.servlet.http.HttpServletResponse;
import jakarta.servlet.http.HttpServletResponseWrapper;
import org.eclipse.jetty.ee10.servlet.util.ServletOutputStreamWrapper;
import org.eclipse.jetty.http.HttpURI;
import org.eclipse.jetty.http.pathmap.MatchedResource;
import org.eclipse.jetty.io.WriterOutputStream;
import org.eclipse.jetty.server.handler.ErrorHandler;
import org.eclipse.jetty.util.Fields;
import org.eclipse.jetty.util.IO;
import org.eclipse.jetty.util.StringUtil;
import org.eclipse.jetty.util.UrlEncoded;

public class Dispatcher implements RequestDispatcher
{
    /**
     * Dispatch include attribute names
     */
    public static final String __INCLUDE_PREFIX = "jakarta.servlet.include.";

    /**
     * Dispatch include attribute names
     */
    public static final String __FORWARD_PREFIX = "jakarta.servlet.forward.";

    /**
     * Name of original request attribute
     */
    public static final String __ORIGINAL_REQUEST = "org.eclipse.jetty.originalRequest";

    public static final String JETTY_INCLUDE_HEADER_PREFIX = "org.eclipse.jetty.server.include.";

    private final ServletContextHandler _contextHandler;
    private final HttpURI _uri;
    private final String _decodedPathInContext;
    private final String _named;
    private final ServletHandler.MappedServlet _mappedServlet;
    private final ServletHandler _servletHandler;
    private final ServletPathMapping _servletPathMapping;

    public Dispatcher(ServletContextHandler contextHandler, HttpURI uri, String decodedPathInContext)
    {
        _contextHandler = contextHandler;
        _uri = uri.asImmutable();
        _decodedPathInContext = decodedPathInContext;
        _named = null;

        _servletHandler = _contextHandler.getServletHandler();
        MatchedResource<ServletHandler.MappedServlet> matchedServlet = _servletHandler.getMatchedServlet(decodedPathInContext);
        if (matchedServlet == null)
            throw new IllegalArgumentException("No servlet matching: " + decodedPathInContext);
        _mappedServlet = matchedServlet.getResource();
        _servletPathMapping = _mappedServlet.getServletPathMapping(_decodedPathInContext, matchedServlet.getMatchedPath());
        if (_servletPathMapping == null)
            throw new IllegalArgumentException("No servlet path mapping: " + _servletPathMapping);
    }

    public Dispatcher(ServletContextHandler contextHandler, String name) throws IllegalStateException
    {
        _contextHandler = contextHandler;
        _uri = null;
        _decodedPathInContext = null;
        _named = name;

        _servletHandler = _contextHandler.getServletHandler();
        _mappedServlet = _servletHandler.getMappedServlet(name);
        _servletPathMapping = null;
    }

    public void error(ServletRequest request, ServletResponse response) throws ServletException, IOException
    {
        assert _named == null : "not allowed to have a named dispatch on error";
        assert _servletPathMapping != null : "Servlet Path Mapping required";
        assert _uri != null : "URI is required";

        HttpServletRequest httpRequest = (request instanceof HttpServletRequest) ? (HttpServletRequest)request : new ServletRequestHttpWrapper(request);
        HttpServletResponse httpResponse = (response instanceof HttpServletResponse) ? (HttpServletResponse)response : new ServletResponseHttpWrapper(response);

        _mappedServlet.handle(_servletHandler, _decodedPathInContext, new ErrorRequest(httpRequest), httpResponse);
    }

    @Override
    public void forward(ServletRequest request, ServletResponse response) throws ServletException, IOException
    {
        HttpServletRequest httpRequest = (request instanceof HttpServletRequest) ? (HttpServletRequest)request : new ServletRequestHttpWrapper(request);
        HttpServletResponse httpResponse = (response instanceof HttpServletResponse) ? (HttpServletResponse)response : new ServletResponseHttpWrapper(response);

        ServletContextRequest servletContextRequest = ServletContextRequest.getServletContextRequest(request);
        servletContextRequest.getServletContextResponse().resetForForward();
        _mappedServlet.handle(_servletHandler, _decodedPathInContext, new ForwardRequest(httpRequest), httpResponse);

        // If we are not async and not closed already, then close via the possibly wrapped response.
        if (!servletContextRequest.getState().isAsync() && !servletContextRequest.getServletContextResponse().hasLastWrite())
        {
            Closeable closeable;
            try
            {
                closeable = response.getOutputStream();
            }
            catch (IllegalStateException e)
            {
                closeable = response.getWriter();
            }
            IO.close(closeable);
        }
    }

    @Override
    public void include(ServletRequest request, ServletResponse response) throws ServletException, IOException
    {
        HttpServletRequest httpRequest = (request instanceof HttpServletRequest) ? (HttpServletRequest)request : new ServletRequestHttpWrapper(request);
        HttpServletResponse httpResponse = (response instanceof HttpServletResponse) ? (HttpServletResponse)response : new ServletResponseHttpWrapper(response);
        ServletContextResponse servletContextResponse = ServletContextResponse.getServletContextResponse(response);

        IncludeResponse includeResponse = new IncludeResponse(httpResponse);
        try
        {
            _mappedServlet.handle(_servletHandler, _decodedPathInContext, new IncludeRequest(httpRequest), includeResponse);
        }
        finally
        {
            includeResponse.onIncluded();
            servletContextResponse.included();
        }
    }

    public void async(ServletRequest request, ServletResponse response) throws ServletException, IOException
    {
        HttpServletRequest httpRequest = (request instanceof HttpServletRequest) ? (HttpServletRequest)request : new ServletRequestHttpWrapper(request);
        HttpServletResponse httpResponse = (response instanceof HttpServletResponse) ? (HttpServletResponse)response : new ServletResponseHttpWrapper(response);

        _mappedServlet.handle(_servletHandler, _decodedPathInContext, new AsyncRequest(httpRequest), httpResponse);
    }

    public class ParameterRequestWrapper extends HttpServletRequestWrapper
    {
        private Fields _parameters = null;

        public ParameterRequestWrapper(HttpServletRequest request)
        {
            super(request);
        }

        private Fields getParameters()
        {
            if (_parameters == null)
            {
                String targetQuery = (_uri == null) ? null : _uri.getQuery();

                if (getRequest() instanceof ServletApiRequest servletApiRequest)
                {
                    Fields parameters = servletApiRequest.getParameters();

                    if (targetQuery == null)
                    {
                        _parameters = parameters;
                    }
                    else
                    {
                        _parameters = new Fields(true);
                        UrlEncoded.decodeTo(targetQuery, _parameters::add, UrlEncoded.ENCODING);
                        _parameters.addAll(parameters);
                    }
                }
                else
                {
                    _parameters = new Fields(true);
                    // Have to assume ENCODING because we can't know otherwise.
                    if (targetQuery != null)
                        UrlEncoded.decodeTo(targetQuery, _parameters::add, UrlEncoded.ENCODING);
                    for (Enumeration<String> names = getRequest().getParameterNames(); names.hasMoreElements(); )
                    {
                        String name = names.nextElement();
                        _parameters.add(name, getRequest().getParameterValues(name));
                    }
                }
            }
            return _parameters;
        }

        @Override
        public String getQueryString()
        {
            // The current behaviour is to return the target query if not null, else the original query is returned.
            // This means that the query string does not match the parameter map, which is merged for most dispatcher.
            // The specification is not clear on how the query should be handled.  It is in ongoing discussion in
            // https://github.com/jakartaee/servlet/issues/309
            // Currently the older jetty behaviour (merging the query string) has been replaced by the behaviour used
            // by other containers in order to pass the TCK.
            if (_uri != null)
            {
                String targetQuery = _uri.getQuery();
                if (!StringUtil.isEmpty(targetQuery))
                    return targetQuery;
            }
            return super.getQueryString();
        }

        @Override
        public String getParameter(String name)
        {
            return getParameters().getValue(name);
        }

        @Override
        public Map<String, String[]> getParameterMap()
        {
            return Collections.unmodifiableMap(getParameters().toStringArrayMap());
        }

        @Override
        public Enumeration<String> getParameterNames()
        {
            return Collections.enumeration(getParameters().getNames());
        }

        @Override
        public String[] getParameterValues(String name)
        {
            List<String> vals = getParameters().getValues(name);
            if (vals == null)
                return null;
            return vals.toArray(new String[0]);
        }

        @Override
        public String toString()
        {
            return "%s@%x{%s}".formatted(getClass().getSimpleName(), hashCode(), getRequest());
        }
    }

    private class ForwardRequest extends ParameterRequestWrapper
    {
        private final HttpServletRequest _httpServletRequest;

        public ForwardRequest(HttpServletRequest httpRequest)
        {
            super(httpRequest);
            _httpServletRequest = httpRequest;
        }

        @Override
        public DispatcherType getDispatcherType()
        {
            return DispatcherType.FORWARD;
        }

        @Override
        public String getPathInfo()
        {
            if (_servletPathMapping == null)
                return super.getPathInfo();
            return _servletPathMapping.getPathInfo();
        }

        @Override
        public String getServletPath()
        {
            if (_servletPathMapping == null)
                return super.getServletPath();
            return _servletPathMapping.getServletPath();
        }

        @Override
        public HttpServletMapping getHttpServletMapping()
        {
            if (_named != null)
                return super.getHttpServletMapping();

            return _servletPathMapping;
        }

        @Override
        public String getRequestURI()
        {
            return _uri == null ? super.getRequestURI() : _uri.getPath();
        }

        @Override
        public StringBuffer getRequestURL()
        {
            return _uri == null ? super.getRequestURL() : new StringBuffer(HttpURI.build(_uri).query(null).scheme(super.getScheme()).host(super.getServerName()).port(super.getServerPort()).asString());
        }

        @Override
        public Object getAttribute(String name)
        {
            if (name == null)
                return null;

            //Servlet Spec 9.4.2 no forward attributes if a named dispatcher
            if (_named != null && name.startsWith(__FORWARD_PREFIX))
                return null;

            //Servlet Spec 9.4.2 must return the values from the original request
            if (name.startsWith(__FORWARD_PREFIX))
            {
                HttpServletRequest originalRequest = (HttpServletRequest)super.getAttribute(__ORIGINAL_REQUEST);
                if (originalRequest == null)
                    originalRequest = _httpServletRequest;

                return switch (name)
                {
                    case RequestDispatcher.FORWARD_REQUEST_URI -> originalRequest.getRequestURI();
                    case RequestDispatcher.FORWARD_SERVLET_PATH -> originalRequest.getServletPath();
                    case RequestDispatcher.FORWARD_PATH_INFO -> originalRequest.getPathInfo();
                    case RequestDispatcher.FORWARD_CONTEXT_PATH -> originalRequest.getContextPath();
                    case RequestDispatcher.FORWARD_MAPPING -> originalRequest.getHttpServletMapping();
                    case RequestDispatcher.FORWARD_QUERY_STRING -> originalRequest.getQueryString();
                    default -> super.getAttribute(name);
                };
            }

            switch (name)
            {
                case __ORIGINAL_REQUEST ->
                {
                    HttpServletRequest originalRequest = (HttpServletRequest)super.getAttribute(name);
                    return originalRequest == null ? _httpServletRequest : originalRequest;
                }
                // Forward should hide include.
                case RequestDispatcher.INCLUDE_MAPPING, RequestDispatcher.INCLUDE_SERVLET_PATH,
                     RequestDispatcher.INCLUDE_PATH_INFO, RequestDispatcher.INCLUDE_REQUEST_URI,
                     RequestDispatcher.INCLUDE_CONTEXT_PATH, RequestDispatcher.INCLUDE_QUERY_STRING ->
                {
                    return null;
                }
                case ServletContextRequest.MULTIPART_CONFIG_ELEMENT ->
                {
                    // If we already have future parts, return the configuration of the wrapped request.
                    if (super.getAttribute(ServletMultiPartFormData.class.getName()) != null)
                        return super.getAttribute(name);
                    // otherwise, return the configuration of this mapping
                    return _mappedServlet.getServletHolder().getMultipartConfigElement();
                }

                default ->
                {
                    return super.getAttribute(name);
                }
            }
        }

        @Override
        public Enumeration<String> getAttributeNames()
        {
            ArrayList<String> names = new ArrayList<>(Collections.list(super.getAttributeNames()));

<<<<<<< HEAD
=======
            //only return the multipart attribute name if this servlet mapping has multipart config
            if (names.contains(ServletContextRequest.MULTIPART_CONFIG_ELEMENT) && _mappedServlet.getServletHolder().getMultipartConfigElement() == null)
                names.remove(ServletContextRequest.MULTIPART_CONFIG_ELEMENT);
            
>>>>>>> 818bd0ee
            //Servlet Spec 9.4.2 no forward attributes if a named dispatcher
            if (_named != null)
                return Collections.enumeration(names);

            names.add(RequestDispatcher.FORWARD_REQUEST_URI);
            names.add(RequestDispatcher.FORWARD_SERVLET_PATH);
            names.add(RequestDispatcher.FORWARD_PATH_INFO);
            names.add(RequestDispatcher.FORWARD_CONTEXT_PATH);
            names.add(RequestDispatcher.FORWARD_MAPPING);
            names.add(RequestDispatcher.FORWARD_QUERY_STRING);
            return Collections.enumeration(names);
        }
    }

    private class IncludeRequest extends ParameterRequestWrapper
    {
        private final HttpServletRequest _httpServletRequest;

        public IncludeRequest(HttpServletRequest request)
        {
            super(request);
            _httpServletRequest = request;
        }

        @Override
        public DispatcherType getDispatcherType()
        {
            return DispatcherType.INCLUDE;
        }

        @Override
        public Object getAttribute(String name)
        {
            if (name == null)
                return null;

            //Servlet Spec 9.3.1 no include attributes if a named dispatcher
            if (_named != null && name.startsWith(__INCLUDE_PREFIX))
                return null;

            return switch (name)
            {
                case RequestDispatcher.INCLUDE_MAPPING -> _servletPathMapping;
                case RequestDispatcher.INCLUDE_SERVLET_PATH -> _servletPathMapping.getServletPath();
                case RequestDispatcher.INCLUDE_PATH_INFO -> _servletPathMapping.getPathInfo();
                case RequestDispatcher.INCLUDE_REQUEST_URI -> (_uri == null) ? null : _uri.getPath();
                case RequestDispatcher.INCLUDE_CONTEXT_PATH -> _httpServletRequest.getContextPath();
                case RequestDispatcher.INCLUDE_QUERY_STRING -> (_uri == null) ? null : _uri.getQuery();
                default -> super.getAttribute(name);
            };
        }

        @Override
        public Enumeration<String> getAttributeNames()
        {
            //Servlet Spec 9.3.1 no include attributes if a named dispatcher
            ArrayList<String> names = new ArrayList<>(Collections.list(super.getAttributeNames()));
            if (_named != null)
                return Collections.enumeration(names);

            names.add(RequestDispatcher.INCLUDE_MAPPING);
            names.add(RequestDispatcher.INCLUDE_SERVLET_PATH);
            names.add(RequestDispatcher.INCLUDE_PATH_INFO);
            names.add(RequestDispatcher.INCLUDE_REQUEST_URI);
            names.add(RequestDispatcher.INCLUDE_CONTEXT_PATH);
            names.add(RequestDispatcher.INCLUDE_QUERY_STRING);
            return Collections.enumeration(names);
        }

        @Override
        public String getQueryString()
        {
            return _httpServletRequest.getQueryString();
        }
    }

    private static class IncludeResponse extends HttpServletResponseWrapper
    {
        ServletOutputStream _servletOutputStream;
        PrintWriter _printWriter;
        PrintWriter _mustFlush;

        public IncludeResponse(HttpServletResponse response)
        {
            super(response);
        }

        public void onIncluded()
        {
            if (_mustFlush != null)
                _mustFlush.flush();
        }

        @Override
        public ServletOutputStream getOutputStream() throws IOException
        {
            if (_printWriter != null)
                throw new IllegalStateException("getWriter() called");
            if (_servletOutputStream == null)
            {
                try
                {
                    _servletOutputStream = new ServletOutputStreamWrapper(getResponse().getOutputStream())
                    {
                        @Override
                        public void close()
                        {
                            // NOOP for include.
                        }
                    };
                }
                catch (IllegalStateException ise)
                {
                    OutputStream os = new WriterOutputStream(getResponse().getWriter(), getResponse().getCharacterEncoding());
                    _servletOutputStream = new ServletOutputStream()
                    {
                        @Override
                        public boolean isReady()
                        {
                            return true;
                        }

                        @Override
                        public void setWriteListener(WriteListener writeListener)
                        {
                            throw new UnsupportedOperationException();
                        }

                        @Override
                        public void write(int b) throws IOException
                        {
                            os.write(b);
                        }

                        @Override
                        public void write(byte[] b) throws IOException
                        {
                            os.write(b);
                        }

                        @Override
                        public void write(byte[] b, int off, int len) throws IOException
                        {
                            os.write(b, off, len);
                        }

                        @Override
                        public void flush() throws IOException
                        {
                            os.flush();
                        }

                        @Override
                        public void close()
                        {
                            // NOOP for include.
                        }
                    };
                }
            }
            return _servletOutputStream;
        }

        @Override
        public PrintWriter getWriter() throws IOException
        {
            if (_servletOutputStream != null)
                throw new IllegalStateException("getOutputStream called");
            if (_printWriter == null)
            {
                try
                {
                    _printWriter = super.getWriter();
                }
                catch (IllegalStateException ise)
                {
                    _printWriter = _mustFlush = new PrintWriter(new OutputStreamWriter(super.getOutputStream(), super.getCharacterEncoding()));
                }
            }
            return _printWriter;
        }

        @Override
        public void setCharacterEncoding(String charset)
        {
            // NOOP for include.
        }

        @Override
        public void setLocale(Locale loc)
        {
            // NOOP for include.
        }

        @Override
        public void setContentLength(int len)
        {
            // NOOP for include.
        }

        @Override
        public void setContentLengthLong(long len)
        {
            // NOOP for include.
        }

        @Override
        public void setContentType(String type)
        {
            // NOOP for include.
        }

        @Override
        public void reset()
        {
            // NOOP for include.
        }

        @Override
        public void resetBuffer()
        {
            // NOOP for include.
        }

        @Override
        public void setDateHeader(String name, long date)
        {
            // NOOP for include.
        }

        @Override
        public void addDateHeader(String name, long date)
        {
            // NOOP for include.
        }

        @Override
        public void setHeader(String name, String value)
        {
            //implement jetty-specific extension to include to allow headers
            //to be set
            if (!StringUtil.isBlank(name) && name.startsWith(JETTY_INCLUDE_HEADER_PREFIX))
                super.setHeader(name.substring(JETTY_INCLUDE_HEADER_PREFIX.length()), value);
        }

        @Override
        public void addHeader(String name, String value)
        {
            //implement jetty-specific extension to include to allow headers
            //to be set
            if (!StringUtil.isBlank(name) && name.startsWith(JETTY_INCLUDE_HEADER_PREFIX))
                super.addHeader(name.substring(JETTY_INCLUDE_HEADER_PREFIX.length()), value);
        }

        @Override
        public void setIntHeader(String name, int value)
        {
            // NOOP for include.
        }

        @Override
        public void addIntHeader(String name, int value)
        {
            // NOOP for include.
        }

        @Override
        public void setStatus(int sc)
        {
            // NOOP for include.
        }

        @Override
        public void sendError(int sc, String msg) throws IOException
        {
            // NOOP for include.
        }

        @Override
        public void sendError(int sc) throws IOException
        {
            // NOOP for include.
        }

        @Override
        public void sendRedirect(String location) throws IOException
        {
            // NOOP for include.
        }
    }

    private class AsyncRequest extends ParameterRequestWrapper
    {
        private final HttpServletRequest _httpServletRequest;

        public AsyncRequest(HttpServletRequest httpRequest)
        {
            super(httpRequest);
            _httpServletRequest = httpRequest;
            Objects.requireNonNull(_servletPathMapping);
        }

        @Override
        public DispatcherType getDispatcherType()
        {
            return DispatcherType.ASYNC;
        }

        @Override
        public String getPathInfo()
        {
            // TODO what about a 404 dispatch?
            return Objects.requireNonNull(_servletPathMapping).getPathInfo();
        }

        @Override
        public String getServletPath()
        {
            // TODO what about a 404 dispatch?
            return Objects.requireNonNull(_servletPathMapping).getServletPath();
        }

        @Override
        public HttpServletMapping getHttpServletMapping()
        {
            // TODO what about a 404 dispatch?
            return Objects.requireNonNull(_servletPathMapping);
        }

        @Override
        public String getRequestURI()
        {
            return _uri == null ? null : _uri.getPath();
        }

        @Override
        public StringBuffer getRequestURL()
        {
            return _uri == null ? null : new StringBuffer(_uri.asString());
        }

        @Override
        public Object getAttribute(String name)
        {
            return switch (name)
            {
                case AsyncContextState.ASYNC_REQUEST_URI -> _httpServletRequest.getRequestURI();
                case AsyncContextState.ASYNC_CONTEXT_PATH -> _httpServletRequest.getContextPath();
                case AsyncContextState.ASYNC_MAPPING -> _httpServletRequest.getHttpServletMapping();
                case AsyncContextState.ASYNC_PATH_INFO -> _httpServletRequest.getPathInfo();
                case AsyncContextState.ASYNC_SERVLET_PATH -> _httpServletRequest.getServletPath();
                case AsyncContextState.ASYNC_QUERY_STRING -> _httpServletRequest.getQueryString();
                default -> super.getAttribute(name);
            };
        }

        @Override
        public Enumeration<String> getAttributeNames()
        {
            ArrayList<String> names = new ArrayList<>(Collections.list(super.getAttributeNames()));
            names.add(AsyncContextState.ASYNC_REQUEST_URI);
            names.add(AsyncContextState.ASYNC_SERVLET_PATH);
            names.add(AsyncContextState.ASYNC_PATH_INFO);
            names.add(AsyncContextState.ASYNC_CONTEXT_PATH);
            names.add(AsyncContextState.ASYNC_MAPPING);
            names.add(AsyncContextState.ASYNC_QUERY_STRING);
            return Collections.enumeration(names);
        }
    }

    private class ErrorRequest extends ParameterRequestWrapper
    {
        private final HttpServletRequest _httpServletRequest;

        public ErrorRequest(HttpServletRequest httpRequest)
        {
            super(httpRequest);
            _httpServletRequest = httpRequest;
        }

        @Override
        public DispatcherType getDispatcherType()
        {
            return DispatcherType.ERROR;
        }

        @Override
        public String getPathInfo()
        {
            return _servletPathMapping.getPathInfo();
        }

        @Override
        public String getServletPath()
        {
            return _servletPathMapping.getServletPath();
        }

        @Override
        public HttpServletMapping getHttpServletMapping()
        {
            return _servletPathMapping;
        }

        @Override
        public String getRequestURI()
        {
            return _uri.getPath();
        }

        @Override
        public StringBuffer getRequestURL()
        {
            return new StringBuffer(HttpURI.build(_uri)
                .scheme(getScheme())
                .host(getServerName())
                .port(getServerPort())
                .asString());
        }

        @Override
        public Object getAttribute(String name)
        {
            return switch (name)
            {
                case ERROR_REQUEST_URI -> _httpServletRequest.getRequestURI();
                case ERROR_STATUS_CODE -> super.getAttribute(ErrorHandler.ERROR_STATUS);
                case ERROR_MESSAGE -> super.getAttribute(ErrorHandler.ERROR_MESSAGE);
                case ERROR_SERVLET_NAME -> super.getAttribute(ErrorHandler.ERROR_ORIGIN);
                case ERROR_EXCEPTION -> super.getAttribute(ErrorHandler.ERROR_EXCEPTION);
                case ERROR_EXCEPTION_TYPE ->
                {
                    Object err = super.getAttribute(ErrorHandler.ERROR_EXCEPTION);
                    yield err == null ? null : err.getClass();
                }
                default -> super.getAttribute(name);
            };
        }

        @Override
        public Enumeration<String> getAttributeNames()
        {
            // TODO add all names?
            List<String> names = new ArrayList<>(List.of(ERROR_REQUEST_URI, ERROR_STATUS_CODE, ERROR_MESSAGE, ERROR_SERVLET_NAME, ERROR_EXCEPTION, ERROR_EXCEPTION_TYPE));
            names.addAll(Collections.list(super.getAttributeNames()));
            return Collections.enumeration(names);
        }
    }

    @Override
    public String toString()
    {
        return String.format("Dispatcher@0x%x{%s,%s}", hashCode(), _named, _uri);
    }
}<|MERGE_RESOLUTION|>--- conflicted
+++ resolved
@@ -384,13 +384,10 @@
         {
             ArrayList<String> names = new ArrayList<>(Collections.list(super.getAttributeNames()));
 
-<<<<<<< HEAD
-=======
             //only return the multipart attribute name if this servlet mapping has multipart config
             if (names.contains(ServletContextRequest.MULTIPART_CONFIG_ELEMENT) && _mappedServlet.getServletHolder().getMultipartConfigElement() == null)
                 names.remove(ServletContextRequest.MULTIPART_CONFIG_ELEMENT);
             
->>>>>>> 818bd0ee
             //Servlet Spec 9.4.2 no forward attributes if a named dispatcher
             if (_named != null)
                 return Collections.enumeration(names);
