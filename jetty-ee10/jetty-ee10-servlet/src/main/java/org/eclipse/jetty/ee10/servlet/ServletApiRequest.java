--- conflicted
+++ resolved
@@ -1033,7 +1033,6 @@
                     : SET_COOKIE_PARSER.parse(field.getValue());
 
                 if (httpCookie == null)
-<<<<<<< HEAD
                     continue;
 
                 if (httpCookie.isExpired())
@@ -1047,21 +1046,6 @@
                             i.remove();
                     }
                     continue;
-=======
-                    continue;
-
-                if (httpCookie.isExpired())
-                {
-                    for (Iterator<Object> i = cookies.iterator(); i.hasNext();)
-                    {
-                        Object o = i.next();
-                        if (o instanceof Cookie cookie && cookie.getName().equals(httpCookie.getName()))
-                            i.remove();
-                        else if (o instanceof HttpCookie cookie && cookie.getName().equals(httpCookie.getName()))
-                            i.remove();
-                    }
-                    continue;
->>>>>>> 1e9aca4c
                 }
                 cookies.add(httpCookie);
             }
