--- conflicted
+++ resolved
@@ -83,15 +83,9 @@
 
             //apply any config from a jetty.xml file first to our "fake" server instance
             //TODO probably not necessary
-<<<<<<< HEAD
-            applyJettyXml ();  
-        
-            ServerSupport.configureHandlers(server, contextHandlers, null);
-=======
             applyJettyXml();
 
-            ServerSupport.configureHandlers(server, null);
->>>>>>> f8b029c4
+            ServerSupport.configureHandlers(server, contextHandlers, null);
             ServerSupport.configureDefaultConfigurationClasses(server);
 
             //ensure config of the webapp based on settings in plugin
