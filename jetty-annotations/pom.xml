<project xmlns="http://maven.apache.org/POM/4.0.0" xmlns:xsi="http://www.w3.org/2001/XMLSchema-instance" xsi:schemaLocation="http://maven.apache.org/POM/4.0.0 http://maven.apache.org/maven-v4_0_0.xsd">
  <parent>
    <groupId>org.eclipse.jetty</groupId>
    <artifactId>jetty-project</artifactId>
    <version>10.0.0-SNAPSHOT</version>
  </parent>

  <modelVersion>4.0.0</modelVersion>
  <artifactId>jetty-annotations</artifactId>
  <name>Jetty :: Servlet Annotations</name>
  <description>Annotation support for deploying servlets in jetty.</description>
<<<<<<< HEAD

=======
>>>>>>> 3423375a
  <properties>
    <bundle-symbolic-name>${project.groupId}.annotations</bundle-symbolic-name>
  </properties>

  <build>
    <plugins>
      <plugin>
        <artifactId>maven-surefire-plugin</artifactId>
        <configuration>
          <argLine>
            @{argLine} ${jetty.surefire.argLine} --add-opens org.eclipse.jetty.annotations/org.eclipse.jetty.annotations.resources=org.eclipse.jetty.plus
          </argLine>
        </configuration>
      </plugin>
      <plugin>
        <groupId>org.apache.felix</groupId>
        <artifactId>maven-bundle-plugin</artifactId>
        <extensions>true</extensions>
        <configuration>
          <instructions>
            <Import-Package>org.objectweb.asm;version="5",*</Import-Package>
            <Require-Capability>osgi.serviceloader; filter:="(osgi.serviceloader=javax.servlet.ServletContainerInitializer)";resolution:=optional;cardinality:=multiple, osgi.extender; filter:="(osgi.extender=osgi.serviceloader.processor)";resolution:=optional
            </Require-Capability>
          </instructions>
        </configuration>
      </plugin>
      <plugin>
        <groupId>org.codehaus.mojo</groupId>
        <artifactId>findbugs-maven-plugin</artifactId>
        <configuration>
          <onlyAnalyze>org.eclipse.jetty.annotations.*</onlyAnalyze>
        </configuration>
      </plugin>
    </plugins>
  </build>

  <dependencies>
    <dependency>
      <groupId>org.eclipse.jetty</groupId>
      <artifactId>jetty-plus</artifactId>
      <version>${project.version}</version>
    </dependency>
    <dependency>
      <groupId>org.eclipse.jetty</groupId>
      <artifactId>jetty-webapp</artifactId>
      <version>${project.version}</version>
    </dependency>
    <dependency>
      <groupId>jakarta.annotation</groupId>
      <artifactId>jakarta.annotation-api</artifactId>
    </dependency>
    <dependency>
      <groupId>org.ow2.asm</groupId>
      <artifactId>asm</artifactId>
    </dependency>
    <dependency>
      <groupId>org.ow2.asm</groupId>
      <artifactId>asm-commons</artifactId>
    </dependency>
    <dependency>
      <groupId>org.slf4j</groupId>
      <artifactId>slf4j-api</artifactId>
    </dependency>

    <dependency>
      <groupId>jakarta.transaction</groupId>
      <artifactId>jakarta.transaction-api</artifactId>
      <scope>test</scope>
    </dependency>
    <dependency>
      <groupId>org.eclipse.jetty.toolchain</groupId>
      <artifactId>jetty-test-helper</artifactId>
      <scope>test</scope>
    </dependency>
    <dependency>
      <groupId>org.eclipse.jetty</groupId>
      <artifactId>jetty-jndi</artifactId>
      <version>${project.version}</version>
      <scope>test</scope>
    </dependency>
    <dependency>
      <groupId>org.eclipse.jetty</groupId>
      <artifactId>jetty-slf4j-impl</artifactId>
      <scope>test</scope>
    </dependency>
  </dependencies>
</project><|MERGE_RESOLUTION|>--- conflicted
+++ resolved
@@ -9,10 +9,6 @@
   <artifactId>jetty-annotations</artifactId>
   <name>Jetty :: Servlet Annotations</name>
   <description>Annotation support for deploying servlets in jetty.</description>
-<<<<<<< HEAD
-
-=======
->>>>>>> 3423375a
   <properties>
     <bundle-symbolic-name>${project.groupId}.annotations</bundle-symbolic-name>
   </properties>
