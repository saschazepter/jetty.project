--- conflicted
+++ resolved
@@ -837,9 +837,6 @@
 
     private void append(FrameBytes frameBytes)
     {
-<<<<<<< HEAD
-        enqueue(frameBytes,false);
-=======
         synchronized (queue)
         {
             int index = queue.size();
@@ -852,19 +849,10 @@
             }
             queue.add(index, frameBytes);
         }
->>>>>>> 50f545b2
     }
 
     private void prepend(FrameBytes frameBytes)
     {
-<<<<<<< HEAD
-        enqueue(frameBytes,true);
-    }
-
-    private void enqueue(FrameBytes frameBytes, boolean prepend)
-    {
-=======
->>>>>>> 50f545b2
         synchronized (queue)
         {
             int index = 0;
@@ -919,25 +907,8 @@
                 @Override
                 public void run()
                 {
-<<<<<<< HEAD
-                    @Override
-                    public void run()
-                    {
-                        notifyHandlerCompleted(handler,context);
-                        flush();
-                    }
-                });
-            }
-            else
-            {
-                handlerInvocations.set(invocations + 1);
-                try
-                {
-                    notifyHandlerCompleted(handler,context);
-=======
                     if (handler != null)
                         notifyHandlerCompleted(handler, context);
->>>>>>> 50f545b2
                     flush();
                 }
             });
