--- conflicted
+++ resolved
@@ -152,15 +152,9 @@
         synchronized (this)
         {
             int streamId = streamIds.getAndAdd(2);
-<<<<<<< HEAD
-            SynStreamFrame synStream = new SynStreamFrame(version,synInfo.getFlags(),streamId,associatedStreamId,synInfo.getPriority(),synInfo.getHeaders());
-            IStream stream = createStream(synStream,listener);
-            generateAndEnqueueControlFrame(stream,synStream,timeout,unit,handler,stream);
-=======
             SynStreamFrame synStream = new SynStreamFrame(version, synInfo.getFlags(), streamId, associatedStreamId, synInfo.getPriority(), synInfo.getHeaders());
             IStream stream = createStream(synStream, listener, true);
-            control(stream, synStream, timeout, unit, handler, stream);
->>>>>>> 3618be23
+            generateAndEnqueueControlFrame(stream, synStream, timeout, unit, handler, stream);
         }
         flush();
     }
