/*
 * Copyright (c) 2012 the original author or authors.
 *
 * Licensed under the Apache License, Version 2.0 (the "License");
 * you may not use this file except in compliance with the License.
 * You may obtain a copy of the License at
 *
 *     http://www.apache.org/licenses/LICENSE-2.0
 *
 * Unless required by applicable law or agreed to in writing, software
 * distributed under the License is distributed on an "AS IS" BASIS,
 * WITHOUT WARRANTIES OR CONDITIONS OF ANY KIND, either express or implied.
 * See the License for the specific language governing permissions and
 * limitations under the License.
 */

package org.eclipse.jetty.spdy;

import java.nio.ByteBuffer;
import java.util.Collections;
import java.util.Map;
import java.util.Set;
import java.util.concurrent.ConcurrentHashMap;
import java.util.concurrent.Future;
import java.util.concurrent.TimeUnit;
import java.util.concurrent.atomic.AtomicInteger;

import org.eclipse.jetty.spdy.api.ByteBufferDataInfo;
import org.eclipse.jetty.spdy.api.DataInfo;
import org.eclipse.jetty.spdy.api.Handler;
import org.eclipse.jetty.spdy.api.HeadersInfo;
import org.eclipse.jetty.spdy.api.ReplyInfo;
import org.eclipse.jetty.spdy.api.RstInfo;
import org.eclipse.jetty.spdy.api.Session;
import org.eclipse.jetty.spdy.api.Stream;
import org.eclipse.jetty.spdy.api.StreamFrameListener;
import org.eclipse.jetty.spdy.api.StreamStatus;
import org.eclipse.jetty.spdy.api.SynInfo;
import org.eclipse.jetty.spdy.frames.ControlFrame;
import org.eclipse.jetty.spdy.frames.DataFrame;
import org.eclipse.jetty.spdy.frames.HeadersFrame;
import org.eclipse.jetty.spdy.frames.SynReplyFrame;
import org.eclipse.jetty.spdy.frames.SynStreamFrame;
import org.eclipse.jetty.spdy.frames.WindowUpdateFrame;
import org.eclipse.jetty.util.log.Log;
import org.eclipse.jetty.util.log.Logger;

public class StandardStream implements IStream
{
    private static final Logger logger = Log.getLogger(Stream.class);
    private final Map<String, Object> attributes = new ConcurrentHashMap<>();
    private final IStream associatedStream;
    private final SynStreamFrame frame;
    private final ISession session;
    private final AtomicInteger windowSize;
    private final Set<IStream> associatedStreams = Collections.newSetFromMap(new ConcurrentHashMap<IStream,Boolean>());
    private volatile StreamFrameListener listener;
    private volatile OpenState openState = OpenState.SYN_SENT;
    private volatile CloseState closeState = CloseState.OPENED;

    public StandardStream(SynStreamFrame frame, ISession session, int windowSize, IStream associatedStream)
    {
        this.frame = frame;
        this.session = session;
        this.windowSize = new AtomicInteger(windowSize);
        this.associatedStream = associatedStream;
    }

    @Override
    public int getId()
    {
        return frame.getStreamId();
    }

    @Override
    public IStream getParentStream()
    {
        return associatedStream;
    }
    
    @Override
    public Set<IStream> getAssociatedStreams()
    {
        return associatedStreams;
    }
    
    @Override
    public void associate(IStream stream)
    {
        associatedStreams.add(stream);
    }
    
    @Override
    public void removeAssociation(IStream stream)
    {
        associatedStreams.remove(stream);
    }
    
    @Override
    public byte getPriority()
    {
        return frame.getPriority();
    }

    @Override
    public int getWindowSize()
    {
        return windowSize.get();
    }

    @Override
    public void updateWindowSize(int delta)
    {
        int size = windowSize.addAndGet(delta);
        logger.debug("Updated window size by {}, new window size {}",delta,size);
    }

    @Override
    public Session getSession()
    {
        return session;
    }

    @Override
    public boolean isHalfClosed()
    {
        CloseState closeState = this.closeState;
<<<<<<< HEAD
        return closeState == CloseState.LOCALLY_CLOSED || closeState == CloseState.REMOTELY_CLOSED || closeState == CloseState.CLOSED;
=======
        return closeState == CloseState.LOCALLY_CLOSED ||
                closeState == CloseState.REMOTELY_CLOSED ||
                closeState == CloseState.CLOSED;
>>>>>>> 7e5bff46
    }

    @Override
    public Object getAttribute(String key)
    {
        return attributes.get(key);
    }

    @Override
    public void setAttribute(String key, Object value)
    {
        attributes.put(key,value);
    }

    @Override
    public Object removeAttribute(String key)
    {
        return attributes.remove(key);
    }

    @Override
    public void setStreamFrameListener(StreamFrameListener listener)
    {
        this.listener = listener;
    }

    @Override
    public void updateCloseState(boolean close, boolean local)
    {
        if (close)
        {
            switch (closeState)
            {
                case OPENED:
                {
                    closeState = local ? CloseState.LOCALLY_CLOSED : CloseState.REMOTELY_CLOSED;
                    break;
                }
                case LOCALLY_CLOSED:
                {
                    if (local)
                        throw new IllegalStateException();
                    else
                        closeState = CloseState.CLOSED;
                    break;
                }
                case REMOTELY_CLOSED:
                {
                    if (local)
                    {
                        if (associatedStream != null)
                        {
                            associatedStream.removeAssociation(this);
                        }
                        closeState = CloseState.CLOSED;
                    }
                    else
                    {
                        throw new IllegalStateException();
                    }
                    break;
                }
                default:
                {
                    throw new IllegalStateException();
                }
            }
        }
    }

    @Override
    public void process(ControlFrame frame)
    {
        switch (frame.getType())
        {
            case SYN_STREAM:
            {
                openState = OpenState.SYN_RECV;
                break;
            }
            case SYN_REPLY:
            {
                openState = OpenState.REPLY_RECV;
                SynReplyFrame synReply = (SynReplyFrame)frame;
                updateCloseState(synReply.isClose(), false);
                ReplyInfo replyInfo = new ReplyInfo(synReply.getHeaders(), synReply.isClose());
                notifyOnReply(replyInfo);
                break;
            }
            case HEADERS:
            {
                HeadersFrame headers = (HeadersFrame)frame;
                updateCloseState(headers.isClose(), false);
                HeadersInfo headersInfo = new HeadersInfo(headers.getHeaders(), headers.isClose(), headers.isResetCompression());
                notifyOnHeaders(headersInfo);
                break;
            }
            case WINDOW_UPDATE:
            {
                WindowUpdateFrame windowUpdate = (WindowUpdateFrame)frame;
                updateWindowSize(windowUpdate.getWindowDelta());
                break;
            }
            case RST_STREAM:
            {
                // TODO:
                break;
            }
            default:
            {
                throw new IllegalStateException();
            }
        }
        session.flush();
    }

    @Override
    public void process(DataFrame frame, ByteBuffer data)
    {
        if (!canReceive())
        {
            session.rst(new RstInfo(getId(),StreamStatus.PROTOCOL_ERROR));
            return;
        }

        updateCloseState(frame.isClose(), false);

        ByteBufferDataInfo dataInfo = new ByteBufferDataInfo(data,frame.isClose(),frame.isCompress())
        {
            @Override
            public void consume(int delta)
            {
                super.consume(delta);

                // This is the algorithm for flow control.
                // This method may be called multiple times with delta=1, but we only send a window
                // update when the whole dataInfo has been consumed.
                // Other policies may be to send window updates when consumed() is greater than
                // a certain threshold, etc. but for now the policy is not pluggable for simplicity.
                // Note that the frequency of window updates depends on the read buffer, that
                // should not be too smaller than the window size to avoid frequent window updates.
                // Therefore, a pluggable policy should be able to modify the read buffer capacity.
                if (consumed() == length() && !isClosed())
                    windowUpdate(length());
            }
        };
        notifyOnData(dataInfo);
        session.flush();
    }

    private void windowUpdate(int delta)
    {
        if (delta > 0)
        {
            WindowUpdateFrame windowUpdateFrame = new WindowUpdateFrame(session.getVersion(),getId(),delta);
            session.control(this,windowUpdateFrame,0,TimeUnit.MILLISECONDS,null,null);
        }
    }

    private void notifyOnReply(ReplyInfo replyInfo)
    {
        final StreamFrameListener listener = this.listener;
        try
        {
            if (listener != null)
            {
                logger.debug("Invoking reply callback with {} on listener {}",replyInfo,listener);
                listener.onReply(this,replyInfo);
            }
        }
        catch (Exception x)
        {
            logger.info("Exception while notifying listener " + listener,x);
        }
    }

    private void notifyOnHeaders(HeadersInfo headersInfo)
    {
        final StreamFrameListener listener = this.listener;
        try
        {
            if (listener != null)
            {
                logger.debug("Invoking headers callback with {} on listener {}",frame,listener);
                listener.onHeaders(this,headersInfo);
            }
        }
        catch (Exception x)
        {
            logger.info("Exception while notifying listener " + listener,x);
        }
    }

    private void notifyOnData(DataInfo dataInfo)
    {
        final StreamFrameListener listener = this.listener;
        try
        {
            if (listener != null)
            {
                logger.debug("Invoking data callback with {} on listener {}",dataInfo,listener);
                listener.onData(this,dataInfo);
                logger.debug("Invoked data callback with {} on listener {}",dataInfo,listener);
            }
        }
        catch (Exception x)
        {
            logger.info("Exception while notifying listener " + listener,x);
        }
    }

    @Override
    public Future<Stream> syn(SynInfo synInfo)
    {
        Promise<Stream> result = new Promise<>();
        syn(synInfo,0, TimeUnit.MILLISECONDS, result);
        return result;
    }
    
    @Override
    public void syn(SynInfo synInfo, long timeout, TimeUnit unit, Handler<Stream> handler)
    {
        if (isClosed() || !session.getStreams().containsKey(getId()))
        {
            handler.failed(new StreamException(getId(),StreamStatus.INVALID_STREAM)); // TODO: use StreamStatus.alreadyClosed() for V3
            return;
        }
        PushSynInfo pushSynInfo = new PushSynInfo(getId(),synInfo);
        session.syn(pushSynInfo,null,timeout,unit,handler);
    }
    
    @Override
    public Future<Void> reply(ReplyInfo replyInfo)
    {
        Promise<Void> result = new Promise<>();
        reply(replyInfo,0,TimeUnit.MILLISECONDS,result);
        return result;
    }

    @Override
    public void reply(ReplyInfo replyInfo, long timeout, TimeUnit unit, Handler<Void> handler)
    {
        openState = OpenState.REPLY_SENT;
        updateCloseState(replyInfo.isClose(), true);
        SynReplyFrame frame = new SynReplyFrame(session.getVersion(), replyInfo.getFlags(), getId(), replyInfo.getHeaders());
        session.control(this, frame, timeout, unit, handler, null);
    }

    @Override
    public Future<Void> data(DataInfo dataInfo)
    {
        Promise<Void> result = new Promise<>();
        data(dataInfo,0,TimeUnit.MILLISECONDS,result);
        return result;
    }

    @Override
    public void data(DataInfo dataInfo, long timeout, TimeUnit unit, Handler<Void> handler)
    {
        if (!canSend())
        {
            session.rst(new RstInfo(getId(), StreamStatus.PROTOCOL_ERROR));
            throw new IllegalStateException("Protocol violation: cannot send a DATA frame before a SYN_REPLY frame");
        }
        if (isLocallyClosed())
        {
            session.rst(new RstInfo(getId(), StreamStatus.PROTOCOL_ERROR));
            throw new IllegalStateException("Protocol violation: cannot send a DATA frame on a closed stream");
        }

        // Cannot update the close state here, because the data that we send may
        // be flow controlled, so we need the stream to update the window size.
        session.data(this,dataInfo,timeout,unit,handler,null);
    }

    @Override
    public Future<Void> headers(HeadersInfo headersInfo)
    {
        Promise<Void> result = new Promise<>();
        headers(headersInfo,0,TimeUnit.MILLISECONDS,result);
        return result;
    }

    @Override
    public void headers(HeadersInfo headersInfo, long timeout, TimeUnit unit, Handler<Void> handler)
    {
        if (!canSend())
        {
            session.rst(new RstInfo(getId(), StreamStatus.PROTOCOL_ERROR));
            throw new IllegalStateException("Protocol violation: cannot send a HEADERS frame before a SYN_REPLY frame");
        }
        if (isLocallyClosed())
        {
            session.rst(new RstInfo(getId(), StreamStatus.PROTOCOL_ERROR));
            throw new IllegalStateException("Protocol violation: cannot send a HEADERS frame on a closed stream");
        }

        updateCloseState(headersInfo.isClose(), true);
        HeadersFrame frame = new HeadersFrame(session.getVersion(), headersInfo.getFlags(), getId(), headersInfo.getHeaders());
        session.control(this, frame, timeout, unit, handler, null);
    }

    @Override
    public boolean isClosed()
    {
        return closeState == CloseState.CLOSED;
    }

    private boolean isLocallyClosed()
    {
        CloseState closeState = this.closeState;
        return closeState == CloseState.LOCALLY_CLOSED || closeState == CloseState.CLOSED;
    }

    @Override
    public String toString()
    {
        return String.format("stream=%d v%d %s", getId(), session.getVersion(), closeState);
    }

    private boolean canSend()
    {
        OpenState openState = this.openState;
        return openState == OpenState.SYN_SENT || openState == OpenState.REPLY_RECV || openState == OpenState.REPLY_SENT;
    }

    private boolean canReceive()
    {
        OpenState openState = this.openState;
        return openState == OpenState.SYN_RECV || openState == OpenState.REPLY_RECV || openState == OpenState.REPLY_SENT;
    }

    private enum OpenState
    {
        SYN_SENT, SYN_RECV, REPLY_SENT, REPLY_RECV
    }

    private enum CloseState
    {
        OPENED, LOCALLY_CLOSED, REMOTELY_CLOSED, CLOSED
    }
}<|MERGE_RESOLUTION|>--- conflicted
+++ resolved
@@ -125,13 +125,9 @@
     public boolean isHalfClosed()
     {
         CloseState closeState = this.closeState;
-<<<<<<< HEAD
-        return closeState == CloseState.LOCALLY_CLOSED || closeState == CloseState.REMOTELY_CLOSED || closeState == CloseState.CLOSED;
-=======
         return closeState == CloseState.LOCALLY_CLOSED ||
                 closeState == CloseState.REMOTELY_CLOSED ||
                 closeState == CloseState.CLOSED;
->>>>>>> 7e5bff46
     }
 
     @Override
