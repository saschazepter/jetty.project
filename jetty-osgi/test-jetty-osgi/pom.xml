<project xmlns="http://maven.apache.org/POM/4.0.0" xmlns:xsi="http://www.w3.org/2001/XMLSchema-instance" xsi:schemaLocation="http://maven.apache.org/POM/4.0.0 http://maven.apache.org/maven-v4_0_0.xsd">
  <parent>
    <groupId>org.eclipse.jetty.osgi</groupId>
    <artifactId>jetty-osgi-project</artifactId>
    <version>11.0.12-SNAPSHOT</version>
    <relativePath>../pom.xml</relativePath>
  </parent>
  <modelVersion>4.0.0</modelVersion>
  <artifactId>test-jetty-osgi</artifactId>
  <name>Jetty :: OSGi :: Test</name>
  <description>Jetty OSGi Integration test</description>
  <properties>
    <bundle-symbolic-name>${project.groupId}.boot.test.osgi</bundle-symbolic-name>
    <jetty-orbit-url>https://download.eclipse.org/jetty/orbit/</jetty-orbit-url>
    <assembly-directory>target/distribution</assembly-directory>
    <pax.exam.version>4.13.1</pax.exam.version>
    <pax.url.version>2.6.2</pax.url.version>
    <swissbox.version>1.8.3</swissbox.version>
    <tinybundles.version>3.0.0</tinybundles.version>
<<<<<<< HEAD
    <spifly.version>1.3.5</spifly.version>
=======
    <injection.bundle.version>1.2</injection.bundle.version>
    <maven.javadoc.skip>true</maven.javadoc.skip>
>>>>>>> 69b851c6
  </properties>
  <dependencies>
    <!-- Pax Exam Dependencies -->
    <dependency>
      <groupId>org.ops4j.pax.exam</groupId>
      <artifactId>pax-exam</artifactId>
      <version>${pax.exam.version}</version>
      <scope>test</scope>
    </dependency>
    <dependency>
      <groupId>org.ops4j.pax.exam</groupId>
      <artifactId>pax-exam-inject</artifactId>
      <version>${pax.exam.version}</version>
      <scope>test</scope>
    </dependency>
    <!-- Use the forked container so we can pass it system properties eg for alpn -->
    <dependency>
      <groupId>org.ops4j.pax.exam</groupId>
      <artifactId>pax-exam-container-forked</artifactId>
      <version>${pax.exam.version}</version>
      <scope>test</scope>
      <exclusions>
        <exclusion>
          <groupId>biz.aQute.bnd</groupId>
          <artifactId>bndlib</artifactId>
        </exclusion>
        <exclusion>
          <groupId>org.ops4j.pax.tinybundles</groupId>
          <artifactId>tinybundles</artifactId>
        </exclusion>
      </exclusions>
    </dependency>
    <dependency>
      <groupId>org.ops4j.pax.tinybundles</groupId>
      <artifactId>tinybundles</artifactId>
      <version>${tinybundles.version}</version>
    </dependency>
    <dependency>
      <groupId>org.ops4j.pax.swissbox</groupId>
      <artifactId>pax-swissbox-framework</artifactId>
      <version>${swissbox.version}</version>
      <scope>test</scope>
      <exclusions>
        <exclusion>
          <groupId>org.ops4j.base</groupId>
          <artifactId>ops4j-base-monitors</artifactId>
        </exclusion>
      </exclusions>
    </dependency>
    <dependency>
      <groupId>org.ops4j.pax.swissbox</groupId>
      <artifactId>pax-swissbox-tracker</artifactId>
      <version>${swissbox.version}</version>
      <scope>test</scope>
    </dependency>
    <dependency>
      <groupId>org.ops4j.pax.exam</groupId>
      <artifactId>pax-exam-junit4</artifactId>
      <version>${pax.exam.version}</version>
      <scope>test</scope>
    </dependency>
    <dependency>
      <groupId>org.ops4j.pax.exam</groupId>
      <artifactId>pax-exam-link-mvn</artifactId>
      <version>${pax.exam.version}</version>
      <scope>test</scope>
    </dependency>
    <dependency>
      <groupId>org.ops4j.pax.url</groupId>
      <artifactId>pax-url-aether</artifactId>
      <version>${pax.url.version}</version>
      <scope>test</scope>
    </dependency>
    <dependency>
      <groupId>org.ops4j.pax.url</groupId>
      <artifactId>pax-url-wrap</artifactId>
      <version>${pax.url.version}</version>
      <scope>test</scope>
      <exclusions>
        <exclusion>
          <groupId>biz.aQute.bnd</groupId>
          <artifactId>bndlib</artifactId>
        </exclusion>
      </exclusions>
    </dependency>
    <dependency>
      <groupId>biz.aQute.bnd</groupId>
      <artifactId>biz.aQute.bndlib</artifactId>
      <exclusions>
        <exclusion>
          <groupId>org.osgi</groupId>
          <artifactId>org.osgi.core</artifactId>
        </exclusion>
      </exclusions>
    </dependency>
    <dependency>
      <groupId>org.eclipse.platform</groupId>
      <artifactId>org.eclipse.osgi</artifactId>
      <scope>test</scope>
    </dependency>
    <dependency>
      <groupId>org.eclipse.platform</groupId>
      <artifactId>org.eclipse.osgi.services</artifactId>
      <scope>test</scope>
    </dependency>
    <dependency>
      <groupId>org.eclipse.platform</groupId>
      <artifactId>org.eclipse.osgi.util</artifactId>
      <version>${osgi-util-version}</version>
      <scope>test</scope>
    </dependency>
    <dependency>
      <groupId>org.apache.geronimo.specs</groupId>
      <artifactId>geronimo-atinject_1.0_spec</artifactId>
      <version>1.2</version>
      <scope>test</scope>
    </dependency>
    <dependency>
      <groupId>org.osgi</groupId>
      <artifactId>org.osgi.util.promise</artifactId>
      <version>${osgi-util-promise-version}</version>
      <scope>test</scope>
    </dependency>
    <dependency>
      <groupId>org.osgi</groupId>
      <artifactId>org.osgi.util.measurement</artifactId>
      <version>${osgi-util-measurement-version}</version>
      <scope>test</scope>
    </dependency>
    <dependency>
      <groupId>org.osgi</groupId>
      <artifactId>org.osgi.util.position</artifactId>
      <version>${osgi-util-position-version}</version>
      <scope>test</scope>
    </dependency>
    <dependency>
      <groupId>org.osgi</groupId>
      <artifactId>org.osgi.util.xml</artifactId>
      <version>${osgi-util-xml-version}</version>
      <scope>test</scope>
    </dependency>
    <!-- Jetty OSGi Deps -->
    <dependency>
       <groupId>org.slf4j</groupId>
       <artifactId>slf4j-api</artifactId>
       <scope>test</scope>
     </dependency>
    <dependency>
       <groupId>org.slf4j</groupId>
       <artifactId>slf4j-simple</artifactId>
       <scope>test</scope>
     </dependency>
    <dependency>
      <groupId>org.eclipse.jetty</groupId>
      <artifactId>jetty-slf4j-impl</artifactId>
      <scope>test</scope>
    </dependency>
    <dependency>
      <groupId>org.eclipse.jetty.osgi</groupId>
      <artifactId>jetty-osgi-boot</artifactId>
      <scope>test</scope>
      <exclusions>
        <exclusion>
          <groupId>org.eclipse.platform</groupId>
          <artifactId>org.eclipse.osgi</artifactId>
        </exclusion>
        <exclusion>
          <groupId>org.eclipse.platform</groupId>
          <artifactId>org.eclipse.osgi.services</artifactId>
        </exclusion>
      </exclusions>
    </dependency>
    <dependency>
      <groupId>org.eclipse.jetty.osgi</groupId>
      <artifactId>jetty-osgi-boot-jsp</artifactId>
      <scope>test</scope>
      <exclusions>
        <exclusion>
          <groupId>org.eclipse.platform</groupId>
          <artifactId>org.eclipse.osgi</artifactId>
        </exclusion>
        <exclusion>
          <groupId>org.eclipse.platform</groupId>
          <artifactId>org.eclipse.osgi.services</artifactId>
        </exclusion>
      </exclusions>
    </dependency>
    <dependency>
      <groupId>org.eclipse.jetty.osgi</groupId>
      <artifactId>jetty-httpservice</artifactId>
      <scope>test</scope>
    </dependency>

    <dependency>
      <groupId>org.eclipse.jetty.toolchain</groupId>
      <artifactId>jetty-jakarta-servlet-api</artifactId>
    </dependency>
    <dependency>
      <groupId>jakarta.inject</groupId>
      <artifactId>jakarta.inject-api</artifactId>
      <scope>test</scope>
    </dependency>
    <dependency>
      <groupId>jakarta.transaction</groupId>
      <artifactId>jakarta.transaction-api</artifactId>
      <scope>test</scope>
    </dependency>
    <dependency>
      <groupId>jakarta.interceptor</groupId>
      <artifactId>jakarta.interceptor-api</artifactId>
      <scope>test</scope>
    </dependency>
    <dependency>
      <groupId>jakarta.enterprise</groupId>
      <artifactId>jakarta.enterprise.cdi-api</artifactId>
      <scope>test</scope>
    </dependency>
    <dependency>
      <groupId>jakarta.el</groupId>
      <artifactId>jakarta.el-api</artifactId>
      <scope>test</scope>
    </dependency>
    <dependency>
      <groupId>org.apache.aries.spifly</groupId>
      <artifactId>org.apache.aries.spifly.dynamic.bundle</artifactId>
      <version>${spifly.version}</version>
      <scope>test</scope>
      <exclusions>
        <exclusion>
          <groupId>org.apache.felix</groupId>
          <artifactId>org.apache.felix.framework</artifactId>
        </exclusion>
      </exclusions>
    </dependency>
    <dependency>
      <groupId>jakarta.activation</groupId>
      <artifactId>jakarta.activation-api</artifactId>
      <scope>test</scope>
    </dependency>
    <dependency>
      <groupId>org.mortbay.jasper</groupId>
      <artifactId>apache-jsp</artifactId>
    </dependency>
    <dependency>
      <groupId>org.mortbay.jasper</groupId>
      <artifactId>apache-el</artifactId>
    </dependency>
    <dependency>
      <groupId>jakarta.servlet.jsp.jstl</groupId>
      <artifactId>jakarta.servlet.jsp.jstl-api</artifactId>
      <exclusions>
        <exclusion>
          <groupId>jakarta.el</groupId>
          <artifactId>jakarta.el-api</artifactId>
        </exclusion>
      </exclusions>
    </dependency>
    <dependency>
      <groupId>org.glassfish.web</groupId>
      <artifactId>jakarta.servlet.jsp.jstl</artifactId>
   </dependency>
    <!-- Jetty Deps -->
    <dependency>
      <groupId>org.eclipse.jetty</groupId>
      <artifactId>jetty-annotations</artifactId>
      <scope>runtime</scope>
    </dependency>
    <dependency>
      <groupId>org.eclipse.jetty</groupId>
      <artifactId>jetty-webapp</artifactId>
      <scope>runtime</scope>
    </dependency>
    <dependency>
      <groupId>org.eclipse.jetty</groupId>
      <artifactId>jetty-deploy</artifactId>
      <scope>runtime</scope>
    </dependency>
    <dependency>
      <groupId>org.eclipse.jetty</groupId>
      <artifactId>jetty-server</artifactId>
      <scope>runtime</scope>
    </dependency>
    <dependency>
      <groupId>org.eclipse.jetty</groupId>
      <artifactId>jetty-servlet</artifactId>
      <scope>runtime</scope>
    </dependency>
    <dependency>
      <groupId>org.eclipse.jetty</groupId>
      <artifactId>jetty-servlets</artifactId>
      <scope>runtime</scope>
    </dependency>
    <dependency>
      <groupId>org.eclipse.jetty</groupId>
      <artifactId>jetty-security</artifactId>
      <scope>runtime</scope>
    </dependency>
    <dependency>
      <groupId>org.eclipse.jetty</groupId>
      <artifactId>jetty-xml</artifactId>
      <scope>runtime</scope>
    </dependency>
    <dependency>
      <groupId>org.eclipse.jetty</groupId>
      <artifactId>jetty-jmx</artifactId>
      <scope>runtime</scope>
    </dependency>
    <dependency>
      <groupId>org.eclipse.jetty</groupId>
      <artifactId>jetty-util</artifactId>
      <scope>runtime</scope>
    </dependency>
    <dependency>
      <groupId>org.eclipse.jetty</groupId>
      <artifactId>jetty-client</artifactId>
      <scope>runtime</scope>
    </dependency>
    <dependency>
      <groupId>org.eclipse.jetty.websocket</groupId>
      <artifactId>websocket-jetty-api</artifactId>
      <scope>runtime</scope>
    </dependency>
    <dependency>
      <groupId>org.eclipse.jetty.websocket</groupId>
      <artifactId>websocket-jetty-common</artifactId>
      <scope>runtime</scope>
    </dependency>
    <dependency>
      <groupId>org.eclipse.jetty.websocket</groupId>
      <artifactId>websocket-jetty-client</artifactId>
      <scope>runtime</scope>
    </dependency>
    <dependency>
      <groupId>org.eclipse.jetty.websocket</groupId>
      <artifactId>websocket-jakarta-client</artifactId>
      <scope>runtime</scope>
    </dependency>
    <dependency>
      <groupId>org.eclipse.jetty.websocket</groupId>
      <artifactId>websocket-servlet</artifactId>
      <scope>runtime</scope>
    </dependency>
    <dependency>
      <groupId>org.eclipse.jetty.websocket</groupId>
      <artifactId>websocket-jetty-server</artifactId>
      <scope>runtime</scope>
    </dependency>
    <dependency>
      <groupId>org.eclipse.jetty.toolchain</groupId>
      <artifactId>jetty-jakarta-websocket-api</artifactId>
      <scope>runtime</scope>
    </dependency>
    <dependency>
      <groupId>org.eclipse.jetty.websocket</groupId>
      <artifactId>websocket-jakarta-server</artifactId>
      <scope>runtime</scope>
    </dependency>
    <dependency>
      <groupId>org.eclipse.jetty.http2</groupId>
      <artifactId>http2-server</artifactId>
    </dependency>
    <dependency>
      <groupId>org.eclipse.jetty.http2</groupId>
      <artifactId>http2-hpack</artifactId>
    </dependency>
    <dependency>
      <groupId>org.eclipse.jetty.osgi</groupId>
      <artifactId>jetty-osgi-alpn</artifactId>
      <scope>test</scope>
    </dependency>
    <dependency>
      <groupId>org.eclipse.jetty</groupId>
      <artifactId>jetty-alpn-server</artifactId>
      <version>${project.version}</version>
      <scope>test</scope>
    </dependency>
    <dependency>
      <groupId>org.eclipse.jetty</groupId>
      <artifactId>jetty-plus</artifactId>
      <scope>runtime</scope>
    </dependency>

    <!-- Eclipse OSGi Deps -->
    <dependency>
      <groupId>org.eclipse.jetty.demos</groupId>
      <artifactId>demo-jsp-webapp</artifactId>
      <version>${project.version}</version>
      <classifier>webbundle</classifier>
      <scope>test</scope>
    </dependency>
    <dependency>
      <groupId>org.eclipse.jetty.demos</groupId>
      <artifactId>demo-jetty-webapp</artifactId>
      <version>${project.version}</version>
      <classifier>webbundle</classifier>
      <scope>test</scope>
    </dependency>
    <dependency>
      <groupId>org.eclipse.jetty.demos</groupId>
      <artifactId>demo-spec-webapp</artifactId>
      <version>${project.version}</version>
      <type>war</type>
      <scope>test</scope>
    </dependency>
    <dependency>
      <groupId>org.eclipse.jetty.demos</groupId>
      <artifactId>demo-container-initializer</artifactId>
      <version>${project.version}</version>
      <scope>test</scope>
    </dependency>
    <dependency>
      <groupId>org.eclipse.jetty.osgi</groupId>
      <artifactId>test-jetty-osgi-webapp-resources</artifactId>
      <version>${project.version}</version>
      <type>war</type>
      <scope>test</scope>
    </dependency>
    <dependency>
      <groupId>org.eclipse.jetty.osgi</groupId>
      <artifactId>test-jetty-osgi-fragment</artifactId>
      <version>${project.version}</version>
      <scope>test</scope>
    </dependency>
    <dependency>
      <groupId>org.eclipse.jetty.osgi</groupId>
      <artifactId>test-jetty-osgi-server</artifactId>
      <version>${project.version}</version>
      <scope>test</scope>
    </dependency>
    <dependency>
      <groupId>org.eclipse.jetty.demos</groupId>
      <artifactId>demo-mock-resources</artifactId>
      <version>${project.version}</version>
    </dependency>
    <dependency>
      <groupId>org.eclipse.jetty.osgi</groupId>
      <artifactId>test-jetty-osgi-context</artifactId>
      <version>${project.version}</version>
      <scope>test</scope>
    </dependency>
    <dependency>
      <groupId>org.eclipse.jetty.osgi</groupId>
      <artifactId>test-jetty-osgi-webapp</artifactId>
      <version>${project.version}</version>
      <scope>test</scope>
    </dependency>
    <dependency>
      <groupId>org.eclipse.jetty.toolchain</groupId>
      <artifactId>jetty-test-helper</artifactId>
      <scope>test</scope>
    </dependency>
    <dependency>
      <groupId>org.ow2.asm</groupId>
      <artifactId>asm</artifactId>
      <scope>test</scope>
      <version>${asm.version}</version>
    </dependency>
    <dependency>
      <groupId>org.ow2.asm</groupId>
      <artifactId>asm-commons</artifactId>
      <scope>test</scope>
      <version>${asm.version}</version>
    </dependency>
    <dependency>
      <groupId>org.ow2.asm</groupId>
      <artifactId>asm-tree</artifactId>
      <scope>test</scope>
      <version>${asm.version}</version>
    </dependency>
    <dependency>
      <groupId>org.ow2.asm</groupId>
      <artifactId>asm-analysis</artifactId>
      <scope>test</scope>
      <version>${asm.version}</version>
    </dependency>
    <dependency>
      <groupId>org.ow2.asm</groupId>
      <artifactId>asm-util</artifactId>
      <scope>test</scope>
      <version>${asm.version}</version>
    </dependency>
    <dependency>
      <groupId>org.eclipse.jetty.http2</groupId>
      <artifactId>http2-client</artifactId>
      <version>${project.version}</version>
      <scope>test</scope>
    </dependency>
    <dependency>
      <groupId>org.eclipse.jetty.http2</groupId>
      <artifactId>http2-http-client-transport</artifactId>
      <version>${project.version}</version>
      <scope>test</scope>
    </dependency>
    <dependency>
      <groupId>org.eclipse.jetty</groupId>
      <artifactId>jetty-alpn-conscrypt-server</artifactId>
      <version>${project.version}</version>
      <scope>test</scope>
    </dependency>
    <dependency>
      <groupId>org.eclipse.jetty</groupId>
      <artifactId>jetty-alpn-conscrypt-client</artifactId>
      <version>${project.version}</version>
      <scope>test</scope>
    </dependency>
    <dependency>
      <groupId>org.conscrypt</groupId>
      <artifactId>conscrypt-openjdk-uber</artifactId>
      <version>${conscrypt.version}</version>
      <scope>test</scope>
    </dependency>
    <dependency>
      <groupId>org.eclipse.jetty</groupId>
      <artifactId>jetty-alpn-java-server</artifactId>
      <version>${project.version}</version>
      <scope>test</scope>
    </dependency>
    <dependency>
      <groupId>org.eclipse.jetty</groupId>
      <artifactId>jetty-alpn-java-client</artifactId>
      <version>${project.version}</version>
      <scope>test</scope>
    </dependency>
  </dependencies>
  <build>
    <pluginManagement>
      <plugins>
        <plugin>
          <artifactId>maven-surefire-plugin</artifactId>
          <configuration>
            <skipTests>${skipTests}</skipTests>
            <systemPropertyVariables>
              <mavenRepoPath>${settings.localRepository}</mavenRepoPath>
              <settingsFilePath>${env.GLOBAL_MVN_SETTINGS}</settingsFilePath>
            </systemPropertyVariables>
            <argLine>-Dconscrypt-version=${conscrypt.version}</argLine>
          </configuration>
          <!-- paxexam still using junit 4 so we have to force the provider here -->
          <dependencies>
            <dependency>
              <groupId>org.apache.maven.surefire</groupId>
              <artifactId>surefire-junit47</artifactId>
              <version>${maven.surefire.plugin.version}</version>
            </dependency>
          </dependencies>
        </plugin>
        <plugin>
          <groupId>org.apache.servicemix.tooling</groupId>
          <artifactId>depends-maven-plugin</artifactId>
          <executions>
            <execution>
              <id>generate-depends-file</id>
              <goals>
                <goal>generate-depends-file</goal>
              </goals>
            </execution>
          </executions>
        </plugin>
        <!--This plugin's configuration is used to store Eclipse m2e settings only. It has no influence on the Maven build itself.-->
        <plugin>
          <groupId>org.eclipse.m2e</groupId>
          <artifactId>lifecycle-mapping</artifactId>
          <version>1.0.0</version>
          <configuration>
            <lifecycleMappingMetadata>
              <pluginExecutions>
                <pluginExecution>
                  <pluginExecutionFilter>
                    <groupId>org.apache.servicemix.tooling</groupId>
                    <artifactId>depends-maven-plugin</artifactId>
                    <versionRange>[1.2,)</versionRange>
                    <goals>
                      <goal>generate-depends-file</goal>
                    </goals>
                  </pluginExecutionFilter>
                  <action>
                    <ignore />
                  </action>
                </pluginExecution>
              </pluginExecutions>
            </lifecycleMappingMetadata>
          </configuration>
        </plugin>
      </plugins>
    </pluginManagement>
    <plugins>
      <plugin>
        <artifactId>maven-dependency-plugin</artifactId>
        <executions>
          <execution>
            <id>copy</id>
            <phase>process-test-resources</phase>
            <goals>
              <goal>copy-dependencies</goal>
            </goals>
            </execution>
        </executions>
        <configuration>
          <includeArtifactIds>test-jetty-osgi-webapp-resources</includeArtifactIds>
          <outputDirectory>target</outputDirectory>
          <stripVersion>true</stripVersion>
        </configuration>
      </plugin>
      <plugin>
        <groupId>org.apache.servicemix.tooling</groupId>
        <artifactId>depends-maven-plugin</artifactId>
        <executions>
          <execution>
            <id>generate-depends-file</id>
            <goals>
              <goal>generate-depends-file</goal>
            </goals>
          </execution>
        </executions>
      </plugin>
    </plugins>
  </build>
</project><|MERGE_RESOLUTION|>--- conflicted
+++ resolved
@@ -17,12 +17,9 @@
     <pax.url.version>2.6.2</pax.url.version>
     <swissbox.version>1.8.3</swissbox.version>
     <tinybundles.version>3.0.0</tinybundles.version>
-<<<<<<< HEAD
     <spifly.version>1.3.5</spifly.version>
-=======
     <injection.bundle.version>1.2</injection.bundle.version>
     <maven.javadoc.skip>true</maven.javadoc.skip>
->>>>>>> 69b851c6
   </properties>
   <dependencies>
     <!-- Pax Exam Dependencies -->
