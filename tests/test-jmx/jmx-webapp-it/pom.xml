--- conflicted
+++ resolved
@@ -20,11 +20,7 @@
   <parent>
     <groupId>org.eclipse.jetty.tests</groupId>
     <artifactId>test-jmx-parent</artifactId>
-<<<<<<< HEAD
     <version>9.3.0-SNAPSHOT</version>
-=======
-    <version>9.2.9-SNAPSHOT</version>
->>>>>>> 1b62a30a
   </parent>
   <modelVersion>4.0.0</modelVersion>
   <artifactId>jmx-webapp-it</artifactId>
