//
//  ========================================================================
//  Copyright (c) 1995-2019 Mort Bay Consulting Pty. Ltd.
//  ------------------------------------------------------------------------
//  All rights reserved. This program and the accompanying materials
//  are made available under the terms of the Eclipse Public License v1.0
//  and Apache License v2.0 which accompanies this distribution.
//
//      The Eclipse Public License is available at
//      http://www.eclipse.org/legal/epl-v10.html
//
//      The Apache License v2.0 is available at
//      http://www.opensource.org/licenses/apache2.0.php
//
//  You may elect to redistribute this code under either of these licenses.
//  ========================================================================
//

package org.eclipse.jetty.server.session;

import java.util.Collections;
import java.util.HashSet;
import java.util.Set;
import javax.servlet.http.HttpServletRequest;

import org.eclipse.jetty.util.StringUtil;
import org.eclipse.jetty.util.annotation.ManagedAttribute;
import org.eclipse.jetty.util.annotation.ManagedObject;
import org.eclipse.jetty.util.component.ContainerLifeCycle;
import org.eclipse.jetty.util.log.Log;
import org.eclipse.jetty.util.log.Logger;
import org.eclipse.jetty.util.thread.Locker.Lock;

/**
 * AbstractSessionCache
 *
 * A base implementation of the {@link SessionCache} interface for managing a set of
 * Session objects pertaining to a context in memory.
 *
 * This implementation ensures that multiple requests for the same session id
 * always return the same Session object.
 *
 * It will delay writing out a session to the SessionDataStore until the
 * last request exits the session. If the SessionDataStore supports passivation
 * then the session passivation and activation listeners are called appropriately as
 * the session is written.
 *
 * This implementation also supports evicting idle Session objects. An idle Session
 * is one that is still valid, has not expired, but has not been accessed by a
 * request for a configurable amount of time.  An idle session will be first
 * passivated before it is evicted from the cache.
 */
@ManagedObject
public abstract class AbstractSessionCache extends ContainerLifeCycle implements SessionCache
{
    static final Logger LOG = Log.getLogger("org.eclipse.jetty.server.session");

    /**
     * The authoritative source of session data
     */
    protected SessionDataStore _sessionDataStore;

    /**
     * The SessionHandler related to this SessionCache
     */
    protected final SessionHandler _handler;

    /**
     * Information about the context to which this SessionCache pertains
     */
    protected SessionContext _context;

    /**
     * When, if ever, to evict sessions: never; only when the last request for them finishes; after inactivity time (expressed as secs)
     */
    protected int _evictionPolicy = SessionCache.NEVER_EVICT;

    /**
     * If true, as soon as a new session is created, it will be persisted to the SessionDataStore
     */
    protected boolean _saveOnCreate = false;

    /**
     * If true, a session that will be evicted from the cache because it has been
     * inactive too long will be saved before being evicted.
     */
    protected boolean _saveOnInactiveEviction;

    /**
     * If true, a Session whose data cannot be read will be
     * deleted from the SessionDataStore.
     */
    protected boolean _removeUnloadableSessions;

    /**
     * Create a new Session object from pre-existing session data
     *
     * @param data the session data
     * @return a new Session object
     */
    @Override
    public abstract Session newSession(SessionData data);

    /**
     * Create a new Session for a request.
     *
     * @param request the request
     * @param data the session data
     * @return the new session
     */
    public abstract Session newSession(HttpServletRequest request, SessionData data);

    /**
<<<<<<< HEAD
     * @see org.eclipse.jetty.server.session.SessionCache#newSession(javax.servlet.http.HttpServletRequest, java.lang.String, long, long)
     */
    @Override
    public Session newSession(HttpServletRequest request, String id, long time, long maxInactiveMs)
    {
        if (LOG.isDebugEnabled())
            LOG.debug("Creating new session id=" + id);
        Session session = newSession(request, _sessionDataStore.newSessionData(id, time, time, time, maxInactiveMs));
        session.getSessionData().setLastNode(_context.getWorkerName());
        try
        {
            if (isSaveOnCreate() && _sessionDataStore != null)
                _sessionDataStore.store(id, session.getSessionData());
        }
        catch (Exception e)
        {
            LOG.warn("Save of new session {} failed", id, e);
        }
        return session;
    }

    /**
     * Get the session matching the key
=======
     * Get the session matching the key from the cache. Does not load
     * the session.
>>>>>>> af6c6750
     *
     * @param id session id
     * @return the Session object matching the id
     */
    protected abstract Session doGet(String id);

    /**
     * Put the session into the map if it wasn't already there
     *
     * @param id the identity of the session
     * @param session the session object
     * @return null if the session wasn't already in the map, or the existing entry otherwise
     */
    protected abstract Session doPutIfAbsent(String id, Session session);

    /**
     * Replace the mapping from id to oldValue with newValue
     *
     * @param id the id
     * @param oldValue the old value
     * @param newValue the new value
     * @return true if replacement was done
     */
    protected abstract boolean doReplace(String id, Session oldValue, Session newValue);

    /**
     * Remove the session with this identity from the store
     *
     * @param id the id
     * @return Session that was removed or null
     */
    public abstract Session doDelete(String id);

    /**
     * PlaceHolder
     */
    protected class PlaceHolderSession extends Session
    {

        /**
         * @param handler SessionHandler to which this session belongs
         * @param data the session data
         */
        public PlaceHolderSession(SessionHandler handler, SessionData data)
        {
            super(handler, data);
        }
    }

    /**
     * @param handler the {@link SessionHandler} to use
     */
    public AbstractSessionCache(SessionHandler handler)
    {
        _handler = handler;
    }

    /**
     * @return the SessionManger
     */
    @Override
    public SessionHandler getSessionHandler()
    {
        return _handler;
    }

    /**
     * @see org.eclipse.jetty.server.session.SessionCache#initialize(org.eclipse.jetty.server.session.SessionContext)
     */
    @Override
    public void initialize(SessionContext context)
    {
        if (isStarted())
            throw new IllegalStateException("Context set after session store started");
        _context = context;
    }

    /**
     * @see org.eclipse.jetty.util.component.AbstractLifeCycle#doStart()
     */
    @Override
    protected void doStart() throws Exception
    {
        if (_sessionDataStore == null)
            throw new IllegalStateException("No session data store configured");

        if (_handler == null)
            throw new IllegalStateException("No session manager");

        if (_context == null)
            throw new IllegalStateException("No ContextId");

        _sessionDataStore.initialize(_context);
        super.doStart();
    }

    /**
     * @see org.eclipse.jetty.util.component.AbstractLifeCycle#doStop()
     */
    @Override
    protected void doStop() throws Exception
    {
        _sessionDataStore.stop();
        super.doStop();
    }

    /**
     * @return the SessionDataStore or null if there isn't one
     */
    @Override
    public SessionDataStore getSessionDataStore()
    {
        return _sessionDataStore;
    }

    /**
     * @see org.eclipse.jetty.server.session.SessionCache#setSessionDataStore(org.eclipse.jetty.server.session.SessionDataStore)
     */
    @Override
    public void setSessionDataStore(SessionDataStore sessionStore)
    {
        updateBean(_sessionDataStore, sessionStore);
        _sessionDataStore = sessionStore;
    }

    /**
     * @see org.eclipse.jetty.server.session.SessionCache#getEvictionPolicy()
     */
    @ManagedAttribute(value = "session eviction policy", readonly = true)
    @Override
    public int getEvictionPolicy()
    {
        return _evictionPolicy;
    }

    /**
     * -1 means we never evict inactive sessions.
     * 0 means we evict a session after the last request for it exits
     * &gt;0 is the number of seconds after which we evict inactive sessions from the cache
     *
     * @see org.eclipse.jetty.server.session.SessionCache#setEvictionPolicy(int)
     */
    @Override
    public void setEvictionPolicy(int evictionTimeout)
    {
        _evictionPolicy = evictionTimeout;
    }

    @ManagedAttribute(value = "immediately save new sessions", readonly = true)
    @Override
    public boolean isSaveOnCreate()
    {
        return _saveOnCreate;
    }

    @Override
    public void setSaveOnCreate(boolean saveOnCreate)
    {
        _saveOnCreate = saveOnCreate;
    }

    /**
     * @return true if sessions that can't be loaded are deleted from the store
     */
    @ManagedAttribute(value = "delete unreadable stored sessions", readonly = true)
    @Override
    public boolean isRemoveUnloadableSessions()
    {
        return _removeUnloadableSessions;
    }

    /**
     * If a session's data cannot be loaded from the store without error, remove
     * it from the persistent store.
     *
     * @param removeUnloadableSessions if <code>true</code> unloadable sessions will be removed from session store
     */
    @Override
    public void setRemoveUnloadableSessions(boolean removeUnloadableSessions)
    {
        _removeUnloadableSessions = removeUnloadableSessions;
    }

    /**
     * Get a session object.
     *
     * If the session object is not in this session store, try getting
     * the data for it from a SessionDataStore associated with the
     * session manager. The usage count of the session is incremented.
     *
     * @see org.eclipse.jetty.server.session.SessionCache#get(java.lang.String)
     */
    @Override
    public Session get(String id) throws Exception
    {
        return getAndEnter(id, true);
    }

    /** Get a session object.
     *
     * If the session object is not in this session store, try getting
     * the data for it from a SessionDataStore associated with the
     * session manager.
     * 
     * @param id The session to retrieve
     * @param enter if true, the usage count of the session will be incremented
     * @return
     * @throws Exception
     */
    protected Session getAndEnter(String id, boolean enter) throws Exception
    {
        Session session = null;
        Exception ex = null;

        while (true)
        {
            session = doGet(id);

            if (_sessionDataStore == null)
                break; //can't load any session data so just return null or the session object

            if (session == null)
            {
                if (LOG.isDebugEnabled())
                    LOG.debug("Session {} not found locally in {}, attempting to load", id, this);

                //didn't get a session, try and create one and put in a placeholder for it
                PlaceHolderSession phs = new PlaceHolderSession(_handler, new SessionData(id, null, null, 0, 0, 0, 0));
                Lock phsLock = phs.lock();
                Session s = doPutIfAbsent(id, phs);
                if (s == null)
                {
                    //My placeholder won, go ahead and load the full session data
                    try
                    {
                        session = loadSession(id);
                        if (session == null)
                        {
                            //session does not exist, remove the placeholder
                            doDelete(id);
                            phsLock.close();
                            break;
                        }

                        try (Lock lock = session.lock())
                        {
                            //swap it in instead of the placeholder
                            boolean success = doReplace(id, phs, session);
                            if (!success)
                            {
                                //something has gone wrong, it should have been our placeholder
                                doDelete(id);
                                session = null;
                                LOG.warn("Replacement of placeholder for session {} failed", id);
                                phsLock.close();
                                break;
                            }
                            else
                            {
                                //successfully swapped in the session
                                session.setResident(true);
                                if (enter)
                                    session.use();
                                phsLock.close();
                                break;
                            }
                        }
                    }
                    catch (Exception e)
                    {
                        ex = e; //remember a problem happened loading the session
                        doDelete(id); //remove the placeholder
                        phsLock.close();
                        session = null;
                        break;
                    }
                }
                else
                {
                    //my placeholder didn't win, check the session returned
                    phsLock.close();
                    try (Lock lock = s.lock())
                    {
                        //is it a placeholder? or is a non-resident session? In both cases, chuck it away and start again
                        if (!s.isResident() || s instanceof PlaceHolderSession)
                        {
                            session = null;
                            continue;
                        }
                        //I will use this session too
                        session = s;
                        if (enter)
                            session.use();
                        break;
                    }
                }
            }
            else
            {
                //check the session returned
                try (Lock lock = session.lock())
                {
                    //is it a placeholder? or is it passivated? In both cases, chuck it away and start again
                    if (!session.isResident() || session instanceof PlaceHolderSession)
                    {
                        session = null;
                        continue;
                    }

                    //got the session
                    if (enter)
                        session.use();
                    break;
                }
            }
        }

        if (ex != null)
            throw ex;
        return session;
    }

    /**
     * Load the info for the session from the session data store
     *
     * @param id the id
     * @return a Session object filled with data or null if the session doesn't exist
     */
    private Session loadSession(String id)
        throws Exception
    {
        SessionData data = null;
        Session session = null;

        if (_sessionDataStore == null)
            return null; //can't load it

        try
        {
            data = _sessionDataStore.load(id);

            if (data == null) //session doesn't exist
                return null;

            data.setLastNode(_context.getWorkerName());//we are going to manage the node
            session = newSession(data);
            return session;
        }
        catch (UnreadableSessionDataException e)
        {
            //can't load the session, delete it
            if (isRemoveUnloadableSessions())
                _sessionDataStore.delete(id);
            throw e;
        }
    }

    /**
     * Add an entirely new session (created by the application calling Request.getSession(true))
     * to the cache. The usage count of the fresh session is incremented.
     * 
     * @param id the id
     * @param session
     */
    @Override
    public void add(String id, Session session) throws Exception
    {
        if (id == null || session == null)
            throw new IllegalArgumentException("Add key=" + id + " session=" + (session == null ? "null" : session.getId()));

        try (Lock lock = session.lock())
        {
            if (session.getSessionHandler() == null)
                throw new IllegalStateException("Session " + id + " is not managed");

            if (!session.isValid())
                throw new IllegalStateException("Session " + id + " is not valid");

            if (doPutIfAbsent(id, session) == null)
            {
                session.setResident(true); //its in the cache
                session.use(); //the request is using it
            }
            else
                throw new IllegalStateException("Session " + id + " already in cache");
        }
    }

    /**
     * @deprecated
     */
    @Override
    public void put(String id, Session session) throws Exception
    {
        release(id, session);
    }

    /**
     * Finish using the Session object.
     *
     * This should be called when a request exists the session. Only when the last
     * simultaneous request exists the session will any action be taken.
     *
     * If there is a SessionDataStore write the  session data through to it.
     *
     * If the SessionDataStore supports passivation, call the passivate/active listeners.
     *
     * If the evictionPolicy == SessionCache.EVICT_ON_SESSION_EXIT then after we have saved
     * the session, we evict it from the cache.
     *
     * @see org.eclipse.jetty.server.session.SessionCache#release(java.lang.String, org.eclipse.jetty.server.session.Session)
     */
    @Override
    public void release(String id, Session session) throws Exception
    {
        if (id == null || session == null)
            throw new IllegalArgumentException("Put key=" + id + " session=" + (session == null ? "null" : session.getId()));

        try (Lock lock = session.lock())
        {
            if (session.getSessionHandler() == null)
                throw new IllegalStateException("Session " + id + " is not managed");

            if (session.isInvalid())
                return;

            session.complete();

            //don't do anything with the session until the last request for it has finished
            if ((session.getRequests() <= 0))
            {
                //save the session
                if (!_sessionDataStore.isPassivating())
                {
                    //if our backing datastore isn't the passivating kind, just save the session
                    _sessionDataStore.store(id, session.getSessionData());
                    //if we evict on session exit, boot it from the cache
                    if (getEvictionPolicy() == EVICT_ON_SESSION_EXIT)
                    {
                        if (LOG.isDebugEnabled())
                            LOG.debug("Eviction on request exit id={}", id);
                        doDelete(session.getId());
                        session.setResident(false);
                    }
                    else
                    {
                        session.setResident(true);
                        doPutIfAbsent(id, session); //ensure it is in our map
                        if (LOG.isDebugEnabled())
                            LOG.debug("Non passivating SessionDataStore, session in SessionCache only id={}", id);
                    }
                }
                else
                {
                    //backing store supports passivation, call the listeners
                    session.willPassivate();
                    if (LOG.isDebugEnabled())
                        LOG.debug("Session passivating id={}", id);
                    _sessionDataStore.store(id, session.getSessionData());

                    if (getEvictionPolicy() == EVICT_ON_SESSION_EXIT)
                    {
                        //throw out the passivated session object from the map
                        doDelete(id);
                        session.setResident(false);
                        if (LOG.isDebugEnabled())
                            LOG.debug("Evicted on request exit id={}", id);
                    }
                    else
                    {
                        //reactivate the session
                        session.didActivate();
                        session.setResident(true);
                        doPutIfAbsent(id, session);//ensure it is in our map
                        if (LOG.isDebugEnabled())
                            LOG.debug("Session reactivated id={}", id);
                    }
                }
            }
            else
            {
                if (LOG.isDebugEnabled())
                    LOG.debug("Req count={} for id={}", session.getRequests(), id);
                session.setResident(true);
                doPutIfAbsent(id, session); //ensure it is the map, but don't save it to the backing store until the last request exists
            }
        }
    }

    /**
     * Check to see if a session corresponding to the id exists.
     *
     * This method will first check with the object store. If it
     * doesn't exist in the object store (might be passivated etc),
     * it will check with the data store.
     *
     * @throws Exception the Exception
     * @see org.eclipse.jetty.server.session.SessionCache#exists(java.lang.String)
     */
    @Override
    public boolean exists(String id) throws Exception
    {
        //try the object store first
        Session s = doGet(id);
        if (s != null)
        {
            try (Lock lock = s.lock())
            {
                //wait for the lock and check the validity of the session
                return s.isValid();
            }
        }

        //not there, so find out if session data exists for it
        return _sessionDataStore.exists(id);
    }

    /**
     * Check to see if this cache contains an entry for the session
     * corresponding to the session id.
     *
     * @see org.eclipse.jetty.server.session.SessionCache#contains(java.lang.String)
     */
    @Override
    public boolean contains(String id) throws Exception
    {
        //just ask our object cache, not the store
        return (doGet(id) != null);
    }

    /**
     * Remove a session object from this store and from any backing store.
     *
     * @see org.eclipse.jetty.server.session.SessionCache#delete(java.lang.String)
     */
    @Override
    public Session delete(String id) throws Exception
    {
        //get the session, if its not in memory, this will load it
        Session session = getAndEnter(id, false);

        //Always delete it from the backing data store
        if (_sessionDataStore != null)
        {
            boolean dsdel = _sessionDataStore.delete(id);
            if (LOG.isDebugEnabled())
                LOG.debug("Session {} deleted in session data store {}", id, dsdel);
        }

        //delete it from the session object store
        if (session != null)
        {
            session.setResident(false);
        }

        return doDelete(id);
    }

    /**
     * @see org.eclipse.jetty.server.session.SessionCache#checkExpiration(Set)
     */
    @Override
    public Set<String> checkExpiration(Set<String> candidates)
    {
        if (!isStarted())
            return Collections.emptySet();

        if (LOG.isDebugEnabled())
            LOG.debug("{} checking expiration on {}", this, candidates);
        Set<String> allCandidates = _sessionDataStore.getExpired(candidates);
        Set<String> sessionsInUse = new HashSet<>();
        if (allCandidates != null)
        {
            for (String c : allCandidates)
            {
                Session s = doGet(c);
                if (s != null && s.getRequests() > 0) //if the session is in my cache, check its not in use first
                    sessionsInUse.add(c);
            }
            try
            {
                allCandidates.removeAll(sessionsInUse);
            }
            catch (UnsupportedOperationException e)
            {
                Set<String> tmp = new HashSet<>(allCandidates);
                tmp.removeAll(sessionsInUse);
                allCandidates = tmp;
            }
        }
        return allCandidates;
    }

    /**
     * Check a session for being inactive and
     * thus being able to be evicted, if eviction
     * is enabled.
     *
     * @param session session to check
     */
    @Override
    public void checkInactiveSession(Session session)
    {
        if (session == null)
            return;

        if (LOG.isDebugEnabled())
            LOG.debug("Checking for idle {}", session.getId());
        try (Lock s = session.lock())
        {
            if (getEvictionPolicy() > 0 && session.isIdleLongerThan(getEvictionPolicy())
                && session.isValid() && session.isResident() && session.getRequests() <= 0)
            {
                //Be careful with saveOnInactiveEviction - you may be able to re-animate a session that was
                //being managed on another node and has expired.
                try
                {
                    if (LOG.isDebugEnabled())
                        LOG.debug("Evicting idle session {}", session.getId());

                    //save before evicting
                    if (isSaveOnInactiveEviction() && _sessionDataStore != null)
                    {
                        if (_sessionDataStore.isPassivating())
                            session.willPassivate();

                        _sessionDataStore.store(session.getId(), session.getSessionData());
                    }

                    doDelete(session.getId()); //detach from this cache
                    session.setResident(false);
                }
                catch (Exception e)
                {
                    LOG.warn("Passivation of idle session {} failed", session.getId(), e);
                    //session.updateInactivityTimer();
                }
            }
        }
    }

    @Override
    public Session renewSessionId(String oldId, String newId, String oldExtendedId, String newExtendedId)
        throws Exception
    {
        if (StringUtil.isBlank(oldId))
            throw new IllegalArgumentException("Old session id is null");
        if (StringUtil.isBlank(newId))
            throw new IllegalArgumentException("New session id is null");

        Session session = getAndEnter(oldId, true);
        renewSessionId(session, newId, newExtendedId);

        return session;
    }

    /**
     * Swap the id on a session.
     *
     * @param session the session for which to do the swap
     * @param newId the new id
     * @param newExtendedId the full id plus node id
     * @throws Exception if there was a failure saving the change
     */
    protected void renewSessionId(Session session, String newId, String newExtendedId)
        throws Exception
    {
        if (session == null)
            return;

        try (Lock lock = session.lock())
        {
            final String oldId = session.getId();
            session.checkValidForWrite(); //can't change id on invalid session
            session.getSessionData().setId(newId);
            session.getSessionData().setLastSaved(0); //pretend that the session has never been saved before to get a full save
            session.getSessionData().setDirty(true);  //ensure we will try to write the session out    
            session.setExtendedId(newExtendedId); //remember the new extended id
            session.setIdChanged(true); //session id changed

            doPutIfAbsent(newId, session); //put the new id into our map
            doDelete(oldId); //take old out of map

            if (_sessionDataStore != null)
            {
                _sessionDataStore.delete(oldId);  //delete the session data with the old id
                _sessionDataStore.store(newId, session.getSessionData()); //save the session data with the new id
            }
            if (LOG.isDebugEnabled())
                LOG.debug("Session id {} swapped for new id {}", oldId, newId);
        }
    }

    /**
     * @see org.eclipse.jetty.server.session.SessionCache#setSaveOnInactiveEviction(boolean)
     */
    @Override
    public void setSaveOnInactiveEviction(boolean saveOnEvict)
    {
        _saveOnInactiveEviction = saveOnEvict;
    }

    /**
     * Whether we should save a session that has been inactive before
     * we boot it from the cache.
     *
     * @return true if an inactive session will be saved before being evicted
     */
    @ManagedAttribute(value = "save sessions before evicting from cache", readonly = true)
    @Override
    public boolean isSaveOnInactiveEviction()
    {
        return _saveOnInactiveEviction;
    }

    @Override
    public String toString()
    {
        return String.format("%s@%x[evict=%d,removeUnloadable=%b,saveOnCreate=%b,saveOnInactiveEvict=%b]",
            this.getClass().getName(), this.hashCode(), _evictionPolicy,
            _removeUnloadableSessions, _saveOnCreate, _saveOnInactiveEviction);
    }
}<|MERGE_RESOLUTION|>--- conflicted
+++ resolved
@@ -111,7 +111,6 @@
     public abstract Session newSession(HttpServletRequest request, SessionData data);
 
     /**
-<<<<<<< HEAD
      * @see org.eclipse.jetty.server.session.SessionCache#newSession(javax.servlet.http.HttpServletRequest, java.lang.String, long, long)
      */
     @Override
@@ -134,11 +133,6 @@
     }
 
     /**
-     * Get the session matching the key
-=======
-     * Get the session matching the key from the cache. Does not load
-     * the session.
->>>>>>> af6c6750
      *
      * @param id session id
      * @return the Session object matching the id
