--- conflicted
+++ resolved
@@ -22,21 +22,12 @@
 import java.util.concurrent.CompletionException;
 import javax.security.auth.Subject;
 
-import org.eclipse.jetty.util.JavaVersion;
-
 /**
  * <p>Collections of utility methods to deal with the scheduled removal
  * of the security classes defined by <a href="https://openjdk.org/jeps/411">JEP 411</a>.</p>
- * <p>To enable usage of a {@link SecurityManager}, the system property {@link #USE_SECURITY_MANAGER} must be set to {@code true}
- * for JVMs after version 21.</p>
  */
 public class SecurityUtils
 {
-<<<<<<< HEAD
-    public static final boolean USE_SECURITY_MANAGER = Boolean.parseBoolean(
-        System.getProperty("org.eclipse.jetty.util.security.useSecurityManager", JavaVersion.VERSION.getMajor() <= 21 ? "true" : "false"));
-=======
->>>>>>> 1e9aca4c
     private static final MethodHandle callAs = lookupCallAs();
     private static final MethodHandle doPrivileged = lookupDoPrivileged();
     private static final MethodHandle getSecurityManager = lookupGetSecurityManager();
@@ -56,11 +47,6 @@
         {
             try
             {
-<<<<<<< HEAD
-                if (!USE_SECURITY_MANAGER)
-                    return null;
-=======
->>>>>>> 1e9aca4c
                 // Otherwise (Java 17), lookup the old API.
                 MethodType oldSignature = MethodType.methodType(Object.class, Subject.class, PrivilegedAction.class);
                 MethodHandle doAs = lookup.findStatic(Subject.class, "doAs", oldSignature);
@@ -78,8 +64,6 @@
 
     private static MethodHandle lookupDoPrivileged()
     {
-        if (!USE_SECURITY_MANAGER)
-            return null;
         try
         {
             // Use reflection to work with Java versions that have and don't have AccessController.
@@ -134,14 +118,7 @@
         }
         try
         {
-<<<<<<< HEAD
-            if (!USE_SECURITY_MANAGER)
-                return null;
-            // Use reflection to work with Java versions that have and don't have SecurityManager.
-            return System.class.getMethod("getSecurityManager").invoke(null);
-=======
             return getSecurityManager.invoke();
->>>>>>> 1e9aca4c
         }
         catch (Throwable ignored)
         {
@@ -158,15 +135,10 @@
      */
     public static void checkPermission(Permission permission) throws SecurityException
     {
-<<<<<<< HEAD
-        if (!USE_SECURITY_MANAGER)
+        if (getSecurityManager == null || checkPermission == null)
+        {
             return;
-=======
-        if (getSecurityManager == null || checkPermission == null)
-        {
-            return;
-        }
->>>>>>> 1e9aca4c
+        }
         Object securityManager = SecurityUtils.getSecurityManager();
         if (securityManager == null)
             return;
@@ -193,11 +165,7 @@
      */
     public static <T> T doPrivileged(PrivilegedAction<T> action)
     {
-<<<<<<< HEAD
-        if (!USE_SECURITY_MANAGER || doPrivileged == null)
-=======
         if (doPrivileged == null)
->>>>>>> 1e9aca4c
             return action.run();
         return doPrivileged(doPrivileged, action);
     }
@@ -241,29 +209,9 @@
      * @param action the action to run
      * @return the result of the action
      * @param <T> the type of the result
-     * @deprecated use {@link #callAs(Subject, Callable)}
-     */
-<<<<<<< HEAD
-    @Deprecated(forRemoval = true, since = "12.1.0")
-    public static <T> T doAs(Subject subject, Callable<T> action)
-=======
+     */
     @SuppressWarnings("unchecked")
     public static <T> T callAs(Subject subject, Callable<T> action)
->>>>>>> 1e9aca4c
-    {
-        return callAs(subject, action);
-    }
-
-    /**
-     * <p>Runs the given action as the given subject.</p>
-     *
-     * @param subject the subject this action runs as
-     * @param action the action to run
-     * @return the result of the action
-     * @param <T> the type of the result
-     */
-    @SuppressWarnings("unchecked")
-    public static <T> T callAs(Subject subject, Callable<T> action)
     {
         try
         {
