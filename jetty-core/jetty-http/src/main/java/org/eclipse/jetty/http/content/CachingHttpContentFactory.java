--- conflicted
+++ resolved
@@ -166,10 +166,6 @@
                     });
                     sorted.addAll(_cache.values());
 
-<<<<<<< HEAD
-=======
-                    // TODO: Can we remove the buffers from the content before evicting.
->>>>>>> ced7f2cf
                     // Invalidate least recently used first
                     for (CachingHttpContent content : sorted)
                     {
