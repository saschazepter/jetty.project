//
// ========================================================================
// Copyright (c) 1995 Mort Bay Consulting Pty Ltd and others.
//
// This program and the accompanying materials are made available under the
// terms of the Eclipse Public License v. 2.0 which is available at
// https://www.eclipse.org/legal/epl-2.0, or the Apache License, Version 2.0
// which is available at https://www.apache.org/licenses/LICENSE-2.0.
//
// SPDX-License-Identifier: EPL-2.0 OR Apache-2.0
// ========================================================================
//

package org.eclipse.jetty.io;

import java.io.IOException;
import java.io.PrintWriter;
import java.io.StringWriter;
import java.nio.ByteBuffer;
import java.time.Instant;
import java.util.Arrays;
import java.util.List;
import java.util.Objects;
import java.util.Set;
import java.util.concurrent.ConcurrentHashMap;
import java.util.concurrent.ConcurrentMap;
import java.util.concurrent.CopyOnWriteArrayList;
import java.util.concurrent.ThreadLocalRandom;
import java.util.concurrent.atomic.AtomicBoolean;
import java.util.concurrent.atomic.AtomicLong;
import java.util.concurrent.atomic.LongAdder;
import java.util.function.IntUnaryOperator;
import java.util.stream.Collectors;

import org.eclipse.jetty.io.internal.CompoundPool;
import org.eclipse.jetty.io.internal.QueuedPool;
import org.eclipse.jetty.util.BufferUtil;
import org.eclipse.jetty.util.ConcurrentPool;
import org.eclipse.jetty.util.Pool;
import org.eclipse.jetty.util.annotation.ManagedAttribute;
import org.eclipse.jetty.util.annotation.ManagedObject;
import org.eclipse.jetty.util.annotation.ManagedOperation;
import org.eclipse.jetty.util.component.Dumpable;
import org.eclipse.jetty.util.component.DumpableCollection;
import org.eclipse.jetty.util.component.DumpableMap;
import org.slf4j.Logger;
import org.slf4j.LoggerFactory;

/**
 * <p>A {@link RetainableByteBuffer} pool where RetainableByteBuffers are held in {@link Pool}s that are
 * held in array elements.</p>
 * <p>Given a capacity {@code factor} of 1024, the first array element holds a Pool of RetainableByteBuffers
 * each of capacity 1024, the second array element holds a Pool of RetainableByteBuffers each of capacity
 * 2048, and so on with capacities 3072, 4096, 5120, etc.</p>
 * <p>The {@code maxHeapMemory} and {@code maxDirectMemory} default heuristic is to use {@link Runtime#maxMemory()}
 * divided by 8.</p>
 */
@ManagedObject
public class ArrayByteBufferPool implements ByteBufferPool, Dumpable
{
    static final int DEFAULT_FACTOR = 4096;
    static final int DEFAULT_MAX_CAPACITY_BY_FACTOR = 16;

    private final RetainedBucket[] _direct;
    private final RetainedBucket[] _indirect;
    private final int _minCapacity;
    private final int _maxCapacity;
    private final long _maxHeapMemory;
    private final long _maxDirectMemory;
    private final IntUnaryOperator _bucketIndexFor;
    private final IntUnaryOperator _bucketCapacity;
    private final AtomicBoolean _evictor = new AtomicBoolean(false);
<<<<<<< HEAD
    private final AtomicLong _reserved = new AtomicLong();
=======
    private final ConcurrentMap<Integer, Long> _noBucketDirectAcquires = new ConcurrentHashMap<>();
    private final ConcurrentMap<Integer, Long> _noBucketIndirectAcquires = new ConcurrentHashMap<>();
>>>>>>> 0a23b82b
    private boolean _statisticsEnabled;

    /**
     * Creates a new ArrayByteBufferPool with a default configuration.
     * Both {@code maxHeapMemory} and {@code maxDirectMemory} default to 0 to use default heuristic.
     */
    public ArrayByteBufferPool()
    {
        this(0, -1, -1);
    }

    /**
     * Creates a new ArrayByteBufferPool with the given configuration.
     * Both {@code maxHeapMemory} and {@code maxDirectMemory} default to 0 to use default heuristic.
     *
     * @param minCapacity the minimum ByteBuffer capacity
     * @param factor the capacity factor
     * @param maxCapacity the maximum ByteBuffer capacity
     */
    public ArrayByteBufferPool(int minCapacity, int factor, int maxCapacity)
    {
        this(minCapacity, factor, maxCapacity, Integer.MAX_VALUE);
    }

    /**
     * Creates a new ArrayByteBufferPool with the given configuration.
     * Both {@code maxHeapMemory} and {@code maxDirectMemory} default to 0 to use default heuristic.
     *
     * @param minCapacity the minimum ByteBuffer capacity
     * @param factor the capacity factor
     * @param maxCapacity the maximum ByteBuffer capacity
     * @param maxBucketSize the maximum number of ByteBuffers for each bucket
     */
    public ArrayByteBufferPool(int minCapacity, int factor, int maxCapacity, int maxBucketSize)
    {
        this(minCapacity, factor, maxCapacity, maxBucketSize, 0L, 0L);
    }

    /**
     * Creates a new ArrayByteBufferPool with the given configuration.
     *
     * @param minCapacity the minimum ByteBuffer capacity
     * @param factor the capacity factor
     * @param maxCapacity the maximum ByteBuffer capacity
     * @param maxBucketSize the maximum number of ByteBuffers for each bucket
     * @param maxHeapMemory the max heap memory in bytes, -1 for unlimited memory or 0 to use default heuristic
     * @param maxDirectMemory the max direct memory in bytes, -1 for unlimited memory or 0 to use default heuristic
     */
    public ArrayByteBufferPool(int minCapacity, int factor, int maxCapacity, int maxBucketSize, long maxHeapMemory, long maxDirectMemory)
    {
        this(minCapacity, factor, maxCapacity, maxBucketSize, maxHeapMemory, maxDirectMemory, null, null);
    }

    /**
     * Creates a new ArrayByteBufferPool with the given configuration.
     *
     * @param minCapacity the minimum ByteBuffer capacity
     * @param factor the capacity factor
     * @param maxCapacity the maximum ByteBuffer capacity
     * @param maxBucketSize the maximum number of ByteBuffers for each bucket
     * @param maxHeapMemory the max heap memory in bytes, -1 for unlimited memory or 0 to use default heuristic
     * @param maxDirectMemory the max direct memory in bytes, -1 for unlimited memory or 0 to use default heuristic
     * @param bucketIndexFor a {@link IntUnaryOperator} that takes a capacity and returns a bucket index
     * @param bucketCapacity a {@link IntUnaryOperator} that takes a bucket index and returns a capacity
     */
    protected ArrayByteBufferPool(int minCapacity, int factor, int maxCapacity, int maxBucketSize, long maxHeapMemory, long maxDirectMemory, IntUnaryOperator bucketIndexFor, IntUnaryOperator bucketCapacity)
    {
        if (minCapacity <= 0)
            minCapacity = 0;
        factor = factor <= 0 ? DEFAULT_FACTOR : factor;
        if (maxCapacity <= 0)
            maxCapacity = DEFAULT_MAX_CAPACITY_BY_FACTOR * factor;
        if ((maxCapacity % factor) != 0 || factor >= maxCapacity)
            throw new IllegalArgumentException(String.format("The capacity factor(%d) must be a divisor of maxCapacity(%d)", factor, maxCapacity));

        int f = factor;
        if (bucketIndexFor == null)
            bucketIndexFor = c -> (c - 1) / f;
        if (bucketCapacity == null)
            bucketCapacity = i -> (i + 1) * f;

        int length = bucketIndexFor.applyAsInt(maxCapacity) + 1;
        RetainedBucket[] directArray = new RetainedBucket[length];
        RetainedBucket[] indirectArray = new RetainedBucket[length];
        for (int i = 0; i < directArray.length; i++)
        {
            int capacity = Math.min(bucketCapacity.applyAsInt(i), maxCapacity);
            directArray[i] = new RetainedBucket(capacity, maxBucketSize);
            indirectArray[i] = new RetainedBucket(capacity, maxBucketSize);
        }

        _minCapacity = minCapacity;
        _maxCapacity = maxCapacity;
        _direct = directArray;
        _indirect = indirectArray;
        _maxHeapMemory = maxMemory(maxHeapMemory);
        _maxDirectMemory = maxMemory(maxDirectMemory);
        _bucketIndexFor = bucketIndexFor;
        _bucketCapacity = bucketCapacity;
    }

    private long maxMemory(long maxMemory)
    {
        if (maxMemory < 0)
            return -1;
        if (maxMemory == 0)
            return Runtime.getRuntime().maxMemory() / 8;
        return maxMemory;
    }

    @ManagedAttribute("The current number of allocated bytes reserved to be added to the pool once released")
    public long getReserved()
    {
        return _reserved.get();
    }

    @ManagedAttribute("Whether statistics are enabled")
    public boolean isStatisticsEnabled()
    {
        return _statisticsEnabled;
    }

    public void setStatisticsEnabled(boolean enabled)
    {
        _statisticsEnabled = enabled;
    }

    @ManagedAttribute("The minimum pooled buffer capacity")
    public int getMinCapacity()
    {
        return _minCapacity;
    }

    @ManagedAttribute("The maximum pooled buffer capacity")
    public int getMaxCapacity()
    {
        return _maxCapacity;
    }

    @Override
    public RetainableByteBuffer.Mutable acquire(int size, boolean direct)
    {
        RetainedBucket bucket = bucketFor(size, direct);

        // No bucket, return non-pooled.
        if (bucket == null)
        {
            recordNoBucketAcquire(size, direct);
            return RetainableByteBuffer.wrap(BufferUtil.allocate(size, direct));
        }

        bucket.recordAcquire();

        // Try to acquire a pooled entry.
        Pool.Entry<RetainableByteBuffer.Pooled> entry = bucket.getPool().acquire();
        if (entry == null)
        {
            ByteBuffer buffer = BufferUtil.allocate(bucket.getCapacity(), direct);
            _reserved.addAndGet(buffer.capacity());
            return new ReservedBuffer(buffer, bucket);
        }

        bucket.recordPooled();
        RetainableByteBuffer.Pooled buffer = entry.getPooled();
        ((PooledBuffer)buffer).acquire();
        return buffer;
    }

    private void recordNoBucketAcquire(int size, boolean direct)
    {
        if (isStatisticsEnabled())
        {
            ConcurrentMap<Integer, Long> map = direct ? _noBucketDirectAcquires : _noBucketIndirectAcquires;
            int idx = _bucketIndexFor.applyAsInt(size);
            int key = _bucketCapacity.applyAsInt(idx);
            map.compute(key, (k, v) ->
            {
                if (v == null)
                    return 1L;
                return v + 1L;
            });
        }
    }

    @Override
    public boolean releaseAndRemove(RetainableByteBuffer buffer)
    {
        RetainableByteBuffer actual = buffer;
        while (actual instanceof RetainableByteBuffer.Wrapper wrapper)
            actual = wrapper.getWrapped();

        if (actual instanceof ReservedBuffer reservedBuffer)
        {
            // remove the actual reserved buffer, but release the wrapped buffer
            reservedBuffer.remove();
            return buffer.release();
        }

        if (actual instanceof PooledBuffer poolBuffer)
        {
            // remove the actual pool buffer, but release the wrapped buffer
            poolBuffer.remove();
            return buffer.release();
        }

        return ByteBufferPool.super.releaseAndRemove(buffer);
    }

    private void reserve(RetainedBucket bucket, ByteBuffer byteBuffer)
    {
        _reserved.addAndGet(-byteBuffer.capacity());
        bucket.recordRelease();

        // Try to reserve an entry to put the buffer into the pool.
        Pool.Entry<RetainableByteBuffer.Pooled> entry = bucket.getPool().reserve();
        if (entry == null)
        {
            bucket.recordNonPooled();
            return;
        }

        // Add the buffer to the new entry.
        BufferUtil.reset(byteBuffer);
        PooledBuffer pooledBuffer = new PooledBuffer(byteBuffer, bucket, entry);
        if (entry.enable(pooledBuffer, false))
        {
            checkMaxMemory(bucket, byteBuffer.isDirect());
            return;
        }

        // Discard the buffer if the entry cannot be enabled.
        bucket.recordNonPooled();
        entry.remove();
    }

    private void release(RetainedBucket bucket, Pool.Entry<RetainableByteBuffer.Pooled> entry)
    {
        bucket.recordRelease();

        RetainableByteBuffer buffer = entry.getPooled();
        BufferUtil.reset(buffer.getByteBuffer());

        // Release the buffer and check the memory 1% of the times.
        int used = ((PooledBuffer)buffer).use();
        if (entry.release())
        {
            if (used % 100 == 0)
               checkMaxMemory(bucket, buffer.isDirect());
            return;
        }

        // Cannot release, discard this buffer.
        bucket.recordRemove();
        entry.remove();
    }

    private boolean remove(RetainedBucket bucket, Pool.Entry<RetainableByteBuffer.Pooled> entry)
    {
        // Cannot release, discard this buffer.
        bucket.recordRemove();
        return entry.remove();
    }

    private void checkMaxMemory(RetainedBucket bucket, boolean direct)
    {
        long max = direct ? _maxDirectMemory : _maxHeapMemory;
        if (max <= 0 || !_evictor.compareAndSet(false, true))
            return;
        try
        {
            long memory = getMemory(direct);
            long excess = memory - max;
            if (excess > 0)
            {
                bucket.recordEvict();
                evict(excess, direct);
            }
        }
        finally
        {
            _evictor.set(false);
        }
    }

    private void evict(long excessMemory, boolean direct)
    {
        RetainedBucket[] buckets = direct ? _direct : _indirect;
        int length = buckets.length;
        int index = ThreadLocalRandom.current().nextInt(length);
        for (int c = 0; c < length; ++c)
        {
            RetainedBucket bucket = buckets[index++];
            if (index == length)
                index = 0;

            int evicted = bucket.evict();
            excessMemory -= evicted;
            if (excessMemory <= 0)
                return;
        }
    }

    public Pool<RetainableByteBuffer.Pooled> poolFor(int capacity, boolean direct)
    {
        RetainedBucket bucket = bucketFor(capacity, direct);
        return bucket == null ? null : bucket.getPool();
    }

    private RetainedBucket bucketFor(int capacity, boolean direct)
    {
        if (capacity < getMinCapacity())
            return null;
        int idx = _bucketIndexFor.applyAsInt(capacity);
        RetainedBucket[] buckets = direct ? _direct : _indirect;
        if (idx >= buckets.length)
            return null;
        return buckets[idx];
    }

    @ManagedAttribute("The number of pooled direct ByteBuffers")
    public long getDirectByteBufferCount()
    {
        return getByteBufferCount(true);
    }

    @ManagedAttribute("The number of pooled heap ByteBuffers")
    public long getHeapByteBufferCount()
    {
        return getByteBufferCount(false);
    }

    private long getByteBufferCount(boolean direct)
    {
        RetainedBucket[] buckets = direct ? _direct : _indirect;
        return Arrays.stream(buckets).mapToLong(bucket -> bucket.getPool().size()).sum();
    }

    @ManagedAttribute("The number of pooled direct ByteBuffers that are available")
    public long getAvailableDirectByteBufferCount()
    {
        return getAvailableByteBufferCount(true);
    }

    @ManagedAttribute("The number of pooled heap ByteBuffers that are available")
    public long getAvailableHeapByteBufferCount()
    {
        return getAvailableByteBufferCount(false);
    }

    private long getAvailableByteBufferCount(boolean direct)
    {
        RetainedBucket[] buckets = direct ? _direct : _indirect;
        return Arrays.stream(buckets).mapToLong(bucket -> bucket.getPool().getIdleCount()).sum();
    }

    @ManagedAttribute("The bytes retained by direct ByteBuffers")
    public long getDirectMemory()
    {
        return getMemory(true);
    }

    @ManagedAttribute("The bytes retained by heap ByteBuffers")
    public long getHeapMemory()
    {
        return getMemory(false);
    }

    private long getMemory(boolean direct)
    {
        long size = 0;
        for (RetainedBucket bucket : direct ? _direct : _indirect)
            size += (long)bucket.getPool().getIdleCount() * bucket.getCapacity();
        return size;
    }

    public long getAvailableDirectMemory()
    {
        return getDirectMemory();
    }

    public long getAvailableHeapMemory()
    {
        return getHeapMemory();
    }

    @ManagedOperation(value = "Clears this ByteBufferPool", impact = "ACTION")
    public void clear()
    {
        clearBuckets(_direct);
        _noBucketDirectAcquires.clear();
        clearBuckets(_indirect);
        _noBucketIndirectAcquires.clear();
    }

    private void clearBuckets(RetainedBucket[] buckets)
    {
        for (RetainedBucket bucket : buckets)
        {
            bucket.clear();
        }
    }

    @Override
    public void dump(Appendable out, String indent) throws IOException
    {
        Dumpable.dumpObjects(
            out,
            indent,
            this,
            DumpableCollection.fromArray("direct", _direct),
            new DumpableMap("direct non-pooled acquisitions", _noBucketDirectAcquires),
            DumpableCollection.fromArray("indirect", _indirect),
            new DumpableMap("indirect non-pooled acquisitions", _noBucketIndirectAcquires)
        );
    }

    @Override
    public String toString()
    {
        return String.format("%s{min=%d,max=%d,buckets=%d,heap=%d/%d,direct=%d/%d}",
            super.toString(),
            _minCapacity, _maxCapacity,
            _direct.length,
            getHeapMemory(), _maxHeapMemory,
            getDirectMemory(), _maxDirectMemory);
    }

    private class RetainedBucket
    {
        private final LongAdder _acquires = new LongAdder();
        private final LongAdder _pooled = new LongAdder();
        private final LongAdder _nonPooled = new LongAdder();
        private final LongAdder _evicts = new LongAdder();
        private final LongAdder _removes = new LongAdder();
        private final LongAdder _releases = new LongAdder();
        private final Pool<RetainableByteBuffer.Pooled> _pool;
        private final int _capacity;

        private RetainedBucket(int capacity, int poolSize)
        {
            if (poolSize <= ConcurrentPool.OPTIMAL_MAX_SIZE)
                _pool = new ConcurrentPool<>(ConcurrentPool.StrategyType.THREAD_ID, poolSize, e -> 1);
            else
                _pool = new BucketCompoundPool(
                    new ConcurrentPool<>(ConcurrentPool.StrategyType.THREAD_ID, ConcurrentPool.OPTIMAL_MAX_SIZE, e -> 1),
                    new QueuedPool<>(poolSize - ConcurrentPool.OPTIMAL_MAX_SIZE)
                );
            _capacity = capacity;
        }

        public void recordAcquire()
        {
            if (isStatisticsEnabled())
                _acquires.increment();
        }

        public void recordEvict()
        {
            if (isStatisticsEnabled())
                _evicts.increment();
        }

        public void recordNonPooled()
        {
            if (isStatisticsEnabled())
                _nonPooled.increment();
        }

        public void recordPooled()
        {
            if (isStatisticsEnabled())
                _pooled.increment();
        }

        public void recordRelease()
        {
            if (isStatisticsEnabled())
                _releases.increment();
        }

        public void recordRemove()
        {
            if (isStatisticsEnabled())
                _removes.increment();
        }

        private int getCapacity()
        {
            return _capacity;
        }

        private Pool<RetainableByteBuffer.Pooled> getPool()
        {
            return _pool;
        }

        private int evict()
        {
            Pool.Entry<RetainableByteBuffer.Pooled> entry;
            if (_pool instanceof BucketCompoundPool compound)
                entry = compound.evict();
            else
                entry = _pool.acquire();

            if (entry == null)
                return 0;

            recordRemove();
            entry.remove();

            return getCapacity();
        }

        public void clear()
        {
            _acquires.reset();
            _pooled.reset();
            _nonPooled.reset();
            _evicts.reset();
            _removes.reset();
            _releases.reset();
            getPool().stream().forEach(Pool.Entry::remove);
        }

        @Override
        public String toString()
        {
            int entries = 0;
            int inUse = 0;
            for (Pool.Entry<RetainableByteBuffer.Pooled> entry : getPool().stream().toList())
            {
                entries++;
                if (entry.isInUse())
                    inUse++;
            }

            long pooled = _pooled.longValue();
            long acquires = _acquires.longValue();
            float hitRatio = acquires == 0 ? Float.NaN : pooled * 100F / acquires;
            return String.format("%s{capacity=%d,in-use=%d/%d,pooled/acquires=%d/%d(%.3f%%),non-pooled/evicts/removes/releases=%d/%d/%d/%d}",
                super.toString(),
                getCapacity(),
                inUse,
                entries,
                pooled,
                acquires,
                hitRatio,
                _nonPooled.longValue(),
                _evicts.longValue(),
                _removes.longValue(),
                _releases.longValue()
            );
        }

        private static class BucketCompoundPool extends CompoundPool<RetainableByteBuffer.Pooled>
        {
            private BucketCompoundPool(ConcurrentPool<RetainableByteBuffer.Pooled> concurrentBucket, QueuedPool<RetainableByteBuffer.Pooled> queuedBucket)
            {
                super(concurrentBucket, queuedBucket);
            }

            private Pool.Entry<RetainableByteBuffer.Pooled> evict()
            {
                Entry<RetainableByteBuffer.Pooled> entry = getSecondaryPool().acquire();
                if (entry == null)
                    entry = getPrimaryPool().acquire();
                return entry;
            }
        }
    }

    private class ReservedBuffer extends RetainableByteBuffer.Pooled
    {
        private final RetainedBucket _bucket;
        private final AtomicBoolean _removed = new AtomicBoolean();

        private ReservedBuffer(ByteBuffer buffer, RetainedBucket bucket)
        {
            super(ArrayByteBufferPool.this, buffer);
            _bucket = Objects.requireNonNull(bucket);
        }

        @Override
        public boolean release()
        {
            boolean released = super.release();
            if (released && _removed.compareAndSet(false, true))
                reserve(_bucket, getByteBuffer());
            return released;
        }

        void remove()
        {
            // Buffer never added to pool, so just prevent future reservation
            _removed.compareAndSet(false, true);
        }
    }

    private class PooledBuffer extends RetainableByteBuffer.Pooled
    {
        private final ReferenceCounter _referenceCounter;
        private final RetainedBucket _bucket;
        private final Pool.Entry<RetainableByteBuffer.Pooled> _entry;
        private int _usages;

        private PooledBuffer(ByteBuffer buffer, RetainedBucket bucket, Pool.Entry<RetainableByteBuffer.Pooled> entry)
        {
            super(ArrayByteBufferPool.this, buffer, new ReferenceCounter(0));
            if (getWrapped() instanceof  ReferenceCounter referenceCounter)
                _referenceCounter = referenceCounter;
            else
                throw new IllegalArgumentException();
            _bucket = Objects.requireNonNull(bucket);
            _entry = Objects.requireNonNull(entry);
        }

        @Override
        public boolean release()
        {
            boolean released = super.release();
            if (released)
                ArrayByteBufferPool.this.release(_bucket, _entry);
            return released;
        }

        void remove()
        {
            ArrayByteBufferPool.this.remove(_bucket, _entry);
        }

        private int use()
        {
            if (++_usages < 0)
                _usages = 0;
            return _usages;
        }

        /**
         * @see ReferenceCounter#acquire()
         */
        protected void acquire()
        {
            _referenceCounter.acquire();
        }
    }

    /**
     * A variant of the {@link ArrayByteBufferPool} that
     * uses buckets of buffers that increase in size by a power of
     * 2 (e.g. 1k, 2k, 4k, 8k, etc.).
     * @deprecated Usage of {@code Quadratic} is often wasteful of additional space and can increase contention on
     * the larger buffers.
     */
    @Deprecated(forRemoval = true, since = "12.1.0")
    public static class Quadratic extends ArrayByteBufferPool
    {
        public Quadratic()
        {
            this(0, -1, Integer.MAX_VALUE);
        }

        public Quadratic(int minCapacity, int maxCapacity, int maxBucketSize)
        {
            this(minCapacity, maxCapacity, maxBucketSize, -1L, -1L);
        }

        public Quadratic(int minCapacity, int maxCapacity, int maxBucketSize, long maxHeapMemory, long maxDirectMemory)
        {
            super(minCapacity,
                -1,
                maxCapacity,
                maxBucketSize,
                maxHeapMemory,
                maxDirectMemory,
                c -> 32 - Integer.numberOfLeadingZeros(c - 1),
                i -> 1 << i
            );
        }
    }

    /**
     * <p>A variant of {@link ArrayByteBufferPool} that tracks buffer
     * acquires/releases, useful to identify buffer leaks.</p>
     * <p>Use {@link #getLeaks()} when the system is idle to get
     * the {@link TrackedBuffer}s that have been leaked, which contain
     * the stack trace information of where the buffer was acquired.</p>
     */
    public static class Tracking extends ArrayByteBufferPool
    {
        private static final Logger LOG = LoggerFactory.getLogger(Tracking.class);

        private final Set<TrackedBuffer> buffers = ConcurrentHashMap.newKeySet();

        public Tracking()
        {
            super();
        }

        public Tracking(int minCapacity, int maxCapacity, int maxBucketSize)
        {
            super(minCapacity, maxCapacity, maxBucketSize);
        }

        public Tracking(int minCapacity, int factor, int maxCapacity, int maxBucketSize)
        {
            super(minCapacity, factor, maxCapacity, maxBucketSize);
        }

        public Tracking(int minCapacity, int maxCapacity, int maxBucketSize, long maxHeapMemory, long maxDirectMemory)
        {
            super(minCapacity, -1, maxCapacity, maxBucketSize, maxHeapMemory, maxDirectMemory);
        }

        public Tracking(int minCapacity, int factor, int maxCapacity, int maxBucketSize, long maxHeapMemory, long maxDirectMemory)
        {
            super(minCapacity, factor, maxCapacity, maxBucketSize, maxHeapMemory, maxDirectMemory);
        }

        @Override
        public RetainableByteBuffer.Mutable acquire(int size, boolean direct)
        {
            RetainableByteBuffer.Mutable buffer = super.acquire(size, direct);
            TrackedBuffer wrapper = new TrackedBuffer(buffer, size);
            if (LOG.isDebugEnabled())
                LOG.debug("acquired {}", wrapper);
            buffers.add(wrapper);
            return wrapper;
        }

        public Set<TrackedBuffer> getLeaks()
        {
            return buffers;
        }

        public String dumpLeaks()
        {
            return getLeaks().stream()
                .map(TrackedBuffer::dump)
                .collect(Collectors.joining(System.lineSeparator()));
        }

        public class TrackedBuffer extends RetainableByteBuffer.FixedCapacity
        {
            private final int size;
            private final Instant acquireInstant;
            private final Throwable acquireStack;
            private final List<Throwable> retainStacks = new CopyOnWriteArrayList<>();
            private final List<Throwable> releaseStacks = new CopyOnWriteArrayList<>();
            private final List<Throwable> overReleaseStacks = new CopyOnWriteArrayList<>();

            private TrackedBuffer(RetainableByteBuffer.Mutable wrapped, int size)
            {
                super(wrapped.getByteBuffer(), wrapped);
                this.size = size;
                this.acquireInstant = Instant.now();
                this.acquireStack = new Throwable(Thread.currentThread().getName());
            }

            public int getSize()
            {
                return size;
            }

            public Instant getAcquireInstant()
            {
                return acquireInstant;
            }

            public Throwable getAcquireStack()
            {
                return acquireStack;
            }

            @Override
            public RetainableByteBuffer slice()
            {
                RetainableByteBuffer slice = super.slice();
                return new Mutable.Wrapper(slice)
                {
                    @Override
                    public boolean release()
                    {
                        return TrackedBuffer.this.release();
                    }
                };
            }

            @Override
            public RetainableByteBuffer slice(long length)
            {
                RetainableByteBuffer slice = super.slice(length);
                return new Mutable.Wrapper(slice)
                {
                    @Override
                    public boolean release()
                    {
                        return TrackedBuffer.this.release();
                    }
                };
            }

            @Override
            public void retain()
            {
                super.retain();
                retainStacks.add(new Throwable(Thread.currentThread().getName()));
            }

            @Override
            public boolean release()
            {
                try
                {
                    boolean released = super.release();
                    if (released)
                    {
                        buffers.remove(this);
                        if (LOG.isDebugEnabled())
                            LOG.debug("released {}", this);
                    }
                    releaseStacks.add(new Throwable());
                    return released;
                }
                catch (IllegalStateException e)
                {
                    buffers.add(this);
                    overReleaseStacks.add(new Throwable(Thread.currentThread().getName()));
                    throw e;
                }
            }

            @Override
            protected void addExtraStringInfo(StringBuilder builder)
            {
                builder.append(",@");
                builder.append(Integer.toHexString(System.identityHashCode(getWrapped())));
            }

            public String dump()
            {
                StringWriter w = new StringWriter();
                PrintWriter pw = new PrintWriter(w);
                getAcquireStack().printStackTrace(pw);
                pw.println("\n" + retainStacks.size() + " retain(s)");
                for (Throwable retainStack : retainStacks)
                {
                    retainStack.printStackTrace(pw);
                }
                pw.println("\n" + releaseStacks.size() + " release(s)");
                for (Throwable releaseStack : releaseStacks)
                {
                    releaseStack.printStackTrace(pw);
                }
                pw.println("\n" + overReleaseStacks.size() + " over-release(s)");
                for (Throwable overReleaseStack : overReleaseStacks)
                {
                    overReleaseStack.printStackTrace(pw);
                }
                return "%s@%x of %d bytes on %s wrapping %s acquired at %s".formatted(getClass().getSimpleName(), hashCode(), getSize(), getAcquireInstant(), getRetained(), w);
            }
        }
    }
}<|MERGE_RESOLUTION|>--- conflicted
+++ resolved
@@ -70,12 +70,9 @@
     private final IntUnaryOperator _bucketIndexFor;
     private final IntUnaryOperator _bucketCapacity;
     private final AtomicBoolean _evictor = new AtomicBoolean(false);
-<<<<<<< HEAD
     private final AtomicLong _reserved = new AtomicLong();
-=======
     private final ConcurrentMap<Integer, Long> _noBucketDirectAcquires = new ConcurrentHashMap<>();
     private final ConcurrentMap<Integer, Long> _noBucketIndirectAcquires = new ConcurrentHashMap<>();
->>>>>>> 0a23b82b
     private boolean _statisticsEnabled;
 
     /**
