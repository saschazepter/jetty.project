//
// ========================================================================
// Copyright (c) 1995 Mort Bay Consulting Pty Ltd and others.
//
// This program and the accompanying materials are made available under the
// terms of the Eclipse Public License v. 2.0 which is available at
// https://www.eclipse.org/legal/epl-2.0, or the Apache License, Version 2.0
// which is available at https://www.apache.org/licenses/LICENSE-2.0.
//
// SPDX-License-Identifier: EPL-2.0 OR Apache-2.0
// ========================================================================
//

package org.eclipse.jetty.websocket.core.messages;

import java.nio.ByteBuffer;

import org.eclipse.jetty.io.ByteBufferCallbackAccumulator;
import org.eclipse.jetty.util.BufferUtil;
import org.eclipse.jetty.util.Callback;
import org.eclipse.jetty.websocket.core.CoreSession;
import org.eclipse.jetty.websocket.core.Frame;
import org.eclipse.jetty.websocket.core.exception.MessageTooLargeException;
import org.eclipse.jetty.websocket.core.util.MethodHolder;

/**
 * <p>A {@link MessageSink} implementation that accumulates BINARY frames
 * into a message that is then delivered to the application function
 * passed to the constructor in the form of a {@code byte[]}.</p>
 */
public class ByteArrayMessageSink extends AbstractMessageSink
{
    private ByteBufferCallbackAccumulator accumulator;

    /**
     * Creates a new {@link ByteArrayMessageSink}.
     *
     * @param session the WebSocket session
     * @param methodHolder the application function to invoke when a new message has been assembled
     * @param autoDemand whether this {@link MessageSink} manages demand automatically
     */
    public ByteArrayMessageSink(CoreSession session, MethodHolder methodHolder, boolean autoDemand)
    {
<<<<<<< HEAD
        super(session, methodHolder, autoDemand);
=======
        super(session, methodHandle, autoDemand);
        // This uses the offset length byte array signature not supported by jakarta websocket.
        // The jakarta layer instead uses decoders for whole byte array messages instead of this message sink.
        MethodType onMessageType = MethodType.methodType(Void.TYPE, byte[].class, int.class, int.class);
        if (methodHandle.type().changeReturnType(void.class) != onMessageType.changeReturnType(void.class))
            throw InvalidSignatureException.build(onMessageType, methodHandle.type());
>>>>>>> 661546ec
    }

    @Override
    public void accept(Frame frame, Callback callback)
    {
        try
        {
            long size = (accumulator == null ? 0 : accumulator.getLength()) + frame.getPayloadLength();
            long maxSize = getCoreSession().getMaxBinaryMessageSize();
            if (maxSize > 0 && size > maxSize)
            {
                callback.failed(new MessageTooLargeException(String.format("Binary message too large: %,d > %,d", size, maxSize)));
                return;
            }

            // If the frame is fin and no accumulator has been
            // created or used, then we don't need to aggregate.
            ByteBuffer payload = frame.getPayload();
            if (frame.isFin() && (accumulator == null || accumulator.getLength() == 0))
            {
                byte[] buf = BufferUtil.toArray(payload);
                getMethodHolder().invoke(buf, 0, buf.length);
                callback.succeeded();
                autoDemand();
                return;
            }

            if (!frame.isFin() && !frame.hasPayload())
            {
                callback.succeeded();
                getCoreSession().demand();
                return;
            }

            if (accumulator == null)
                accumulator = new ByteBufferCallbackAccumulator();
            accumulator.addEntry(payload, callback);

            if (frame.isFin())
            {
                // Do not complete twice the callback if the invocation fails.
                callback = Callback.NOOP;
                byte[] buf = accumulator.takeByteArray();
                getMethodHolder().invoke(buf, 0, buf.length);
                autoDemand();
            }
            else
            {
                getCoreSession().demand();
            }
        }
        catch (Throwable t)
        {
            fail(t);
            callback.failed(t);
        }
    }

    @Override
    public void fail(Throwable failure)
    {
        if (accumulator != null)
            accumulator.fail(failure);
    }
}<|MERGE_RESOLUTION|>--- conflicted
+++ resolved
@@ -41,16 +41,7 @@
      */
     public ByteArrayMessageSink(CoreSession session, MethodHolder methodHolder, boolean autoDemand)
     {
-<<<<<<< HEAD
         super(session, methodHolder, autoDemand);
-=======
-        super(session, methodHandle, autoDemand);
-        // This uses the offset length byte array signature not supported by jakarta websocket.
-        // The jakarta layer instead uses decoders for whole byte array messages instead of this message sink.
-        MethodType onMessageType = MethodType.methodType(Void.TYPE, byte[].class, int.class, int.class);
-        if (methodHandle.type().changeReturnType(void.class) != onMessageType.changeReturnType(void.class))
-            throw InvalidSignatureException.build(onMessageType, methodHandle.type());
->>>>>>> 661546ec
     }
 
     @Override
