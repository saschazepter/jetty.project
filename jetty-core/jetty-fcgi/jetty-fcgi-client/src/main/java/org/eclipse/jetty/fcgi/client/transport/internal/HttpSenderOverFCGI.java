--- conflicted
+++ resolved
@@ -95,12 +95,8 @@
         }
 
         // Give a chance to the transport implementation to customize the FastCGI headers
-<<<<<<< HEAD
         HttpClient httpClient = getHttpChannel().getHttpDestination().getHttpClient();
-        HttpClientTransportOverFCGI transport = (HttpClientTransportOverFCGI)httpClient.getTransport();
-=======
-        HttpClientTransportOverFCGI transport = (HttpClientTransportOverFCGI)getHttpChannel().getHttpDestination().getHttpClient().getHttpClientTransport();
->>>>>>> 2a40114a
+        HttpClientTransportOverFCGI transport = (HttpClientTransportOverFCGI)httpClient.getHttpClientTransport();
         transport.customize(request, fcgiHeaders);
 
         ByteBufferPool.Accumulator accumulator = new ByteBufferPool.Accumulator();
