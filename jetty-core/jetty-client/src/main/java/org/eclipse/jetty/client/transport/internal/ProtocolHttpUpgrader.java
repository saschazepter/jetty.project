--- conflicted
+++ resolved
@@ -65,13 +65,8 @@
         if (response.getHeaders().contains(HttpHeader.UPGRADE, protocol))
         {
             HttpClient httpClient = destination.getHttpClient();
-<<<<<<< HEAD
-            HttpClientTransport transport = httpClient.getTransport();
+            HttpClientTransport transport = httpClient.getHttpClientTransport();
             if (transport instanceof HttpClientTransportDynamic dynamic)
-=======
-            HttpClientTransport transport = httpClient.getHttpClientTransport();
-            if (transport instanceof HttpClientTransportDynamic)
->>>>>>> 2a40114a
             {
                 Origin origin = destination.getOrigin();
                 Origin newOrigin = new Origin(origin.getScheme(), origin.getAddress(), origin.getTag(), new Origin.Protocol(List.of(protocol), false));
