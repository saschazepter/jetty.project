--- conflicted
+++ resolved
@@ -259,13 +259,9 @@
 
             // HEAD responses may have Content-Encoding
             // and Content-Length, but have no content.
-<<<<<<< HEAD
             // This step may modify the response headers,
             // so must be done before notifying the headers.
-            ContentDecoder decoder = null;
-=======
             ContentDecoder.Factory decoderFactory = null;
->>>>>>> 4d6049e9
             if (!HttpMethod.HEAD.is(exchange.getRequest().getMethod()))
             {
                 // Content-Encoding may have multiple values in the order they
@@ -456,7 +452,7 @@
     @Override
     public InvocationType getInvocationType()
     {
-        return contentSource.getInvocationType();
+        return Invocable.getInvocationType(contentSource);
     }
 
     /**
@@ -515,11 +511,7 @@
             responseState = ResponseState.FAILURE;
             this.failure = failure;
             if (contentSource != null)
-<<<<<<< HEAD
-                contentSource.onError(failure);
-=======
                 contentSource.fail(failure);
->>>>>>> 4d6049e9
             dispose();
 
             HttpResponse response = exchange.getResponse();
@@ -618,23 +610,7 @@
         FAILURE
     }
 
-<<<<<<< HEAD
-    private interface NotifiableContentSource extends Content.Source, Invocable, Destroyable
-    {
-        void onDataAvailable();
-
-        boolean onError(Throwable failure);
-
-        @Override
-        default void destroy()
-        {
-        }
-    }
-
-    private static class DecodingContentSource extends ContentSourceTransformer implements NotifiableContentSource
-=======
-    private class DecodedContentSource implements Content.Source
->>>>>>> 4d6049e9
+    private class DecodedContentSource implements Content.Source, Invocable
     {
         private static final Logger LOG = LoggerFactory.getLogger(DecodedContentSource.class);
 
@@ -656,17 +632,13 @@
         }
 
         @Override
-<<<<<<< HEAD
         public InvocationType getInvocationType()
         {
-            return getContentSource().getInvocationType();
-        }
-
-        @Override
-        protected Content.Chunk transform(Content.Chunk inputChunk)
-=======
+            return Invocable.getInvocationType(source);
+        }
+
+        @Override
         public Content.Chunk read()
->>>>>>> 4d6049e9
         {
             while (true)
             {
@@ -697,14 +669,6 @@
         }
 
         @Override
-<<<<<<< HEAD
-        public boolean onError(Throwable failure)
-        {
-            if (_chunk != null)
-                _chunk.release();
-            _chunk = null;
-            return getContentSource().onError(failure);
-=======
         public void demand(Runnable demandCallback)
         {
             Runnable demand = new Invocable.ReadyTask(Invocable.getInvocationType(demandCallback), () -> invoker.run(demandCallback));
@@ -721,7 +685,6 @@
         public void fail(Throwable failure, boolean last)
         {
             source.fail(failure, last);
->>>>>>> 4d6049e9
         }
 
         @Override
@@ -741,7 +704,7 @@
      * This Content.Source implementation guarantees that all {@link #read(boolean)} calls
      * happening from a {@link #demand(Runnable)} callback must be serialized.
      */
-    private class ContentSource implements Content.Source
+    private class ContentSource implements Content.Source, Invocable
     {
         private static final Logger LOG = LoggerFactory.getLogger(ContentSource.class);
 
@@ -883,18 +846,13 @@
         {
             if (LOG.isDebugEnabled())
                 LOG.debug("Failing {}", this);
-            boolean failed = onError(failure);
+            boolean failed = error(failure);
             if (failed)
                 HttpReceiver.this.failAndClose(failure);
             invokeDemandCallback(true);
         }
 
-<<<<<<< HEAD
-        @Override
-        public boolean onError(Throwable failure)
-=======
         private boolean error(Throwable failure)
->>>>>>> 4d6049e9
         {
             if (LOG.isDebugEnabled())
                 LOG.debug("Erroring {}", this);
