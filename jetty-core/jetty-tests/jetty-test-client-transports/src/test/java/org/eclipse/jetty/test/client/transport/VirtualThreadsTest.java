//
// ========================================================================
// Copyright (c) 1995 Mort Bay Consulting Pty Ltd and others.
//
// This program and the accompanying materials are made available under the
// terms of the Eclipse Public License v. 2.0 which is available at
// https://www.eclipse.org/legal/epl-2.0, or the Apache License, Version 2.0
// which is available at https://www.apache.org/licenses/LICENSE-2.0.
//
// SPDX-License-Identifier: EPL-2.0 OR Apache-2.0
// ========================================================================
//

package org.eclipse.jetty.test.client.transport;

import java.util.concurrent.ConcurrentLinkedQueue;
import java.util.concurrent.Executor;
import java.util.concurrent.TimeUnit;
import java.util.concurrent.atomic.AtomicReference;
import java.util.function.Consumer;

import org.eclipse.jetty.client.ContentResponse;
import org.eclipse.jetty.client.Result;
import org.eclipse.jetty.http.HttpStatus;
import org.eclipse.jetty.io.Content;
import org.eclipse.jetty.server.Handler;
import org.eclipse.jetty.server.Request;
import org.eclipse.jetty.server.Response;
import org.eclipse.jetty.util.Callback;
import org.eclipse.jetty.util.VirtualThreads;
import org.eclipse.jetty.util.thread.Invocable;
import org.eclipse.jetty.util.thread.ThreadPool;
import org.eclipse.jetty.util.thread.VirtualThreadPool;
import org.junit.jupiter.api.condition.DisabledForJreRange;
import org.junit.jupiter.api.condition.JRE;
import org.junit.jupiter.params.ParameterizedTest;
import org.junit.jupiter.params.provider.MethodSource;

import static org.awaitility.Awaitility.await;
import static org.hamcrest.Matchers.notNullValue;
import static org.junit.jupiter.api.Assertions.assertEquals;
import static org.junit.jupiter.api.Assertions.assertTrue;

@DisabledForJreRange(max = JRE.JAVA_18)
public class VirtualThreadsTest extends AbstractTest
{
    @ParameterizedTest
<<<<<<< HEAD
    @MethodSource("transportsNoFCGI")
    public void testHandlerInvokedOnVirtualThread(Transport transport) throws Exception
    {
=======
    @MethodSource("transports")
    public void testHandlerInvokedOnVirtualThread(TransportType transportType) throws Exception
    {
        // No virtual thread support in FCGI server-side.
        Assumptions.assumeTrue(transportType != TransportType.FCGI);

>>>>>>> d6099177
        String virtualThreadsName = "green-";
        prepareServer(transportType, new Handler.Abstract()
        {
            @Override
            public boolean handle(Request request, Response response, Callback callback)
            {
                if (!VirtualThreads.isVirtualThread())
                    response.setStatus(HttpStatus.NOT_IMPLEMENTED_501);
                if (!Thread.currentThread().getName().startsWith(virtualThreadsName))
                    response.setStatus(HttpStatus.NOT_IMPLEMENTED_501);
                callback.succeeded();
                return true;
            }
        });
        ThreadPool threadPool = server.getThreadPool();
        if (threadPool instanceof VirtualThreads.Configurable)
        {
            Executor virtualThreadsExecutor = VirtualThreads.getNamedVirtualThreadsExecutor(virtualThreadsName);
            ((VirtualThreads.Configurable)threadPool).setVirtualThreadsExecutor(virtualThreadsExecutor);
        }
        server.start();
        startClient(transportType);

        ContentResponse response = client.newRequest(newURI(transportType))
            .timeout(5, TimeUnit.SECONDS)
            .send();

        assertEquals(HttpStatus.OK_200, response.getStatus(), " for transport " + transportType);
    }

    @ParameterizedTest
    @MethodSource("transports")
    public void testBlockingClientListenersInvokedOnVirtualThread(Transport transport) throws Exception
    {
        testClientListeners(transport, true);
    }

    @ParameterizedTest
    @MethodSource("transports")
    public void testNonBlockingClientListenersInvokedOnPlatformThread(Transport transport) throws Exception
    {
        testClientListeners(transport, false);
    }

    private void testClientListeners(Transport transport, boolean blocking) throws Exception
    {
        startServer(transport, new Handler.Abstract()
        {
            @Override
            public boolean handle(Request request, Response response, Callback callback) throws Exception
            {
                // Send only the headers.
                response.write(false, null, Callback.NOOP);
                // Wait to force the client to invoke the content
                // callback separately from the headers callback.
                Thread.sleep(500);
                // Send the content.
                Content.Sink.write(response, true, "hello", callback);
                return true;
            }
        });

        prepareClient(transport);
        VirtualThreads.Configurable executor = (VirtualThreads.Configurable)client.getExecutor();
        VirtualThreadPool vtp = new VirtualThreadPool();
        vtp.setName("green-");
        executor.setVirtualThreadsExecutor(vtp);
        Invocable.InvocationType invocationType = blocking ? Invocable.InvocationType.BLOCKING : Invocable.InvocationType.NON_BLOCKING;
        client.getTransport().setInvocationType(invocationType);
        client.start();

        for (int i = 0; i < 2; ++i)
        {
            AtomicReference<Result> resultRef = new AtomicReference<>();
            ConcurrentLinkedQueue<String> queue = new ConcurrentLinkedQueue<>();
            Consumer<String> verify = name -> queue.offer((VirtualThreads.isVirtualThread() ? "virtual" : "platform") + "-" + name);
            client.newRequest(newURI(transport))
                .onResponseBegin(r -> verify.accept("begin"))
                .onResponseHeaders(r -> verify.accept("headers"))
                .onResponseContent((r, b) -> verify.accept("content"))
                .onResponseSuccess(r -> verify.accept("success"))
                .onComplete(r -> verify.accept("complete"))
                .timeout(5, TimeUnit.SECONDS)
                .send(r ->
                {
                    verify.accept("send");
                    resultRef.set(r);
                });

            Result result = await().atMost(5, TimeUnit.SECONDS).until(resultRef::get, notNullValue());
            assertTrue(result.isSucceeded());
            assertEquals(HttpStatus.OK_200, result.getResponse().getStatus());
            String expected = blocking ? "virtual" : "platform";
            queue.forEach(event -> assertTrue(event.startsWith(expected), event));
        }
    }
}<|MERGE_RESOLUTION|>--- conflicted
+++ resolved
@@ -45,18 +45,9 @@
 public class VirtualThreadsTest extends AbstractTest
 {
     @ParameterizedTest
-<<<<<<< HEAD
     @MethodSource("transportsNoFCGI")
-    public void testHandlerInvokedOnVirtualThread(Transport transport) throws Exception
-    {
-=======
-    @MethodSource("transports")
     public void testHandlerInvokedOnVirtualThread(TransportType transportType) throws Exception
     {
-        // No virtual thread support in FCGI server-side.
-        Assumptions.assumeTrue(transportType != TransportType.FCGI);
-
->>>>>>> d6099177
         String virtualThreadsName = "green-";
         prepareServer(transportType, new Handler.Abstract()
         {
@@ -89,21 +80,21 @@
 
     @ParameterizedTest
     @MethodSource("transports")
-    public void testBlockingClientListenersInvokedOnVirtualThread(Transport transport) throws Exception
+    public void testBlockingClientListenersInvokedOnVirtualThread(TransportType transportType) throws Exception
     {
-        testClientListeners(transport, true);
+        testClientListeners(transportType, true);
     }
 
     @ParameterizedTest
     @MethodSource("transports")
-    public void testNonBlockingClientListenersInvokedOnPlatformThread(Transport transport) throws Exception
+    public void testNonBlockingClientListenersInvokedOnPlatformThread(TransportType transportType) throws Exception
     {
-        testClientListeners(transport, false);
+        testClientListeners(transportType, false);
     }
 
-    private void testClientListeners(Transport transport, boolean blocking) throws Exception
+    private void testClientListeners(TransportType transportType, boolean blocking) throws Exception
     {
-        startServer(transport, new Handler.Abstract()
+        startServer(transportType, new Handler.Abstract()
         {
             @Override
             public boolean handle(Request request, Response response, Callback callback) throws Exception
@@ -119,13 +110,13 @@
             }
         });
 
-        prepareClient(transport);
+        prepareClient(transportType);
         VirtualThreads.Configurable executor = (VirtualThreads.Configurable)client.getExecutor();
         VirtualThreadPool vtp = new VirtualThreadPool();
         vtp.setName("green-");
         executor.setVirtualThreadsExecutor(vtp);
         Invocable.InvocationType invocationType = blocking ? Invocable.InvocationType.BLOCKING : Invocable.InvocationType.NON_BLOCKING;
-        client.getTransport().setInvocationType(invocationType);
+        client.getHttpClientTransport().setInvocationType(invocationType);
         client.start();
 
         for (int i = 0; i < 2; ++i)
@@ -133,7 +124,7 @@
             AtomicReference<Result> resultRef = new AtomicReference<>();
             ConcurrentLinkedQueue<String> queue = new ConcurrentLinkedQueue<>();
             Consumer<String> verify = name -> queue.offer((VirtualThreads.isVirtualThread() ? "virtual" : "platform") + "-" + name);
-            client.newRequest(newURI(transport))
+            client.newRequest(newURI(transportType))
                 .onResponseBegin(r -> verify.accept("begin"))
                 .onResponseHeaders(r -> verify.accept("headers"))
                 .onResponseContent((r, b) -> verify.accept("content"))
