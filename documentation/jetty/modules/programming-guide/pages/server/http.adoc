--- conflicted
+++ resolved
@@ -1292,7 +1292,6 @@
 
 Note that `ThreadLimitHandler` is different from xref:handler-use-qos[`QoSHandler`] in that it limits the number of concurrent requests per remote IP address, while `QoSHandler` limits the total number of concurrent requests.
 
-<<<<<<< HEAD
 Note also that `ThreadLimitHandler` is different from xref:handler-use-dos[`DoSHandler`] in that it limits the number of concurrent requests per remote IP address, while `DoSHandler` limits the request rate per remote IP address.
 
 [[handler-use-dos]]
@@ -1325,7 +1324,7 @@
 ----
 
 For other denial-of-service protections, see also <<handler-use-qos,`QoSHandler`>> and <<handler-use-thread-limit,`ThreadLimitHandler`>>.
-=======
+
 [[handler-use-graceful]]
 ==== GracefulHandler
 
@@ -1360,7 +1359,6 @@
       └── ContextHandler
           └── MyWebApp
 ----
->>>>>>> b834b58f
 
 [[handler-use-servlet]]
 === Servlet API Handlers
