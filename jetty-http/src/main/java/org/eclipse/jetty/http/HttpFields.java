--- conflicted
+++ resolved
@@ -183,16 +183,15 @@
 
     public boolean contains(HttpHeader header)
     {
-        for (int i=0;i<_fields.size();i++)
-        {
-            HttpField f=_fields.get(i);
+        for (int i=_size;i-->0;)
+        {
+            HttpField f=_fields[i];
             if (f.getHeader()==header)
                 return true;
         }
         return false;
     }
     
-    
     public boolean containsKey(String name)
     {
         for (int i=_size;i-->0;)
@@ -203,16 +202,8 @@
         }
         return false;
     }
-<<<<<<< HEAD
-=======
-    
-    
-    public String getStringField(HttpHeader header)
-    {
-        return getStringField(header.asString());
-    }
->>>>>>> 1915e592
-
+    
+    
     public String get(HttpHeader header)
     {
         for (int i=0;i<_size;i++)
