<project xmlns="http://maven.apache.org/POM/4.0.0" xmlns:xsi="http://www.w3.org/2001/XMLSchema-instance" xsi:schemaLocation="http://maven.apache.org/POM/4.0.0 http://maven.apache.org/maven-v4_0_0.xsd">
  <parent>
    <groupId>org.eclipse.jetty.aggregate</groupId>
    <artifactId>jetty-aggregate-project</artifactId>
<<<<<<< HEAD
    <version>8.0.2-SNAPSHOT</version>
=======
    <version>7.5.2-SNAPSHOT</version>
>>>>>>> b67d307f
  </parent>
  <modelVersion>4.0.0</modelVersion>
  <artifactId>jetty-all</artifactId>
  <name>Jetty :: Aggregate :: All core Jetty</name>
  <build>
    <sourceDirectory>${project.build.directory}/sources</sourceDirectory>
    <plugins>
      <plugin>
        <groupId>org.apache.maven.plugins</groupId>
        <artifactId>maven-dependency-plugin</artifactId>
        <executions>
          <execution>
            <id>unpack-dependencies</id>
            <goals>
              <goal>unpack-dependencies</goal>
            </goals>
            <configuration>
              <includes>META-INF/**,org/eclipse/**,org/apache/jasper/compiler/*</includes>
              <excludes>**/MANIFEST.MF,javax/**</excludes>
              <outputDirectory>${project.build.directory}/classes</outputDirectory>
              <overWriteReleases>false</overWriteReleases>
              <overWriteSnapshots>true</overWriteSnapshots>
            </configuration>
          </execution>
          <execution>
            <id>unpack-source</id>
            <phase>generate-sources</phase>
            <goals>
              <goal>unpack-dependencies</goal>
            </goals>
            <configuration>
              <classifier>sources</classifier>
              <includes>**/*</includes>
              <excludes>META-INF/**</excludes>
              <includeGroupIds>org.eclipse.jetty</includeGroupIds>
              <outputDirectory>${project.build.directory}/sources</outputDirectory>
              <overWriteReleases>true</overWriteReleases>
              <overWriteSnapshots>true</overWriteSnapshots>
            </configuration>
          </execution>
        </executions>
      </plugin>
      <plugin>
        <groupId>org.apache.maven.plugins
        </groupId>
        <artifactId>maven-jar-plugin</artifactId>
        <executions>
          <execution>
            <id>package</id>
            <phase>package</phase>
            <goals>
              <goal>jar</goal>
            </goals>
            <configuration>
              <archive>
                <manifest>
                </manifest>
                <manifestEntries>
                  <mode>development</mode>
                  <url>http://eclipse.org/jetty</url>
                  <Built-By>${user.name}</Built-By>
                  <package>org.eclipse.jetty</package>
                  <Bundle-License>http://dev.eclipse.org/svnroot/rt/org.eclipse.jetty/jetty/trunk/NOTICE.txt</Bundle-License>
                  <Bundle-Name>Jetty</Bundle-Name>
                </manifestEntries>
              </archive>
            </configuration>
          </execution>
        </executions>
      </plugin>
      <plugin>
        <groupId>org.apache.maven.plugins</groupId>
        <artifactId>maven-javadoc-plugin</artifactId>
        <executions>
          <execution>
            <id>javadoc-jar</id>
            <phase>compile</phase>
            <goals>
              <goal>jar</goal>
            </goals>
          </execution>
        </executions>
      </plugin>
    </plugins>
  </build>

  <dependencies>
    <dependency>
      <groupId>org.eclipse.jetty</groupId>
      <artifactId>jetty-client</artifactId>
      <version>${project.version}</version>
      <scope>provided</scope>
    </dependency>
    <dependency>
      <groupId>org.eclipse.jetty</groupId>
      <artifactId>jetty-deploy</artifactId>
      <version>${project.version}</version>
      <scope>provided</scope>
      <exclusions>
        <exclusion>
	  <groupId>${servlet.spec.groupId}</groupId>
	  <artifactId>${servlet.spec.artifactId}</artifactId>
        </exclusion>
      </exclusions>
    </dependency>
    <dependency>
      <groupId>org.eclipse.jetty</groupId>
      <artifactId>jetty-websocket</artifactId>
      <version>${project.version}</version>
      <scope>provided</scope>
    </dependency>
    <dependency>
      <groupId>${servlet.spec.groupId}</groupId>
      <artifactId>${servlet.spec.artifactId}</artifactId>
      <scope>compile</scope>
    </dependency>
    <dependency>
      <groupId>org.eclipse.jetty</groupId>
      <artifactId>jetty-jmx</artifactId>
      <version>${project.version}</version>
      <scope>provided</scope>
    </dependency>
    <dependency>
      <groupId>org.eclipse.jetty</groupId>
      <artifactId>jetty-plus</artifactId>
      <version>${project.version}</version>
      <scope>provided</scope>
      <exclusions>
        <exclusion>
	  <groupId>${servlet.spec.groupId}</groupId>
	  <artifactId>${servlet.spec.artifactId}</artifactId>
        </exclusion>
        <exclusion>
          <groupId>org.apache.geronimo.specs</groupId>
          <artifactId>geronimo-jta_1.1_spec</artifactId>
        </exclusion>
        <exclusion>
          <groupId>javax.mail</groupId>
          <artifactId>mail</artifactId>
        </exclusion>
        <exclusion>
          <groupId>javax.activation</groupId>
          <artifactId>activation</artifactId>
        </exclusion>
      </exclusions>
    </dependency>
    <dependency>
      <groupId>org.eclipse.jetty</groupId>
      <artifactId>jetty-ajp</artifactId>
      <version>${project.version}</version>
      <scope>provided</scope>
    </dependency>
    <dependency>
      <groupId>org.eclipse.jetty</groupId>
      <artifactId>jetty-annotations</artifactId>
      <version>${project.version}</version>
      <scope>provided</scope>
      <exclusions>
        <exclusion>
          <groupId>org.apache.geronimo.specs</groupId>
          <artifactId>geronimo-annotation_1.0_spec</artifactId>
        </exclusion>
        <exclusion>
          <groupId>asm</groupId>
          <artifactId>asm-commons</artifactId>
        </exclusion>
      </exclusions>
    </dependency>
    <dependency>
      <groupId>org.eclipse.jetty</groupId>
      <artifactId>jetty-jaspi</artifactId>
      <version>${project.version}</version>
      <scope>provided</scope>
      <exclusions>
        <exclusion>
          <groupId>org.apache.geronimo.specs</groupId>
          <artifactId>geronimo-jaspic_1.0_spec</artifactId>
        </exclusion>
      </exclusions>
    </dependency>
    <dependency>
      <groupId>org.eclipse.jetty</groupId>
      <artifactId>jetty-jndi</artifactId>
      <version>${project.version}</version>
      <scope>provided</scope>
    </dependency>
    <dependency>
      <groupId>org.eclipse.jetty</groupId>
      <artifactId>jetty-rewrite</artifactId>
      <version>${project.version}</version>
      <scope>provided</scope>
    </dependency>
    <dependency>
      <groupId>org.eclipse.jetty</groupId>
      <artifactId>jetty-servlets</artifactId>
      <version>${project.version}</version>
      <scope>provided</scope>
    </dependency>
      <dependency>
         <groupId>${servlet.spec.groupId}</groupId>
         <artifactId>${servlet.spec.artifactId}</artifactId>
         <scope>compile</scope>
       </dependency>
    <dependency>
      <groupId>org.eclipse.jetty</groupId>
      <artifactId>jetty-nested</artifactId>
      <version>${project.version}</version>
      <scope>provided</scope>
    </dependency>
    <dependency>
      <groupId>org.apache.geronimo.specs</groupId>
      <artifactId>geronimo-jta_1.1_spec</artifactId>
      <scope>compile</scope>
    </dependency>
    <dependency>
      <groupId>javax.mail</groupId>
      <artifactId>mail</artifactId>
      <scope>compile</scope>
    </dependency>
    <dependency>
      <groupId>javax.activation</groupId>
      <artifactId>activation</artifactId>
      <scope>compile</scope>
    </dependency>
    <dependency>
      <groupId>org.apache.geronimo.specs</groupId>
      <artifactId>geronimo-jaspic_1.0_spec</artifactId>
      <version>1.0</version>
      <scope>compile</scope>
    </dependency>
    <dependency>
      <groupId>org.apache.geronimo.specs</groupId>
      <artifactId>geronimo-annotation_1.0_spec</artifactId>
      <version>1.1.1</version>
      <scope>compile</scope>
    </dependency>
    <dependency>
      <groupId>asm</groupId>
      <artifactId>asm-commons</artifactId>
      <scope>compile</scope>
      <version>3.1</version>
    </dependency>
  </dependencies>
</project><|MERGE_RESOLUTION|>--- conflicted
+++ resolved
@@ -2,15 +2,13 @@
   <parent>
     <groupId>org.eclipse.jetty.aggregate</groupId>
     <artifactId>jetty-aggregate-project</artifactId>
-<<<<<<< HEAD
     <version>8.0.2-SNAPSHOT</version>
-=======
-    <version>7.5.2-SNAPSHOT</version>
->>>>>>> b67d307f
   </parent>
   <modelVersion>4.0.0</modelVersion>
+  <groupId>org.eclipse.jetty.aggregate</groupId>
   <artifactId>jetty-all</artifactId>
   <name>Jetty :: Aggregate :: All core Jetty</name>
+
   <build>
     <sourceDirectory>${project.build.directory}/sources</sourceDirectory>
     <plugins>
