--- conflicted
+++ resolved
@@ -70,11 +70,7 @@
             pkg.getImplementationVersion() != null)
             VERSION = pkg.getImplementationVersion();
         else
-<<<<<<< HEAD
-            VERSION = System.getProperty("jetty.version", "10.0.z-SNAPSHOT");
-=======
-            VERSION = System.getProperty("jetty.version", __buildProperties.getProperty("version", "9.4.z-SNAPSHOT"));
->>>>>>> 6b07bd23
+            VERSION = System.getProperty("jetty.version", __buildProperties.getProperty("version", "10.0.z-SNAPSHOT"));
 
         POWERED_BY = "<a href=\"http://eclipse.org/jetty\">Powered by Jetty:// " + VERSION + "</a>";
 
