<?xml version="1.0" encoding="UTF-8"?>
<project xmlns="http://maven.apache.org/POM/4.0.0" xmlns:xsi="http://www.w3.org/2001/XMLSchema-instance"
         xsi:schemaLocation="http://maven.apache.org/POM/4.0.0 http://maven.apache.org/maven-v4_0_0.xsd">
  <parent>
    <artifactId>jetty-project</artifactId>
    <groupId>org.eclipse.jetty</groupId>
    <version>10.0.0-SNAPSHOT</version>
  </parent>

  <modelVersion>4.0.0</modelVersion>
  <artifactId>jetty-servlets</artifactId>
  <name>Jetty :: Utility Servlets and Filters</name>
  <description>Utility Servlets from Jetty</description>
  <url>http://www.eclipse.org/jetty</url>

  <properties>
    <bundle-symbolic-name>${project.groupId}.servlets</bundle-symbolic-name>
  </properties>

  <build>
    <plugins>
      <plugin>
        <artifactId>maven-surefire-plugin</artifactId>
        <configuration>
          <argLine>
<<<<<<< HEAD
            @{argLine}
            --add-modules jetty.servlet.api
=======
            @{argLine} ${jetty.surefire.argLine}
            --add-modules javax.servlet.api
>>>>>>> bd0a61b1
            --add-modules org.eclipse.jetty.util
            --add-modules org.eclipse.jetty.io
            --add-modules org.eclipse.jetty.http
            --add-modules org.eclipse.jetty.server
            --add-modules org.eclipse.jetty.jmx
            --add-reads org.eclipse.jetty.servlets=java.management
            --add-reads org.eclipse.jetty.servlets=org.eclipse.jetty.jmx
          </argLine>
        </configuration>
      </plugin>
      <plugin>
        <groupId>org.codehaus.mojo</groupId>
        <artifactId>findbugs-maven-plugin</artifactId>
        <configuration>
          <onlyAnalyze>org.eclipse.jetty.servlets.*</onlyAnalyze>
        </configuration>
      </plugin>
    </plugins>
  </build>

  <dependencies>
    <dependency>
      <groupId>org.eclipse.jetty</groupId>
      <artifactId>jetty-http</artifactId>
      <version>${project.version}</version>
    </dependency>
    <dependency>
      <groupId>org.eclipse.jetty</groupId>
      <artifactId>jetty-webapp</artifactId>
      <version>${project.version}</version>
      <scope>provided</scope>
    </dependency>
    <dependency>
      <groupId>org.eclipse.jetty</groupId>
      <artifactId>jetty-util</artifactId>
      <version>${project.version}</version>
    </dependency>
    <dependency>
      <groupId>org.eclipse.jetty.toolchain</groupId>
      <artifactId>jetty-servlet-api</artifactId>
      <scope>provided</scope>
    </dependency>
    <dependency>
      <groupId>org.eclipse.jetty</groupId>
      <artifactId>jetty-io</artifactId>
      <version>${project.version}</version>
    </dependency>

    <dependency>
      <groupId>org.eclipse.jetty</groupId>
      <artifactId>jetty-jmx</artifactId>
      <version>${project.version}</version>
      <scope>test</scope>
    </dependency>
    <dependency>
      <groupId>org.eclipse.jetty.tests</groupId>
      <artifactId>jetty-http-tools</artifactId>
      <version>${project.version}</version>
      <scope>test</scope>
    </dependency>
    <dependency>
      <groupId>org.eclipse.jetty</groupId>
      <artifactId>jetty-servlet</artifactId>
      <version>${project.version}</version>
      <classifier>tests</classifier>
      <scope>test</scope>
    </dependency>
    <dependency>
      <groupId>org.eclipse.jetty.toolchain</groupId>
      <artifactId>jetty-test-helper</artifactId>
      <scope>test</scope>
    </dependency>
  </dependencies>

</project><|MERGE_RESOLUTION|>--- conflicted
+++ resolved
@@ -23,13 +23,8 @@
         <artifactId>maven-surefire-plugin</artifactId>
         <configuration>
           <argLine>
-<<<<<<< HEAD
-            @{argLine}
-            --add-modules jetty.servlet.api
-=======
             @{argLine} ${jetty.surefire.argLine}
-            --add-modules javax.servlet.api
->>>>>>> bd0a61b1
+            --add-modules jetty..servlet.api
             --add-modules org.eclipse.jetty.util
             --add-modules org.eclipse.jetty.io
             --add-modules org.eclipse.jetty.http
