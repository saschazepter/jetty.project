//
//  ========================================================================
//  Copyright (c) 1995-2019 Mort Bay Consulting Pty. Ltd.
//  ------------------------------------------------------------------------
//  All rights reserved. This program and the accompanying materials
//  are made available under the terms of the Eclipse Public License v1.0
//  and Apache License v2.0 which accompanies this distribution.
//
//      The Eclipse Public License is available at
//      http://www.eclipse.org/legal/epl-v10.html
//
//      The Apache License v2.0 is available at
//      http://www.opensource.org/licenses/apache2.0.php
//
//  You may elect to redistribute this code under either of these licenses.
//  ========================================================================
//

package org.eclipse.jetty.websocket.tests;

import java.net.URI;
import java.nio.channels.ClosedChannelException;
import java.util.concurrent.TimeUnit;

import org.eclipse.jetty.server.Server;
import org.eclipse.jetty.server.ServerConnector;
import org.eclipse.jetty.servlet.ServletContextHandler;
import org.eclipse.jetty.servlet.ServletHolder;
import org.eclipse.jetty.util.log.StacklessLogging;
import org.eclipse.jetty.websocket.api.Session;
import org.eclipse.jetty.websocket.api.StatusCode;
import org.eclipse.jetty.websocket.client.ClientUpgradeRequest;
import org.eclipse.jetty.websocket.client.WebSocketClient;
import org.eclipse.jetty.websocket.common.WebSocketSession;
import org.eclipse.jetty.websocket.core.internal.compress.CompressExtension;
import org.eclipse.jetty.websocket.server.JettyWebSocketServlet;
import org.eclipse.jetty.websocket.server.JettyWebSocketServletFactory;
import org.eclipse.jetty.websocket.server.config.JettyWebSocketServletContainerInitializer;
import org.junit.jupiter.api.AfterEach;
import org.junit.jupiter.api.BeforeEach;
import org.junit.jupiter.api.Test;

import static org.hamcrest.MatcherAssert.assertThat;
import static org.hamcrest.Matchers.is;
import static org.junit.jupiter.api.Assertions.assertThrows;
import static org.junit.jupiter.api.Assertions.assertTrue;

public class WriteAfterStopTest
{

    public class UpgradeServlet extends JettyWebSocketServlet
    {
        @Override
        protected void configure(JettyWebSocketServletFactory factory)
        {
            factory.setCreator(((req, resp) -> serverSocket));
        }
    }

    private Server server = new Server();
    private WebSocketClient client = new WebSocketClient();
    private EventSocket serverSocket = new EventSocket();
    private ServerConnector connector;

    @BeforeEach
    public void start() throws Exception
    {
        connector = new ServerConnector(server);
        server.addConnector(connector);

        ServletContextHandler contextHandler = new ServletContextHandler(ServletContextHandler.SESSIONS);
        contextHandler.setContextPath("/");
        contextHandler.addServlet(new ServletHolder(new UpgradeServlet()), "/");
        server.setHandler(contextHandler);

        JettyWebSocketServletContainerInitializer.configure(contextHandler, null);

        server.start();
        client.start();
    }

    @AfterEach
    public void stop() throws Exception
    {
        client.stop();
        server.stop();
    }

    @Test
    public void test() throws Exception
    {
        URI uri = new URI("ws://localhost:" + connector.getLocalPort() + "/");
        EventSocket clientSocket = new EventSocket();

        ClientUpgradeRequest upgradeRequest = new ClientUpgradeRequest();
        upgradeRequest.addExtensions("permessage-deflate");
        Session session = client.connect(clientSocket, uri, upgradeRequest).get(5, TimeUnit.SECONDS);
        clientSocket.session.getRemote().sendString("init deflater");
        assertThat(serverSocket.messageQueue.poll(5, TimeUnit.SECONDS), is("init deflater"));
        session.close(StatusCode.NORMAL, null);

        // make sure both sides are closed
        clientSocket.session.close();
        assertTrue(clientSocket.closeLatch.await(5, TimeUnit.SECONDS));
        assertTrue(serverSocket.closeLatch.await(5, TimeUnit.SECONDS));

        // check we closed normally
        assertThat(clientSocket.statusCode, is(StatusCode.NORMAL));
        assertThat(serverSocket.statusCode, is(StatusCode.NORMAL));

        ((WebSocketSession)session).stop();
<<<<<<< HEAD
        assertThrows(IllegalStateException.class, () -> session.getRemote().sendString("hello world"));
=======

        try (StacklessLogging stacklessLogging = new StacklessLogging(CompressExtension.class))
        {
            assertThrows(ClosedChannelException.class,
                () -> session.getRemote().sendString("hello world"));
        }
>>>>>>> 4fb596cf
    }
}<|MERGE_RESOLUTION|>--- conflicted
+++ resolved
@@ -109,15 +109,6 @@
         assertThat(serverSocket.statusCode, is(StatusCode.NORMAL));
 
         ((WebSocketSession)session).stop();
-<<<<<<< HEAD
         assertThrows(IllegalStateException.class, () -> session.getRemote().sendString("hello world"));
-=======
-
-        try (StacklessLogging stacklessLogging = new StacklessLogging(CompressExtension.class))
-        {
-            assertThrows(ClosedChannelException.class,
-                () -> session.getRemote().sendString("hello world"));
-        }
->>>>>>> 4fb596cf
     }
 }